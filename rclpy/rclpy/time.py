--- conflicted
+++ resolved
@@ -15,6 +15,7 @@
 from typing import Protocol, Tuple, Union
 
 import builtin_interfaces.msg
+
 from rclpy.constants import S_TO_NS
 from rclpy.duration import Duration
 from rclpy.impl.implementation_singleton import rclpy_implementation as _rclpy
@@ -41,11 +42,7 @@
 
     def __init__(
             self, *,
-<<<<<<< HEAD
             seconds: Union[int, float] = 0, nanoseconds: int = 0,
-=======
-            seconds=0, nanoseconds=0,
->>>>>>> ff00de15
             clock_type: ClockType = ClockType.SYSTEM_TIME):
         if not isinstance(clock_type, (ClockType, _rclpy.ClockType)):
             raise TypeError('Clock type must be a ClockType enum')
