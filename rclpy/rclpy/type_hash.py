--- conflicted
+++ resolved
@@ -18,67 +18,51 @@
 
     _TYPE_HASH_SIZE = 32
 
-<<<<<<< HEAD
-    __slots__ = (
-        '_version',
-        '_value',
-    )
-
-    def __init__(self, version: int = -1, value: bytes = bytes(_TYPE_HASH_SIZE)):
-        self.version = version
-        self.value = value
-=======
     __slots__ = [
         '_version',
         '_value',
     ]
 
-    def __init__(self, **kwargs):
-        assert all('_' + key in self.__slots__ for key in kwargs.keys()), \
-            'Invalid arguments passed to constructor: %r' % kwargs.keys()
-
-        self.version = kwargs.get('version', -1)
-        self.value = kwargs.get('value', bytes(self._TYPE_HASH_SIZE))
->>>>>>> f1873bfb
+    def __init__(self, version: int = -1, value: bytes = bytes(_TYPE_HASH_SIZE)):
+        self.version = version
+        self.value = value
 
     @property
-    def version(self):
+    def version(self) -> int:
         """
         Get field 'version'.
 
         :returns: version attribute
-        :rtype: int
         """
         return self._version
 
     @version.setter
-    def version(self, value):
+    def version(self, value: int) -> None:
         assert isinstance(value, int)
         self._version = value
 
     @property
-    def value(self):
+    def value(self) -> bytes:
         """
         Get field 'value'.
 
         :returns: value attribute
-        :rtype: bytes
         """
         return self._value
 
     @value.setter
-    def value(self, value):
+    def value(self, value: bytes) -> None:
         assert isinstance(value, bytes)
         self._value = value
 
-    def __eq__(self, other):
+    def __eq__(self, other: object) -> bool:
         if not isinstance(other, TypeHash):
             return False
         return all(
             self.__getattribute__(slot) == other.__getattribute__(slot)
             for slot in self.__slots__)
 
-    def __str__(self):
+    def __str__(self) -> str:
         if self._version <= 0 or len(self._value) != self._TYPE_HASH_SIZE:
             return 'INVALID'
 
