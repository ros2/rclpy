# Copyright 2024 Open Source Robotics Foundation, Inc.
#
# Licensed under the Apache License, Version 2.0 (the "License");
# you may not use this file except in compliance with the License.
# You may obtain a copy of the License at
#
#     http://www.apache.org/licenses/LICENSE-2.0
#
# Unless required by applicable law or agreed to in writing, software
# distributed under the License is distributed on an "AS IS" BASIS,
# WITHOUT WARRANTIES OR CONDITIONS OF ANY KIND, either express or implied.
# See the License for the specific language governing permissions and
# limitations under the License.

from __future__ import annotations

<<<<<<< HEAD
from enum import Enum
=======
from enum import Enum, IntEnum
>>>>>>> 3fa9e758
from types import TracebackType
from typing import Any, Generic, Literal, overload, Sequence, TypeAlias, TypedDict

from rclpy.clock import JumpHandle
from rclpy.clock_type import ClockType
from rclpy.qos import (QoSDurabilityPolicy, QoSHistoryPolicy, QoSLivelinessPolicy,
                       QoSReliabilityPolicy)
from rclpy.subscription import MessageInfo
from rclpy.type_support import MsgT


def rclpy_remove_ros_args(pycli_args: Sequence[str]) -> list[str]:
    """Remove ROS-specific arguments from argument vector."""


def rclpy_get_rmw_implementation_identifier() -> str:
    """Retrieve the identifier for the active RMW implementation."""


class Client:
    pass


class rcl_time_point_t:
    nanoseconds: int
    clock_type: ClockType


class Destroyable:

    def __enter__(self) -> None: ...

    def __exit__(self, exc_type: type[BaseException] | None,
                 exc_val: BaseException | None, exctb: TracebackType | None) -> None: ...

    def destroy_when_not_in_use(self) -> None:
        """Destroy the rcl object as soon as it's not actively being used."""


class Clock(Destroyable):

    def __init__(self, clock_type: int) -> None: ...

    def get_now(self) -> rcl_time_point_t:
        """Value of the clock."""

    def get_ros_time_override_is_enabled(self) -> bool:
        """Return if a clock using ROS time has the ROS time override enabled."""

    def set_ros_time_override_is_enabled(self, enabled: bool) -> None:
        """Set if a clock using ROS time has the ROS time override enabled."""

    def set_ros_time_override(self, time_point: rcl_time_point_t) -> None:
        """Set the ROS time override for a clock using ROS time."""

    def add_clock_callback(self, pyjump_handle: JumpHandle,
                           on_clock_change: bool, min_forward: int,
                           min_backward: int) -> None:
        """Add a time jump callback to a clock."""

    def remove_clock_callback(self, pyjump_handle: JumpHandle) -> None:
        """Remove a time jump callback from a clock."""


class Context(Destroyable):

    def __init__(self, pyargs: list[str], domain_id: int) -> None: ...

    @property
    def pointer(self) -> int:
        """Get the address of the entity as an integer."""

    def get_domain_id(self) -> int:
        """Retrieve domain id from init_options of context."""

    def ok(self) -> bool:
        """Status of the the client library."""

    def shutdown(self) -> None:
        """Shutdown context."""


class rcl_duration_t:
    nanoseconds: int


class rcl_subscription_event_type_t(Enum):
    _value_: int
    RCL_SUBSCRIPTION_REQUESTED_DEADLINE_MISSED = ...
    RCL_SUBSCRIPTION_LIVELINESS_CHANGED = ...
    RCL_SUBSCRIPTION_REQUESTED_INCOMPATIBLE_QOS = ...
    RCL_SUBSCRIPTION_MESSAGE_LOST = ...
    RCL_SUBSCRIPTION_INCOMPATIBLE_TYPE = ...
    RCL_SUBSCRIPTION_MATCHED = ...


class rcl_publisher_event_type_t(Enum):
    _value_: int
    RCL_PUBLISHER_OFFERED_DEADLINE_MISSED = ...
    RCL_PUBLISHER_LIVELINESS_LOST = ...
    RCL_PUBLISHER_OFFERED_INCOMPATIBLE_QOS = ...
    RCL_PUBLISHER_INCOMPATIBLE_TYPE = ...
    RCL_PUBLISHER_MATCHED = ...


class EventHandle(Destroyable):

    @overload
    def __init__(self, subcription: Subscription,
                 event_type: rcl_subscription_event_type_t) -> None: ...

    @overload
    def __init__(self, publisher: Publisher, event_type: rcl_publisher_event_type_t) -> None: ...

    @property
    def pointer(self) -> int:
        """Get the address of the entity as an integer."""

    def take_event(self) -> Any | None:
        """Get pending data from a ready event."""


LifecycleStateMachineState: TypeAlias = tuple[int, str]


class LifecycleStateMachine(Destroyable):

    def __init__(self, node: Node, enable_com_interface: bool) -> None: ...

    @property
    def initialized(self) -> bool:
        """Check if state machine is initialized."""

    @property
    def current_state(self) -> LifecycleStateMachineState:
        """Get the current state machine state."""

    @property
    def available_states(self) -> list[LifecycleStateMachineState]:
        """Get the available states."""

    @property
    def available_transitions(self) -> list[tuple[int, str, int, str, int, str]]:
        """Get the available transitions."""

    @property
    def transition_graph(self) -> list[tuple[int, str, int, str, int, str]]:
        """Get the transition graph."""

    def get_transition_by_label(self, label: str) -> int:
        """Get the transition id from a transition label."""

    def trigger_transition_by_id(self, transition_id: int, publish_update: bool) -> None:
        """Trigger a transition by transition id."""

    def trigger_transition_by_label(self, label: str, publish_update: bool) -> None:
        """Trigger a transition by label."""

    @property
    def service_change_state(self) -> Service:
        """Get the change state service."""

    @property
    def service_get_state(self) -> Service:
        """Get the get state service."""

    @property
    def service_get_available_states(self) -> Service:
        """Get the get available states service."""

    @property
    def service_get_available_transitions(self) -> Service:
        """Get the get available transitions service."""

    @property
    def service_get_transition_graph(self) -> Service:
        """Get the get transition graph service."""


class TransitionCallbackReturnType(Enum):
    _value_: int
    SUCCESS = ...
    FAILURE = ...
    ERROR = ...

    def to_label(self) -> str:
        """Convert the transition callback return code to a transition label."""


class GuardCondition(Destroyable):

    def __init__(self, context: Context) -> None: ...

    @property
    def pointer(self) -> int:
        """Get the address of the entity as an integer."""

    def trigger_guard_condition(self) -> None:
        """Trigger a general purpose guard condition."""


class Service:
    pass


class Subscription(Destroyable, Generic[MsgT]):

    def __init__(self, node: Node, pymsg_type: type[MsgT], topic: str,
                 pyqos_profile: rmw_qos_profile_t) -> None: ...

    @property
    def pointer(self) -> int:
        """Get the address of the entity as an integer."""

    def take_message(self, pymsg_type: type[MsgT], raw: bool) -> tuple[MsgT, MessageInfo]:
        """Take a message and its metadata from a subscription."""

    def get_logger_name(self) -> str:
        """Get the name of the logger associated with the node of the subscription."""

    def get_topic_name(self) -> str:
        """Return the resolved topic name of a subscription."""

    def get_publisher_count(self) -> int:
        """Count the publishers from a subscription."""


class Node:
    pass


class Publisher(Destroyable, Generic[MsgT]):

    def __init__(self, arg0: Node, arg1: type[MsgT], arg2: str, arg3: rmw_qos_profile_t) -> None:
        """Create _rclpy.Publisher."""

    @property
    def pointer(self) -> int:
        """Get the address of the entity as an integer."""

    def get_logger_name(self) -> str:
        """Get the name of the logger associated with the node of the publisher."""

    def get_subscription_count(self) -> int:
        """Count subscribers from a publisher."""

    def get_topic_name(self) -> str:
        """Retrieve the topic name from a Publisher."""

    def publish(self, arg0: MsgT) -> None:
        """Publish a message."""

    def publish_raw(self, arg0: bytes) -> None:
        """Publish a serialized message."""

    def wait_for_all_acked(self, arg0: rcl_duration_t) -> bool:
        """Wait until all published message data is acknowledged."""


class TimeInfoDict(TypedDict):
    expected_call_time: int
    actual_call_time: int


class Timer(Destroyable):

    def __init__(self, clock: Clock, context: Context, period_nsec: int,
                 autostart: bool) -> None: ...

    @property
    def pointer(self) -> int:
        """Get the address of the entity as an integer."""

    def reset_timer(self) -> None:
        """Reset a timer."""

    def is_timer_ready(self) -> bool:
        """Check if a timer as reached timeout."""

    def call_timer(self) -> None:
        """Call a timer and starts counting again."""

    def call_timer_with_info(self) -> TimeInfoDict:
        """Call a timer and starts counting again, retrieves actual and expected call time."""

    def change_timer_period(self, period_nsec: int) -> None:
        """Set the period of a timer."""

    def time_until_next_call(self) -> int | None:
        """Get the remaining time before timer is ready."""

    def time_since_last_call(self) -> int:
        """Get the elapsed time since last timer call."""

    def get_timer_period(self) -> int:
        """Get the period of a timer."""

    def cancel_timer(self) -> None:
        """Cancel a timer."""

    def is_timer_canceled(self) -> bool:
        """Check if a timer is canceled."""


PredefinedQosProfileTNames = Literal['qos_profile_sensor_data', 'qos_profile_default',
                                     'qos_profile_system_default', 'qos_profile_services_default',
                                     'qos_profile_unknown', 'qos_profile_parameters',
                                     'qos_profile_parameter_events', 'qos_profile_best_available']


class rmw_qos_profile_dict(TypedDict):
    qos_history: QoSHistoryPolicy | int
    qos_depth: int
    qos_reliability: QoSReliabilityPolicy | int
    qos_durability: QoSDurabilityPolicy | int
    pyqos_lifespan: rcl_duration_t
    pyqos_deadline: rcl_duration_t
    qos_liveliness: QoSLivelinessPolicy | int
    pyqos_liveliness_lease_duration: rcl_duration_t
    avoid_ros_namespace_conventions: bool


class rmw_qos_profile_t:

    def __init__(
        self,
        qos_history: int,
        qos_depth: int,
        qos_reliability: int,
        qos_durability: int,
        pyqos_lifespan: rcl_duration_t,
        pyqos_deadline: rcl_duration_t,
        qos_liveliness: int,
        pyqos_liveliness_lease_duration: rcl_duration_t,
        avoid_ros_namespace_conventions: bool
    ) -> None: ...

    def to_dict(self) -> rmw_qos_profile_dict: ...

    @staticmethod
    def predefined(qos_profile_name: PredefinedQosProfileTNames) -> rmw_qos_profile_t: ...


IsReadyValues = Literal['subscription', 'client', 'service', 'timer', 'guard_condition', 'event']
GetReadyEntityValues = Literal['subscription', 'client', 'service', 'timer', 'guard_condition']


class WaitSet(Destroyable):

    def __init__(self, number_of_subscriptions: int, number_of_guard_conditions: int,
                 number_of_timers: int, number_of_clients: int, number_of_services: int,
                 number_of_events: int, context: Context) -> None:
        """Construct a WaitSet."""

    @property
    def pointer(self) -> int:
        """Get the address of the entity as an integer."""

    def clear_entities(self) -> None:
        """Clear all the pointers in the wait set."""

    def add_service(self, service: Service) -> int:
        """Add a service to the wait set structure."""

    def add_subscription(self, subscription: Subscription[Any]) -> int:
        """Add a subcription to the wait set structure."""

    def add_client(self, client: Client) -> int:
        """Add a client to the wait set structure."""

    def add_guard_condition(self, guard_condition: GuardCondition) -> int:
        """Add a guard condition to the wait set structure."""

    def add_timer(self, timer: Timer) -> int:
        """Add a timer to the wait set structure."""

    def add_event(self, event: EventHandle) -> int:
        """Add an event to the wait set structure."""

    def is_ready(self, entity_type: IsReadyValues, index: int) -> bool:
        """Check if an entity in the wait set is ready by its index."""

    def get_ready_entities(self, entity_type: GetReadyEntityValues) -> list[int]:
        """Get list of entities ready by entity type."""

    def wait(self, timeout: int) -> None:
        """Wait until timeout is reached or event happened."""


class SignalHandlerOptions(Enum):
    _value_: int
    NO = ...
    SigInt = ...
    SigTerm = ...
    All = ...


def register_sigint_guard_condition(guard_condition: GuardCondition) -> None:
    """Register a guard condition to be called on SIGINT."""


def unregister_sigint_guard_condition(guard_condition: GuardCondition) -> None:
    """Stop triggering a guard condition when SIGINT occurs."""


def install_signal_handlers(options: SignalHandlerOptions) -> None:
    """Install rclpy signal handlers."""


def get_current_signal_handlers_options() -> SignalHandlerOptions:
    """Get currently installed signal handler options."""


def uninstall_signal_handlers() -> None:
    """Uninstall rclpy signal handlers."""<|MERGE_RESOLUTION|>--- conflicted
+++ resolved
@@ -14,11 +14,7 @@
 
 from __future__ import annotations
 
-<<<<<<< HEAD
-from enum import Enum
-=======
 from enum import Enum, IntEnum
->>>>>>> 3fa9e758
 from types import TracebackType
 from typing import Any, Generic, Literal, overload, Sequence, TypeAlias, TypedDict
 
