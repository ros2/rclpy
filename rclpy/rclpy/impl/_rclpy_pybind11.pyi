--- conflicted
+++ resolved
@@ -448,7 +448,6 @@
         """Wait until timeout is reached or event happened."""
 
 
-<<<<<<< HEAD
 class ActionClient(Generic[GoalT, ResultT, FeedbackT], Destroyable):
 
     def __init__(
@@ -633,8 +632,7 @@
     def is_active(self) -> bool:
         """Check if a goal is active."""
 
-        
-=======
+
 class RCLError(RuntimeError):
     pass
 
@@ -646,8 +644,7 @@
 class InvalidHandle(RuntimeError):
     pass
 
-  
->>>>>>> 8a2e2d3d
+
 class SignalHandlerOptions(Enum):
     _value_: int
     NO = ...
