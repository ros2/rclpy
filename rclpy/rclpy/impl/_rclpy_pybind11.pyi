# Copyright 2024 Open Source Robotics Foundation, Inc.
#
# Licensed under the Apache License, Version 2.0 (the "License");
# you may not use this file except in compliance with the License.
# You may obtain a copy of the License at
#
#     http://www.apache.org/licenses/LICENSE-2.0
#
# Unless required by applicable law or agreed to in writing, software
# distributed under the License is distributed on an "AS IS" BASIS,
# WITHOUT WARRANTIES OR CONDITIONS OF ANY KIND, either express or implied.
# See the License for the specific language governing permissions and
# limitations under the License.

from __future__ import annotations

from enum import Enum, IntEnum
from types import TracebackType
from typing import Any, Generic, Literal, overload, Sequence, TypedDict

from rclpy.clock import JumpHandle
from rclpy.clock_type import ClockType
from rclpy.duration import Duration
from rclpy.parameter import Parameter
from rclpy.subscription import MessageInfo
from rclpy.type_support import MsgT


def rclpy_remove_ros_args(pycli_args: Sequence[str]) -> list[str]:
    """Remove ROS-specific arguments from argument vector."""


def rclpy_get_rmw_implementation_identifier() -> str:
    """Retrieve the identifier for the active RMW implementation."""


class Client:
    pass


class rcl_time_point_t:
    nanoseconds: int
    clock_type: ClockType


class Destroyable:

    def __enter__(self) -> None: ...

    def __exit__(self, exc_type: type[BaseException] | None,
                 exc_val: BaseException | None, exctb: TracebackType | None) -> None: ...

    def destroy_when_not_in_use(self) -> None:
        """Destroy the rcl object as soon as it's not actively being used."""


class Clock(Destroyable):

    def __init__(self, clock_type: int) -> None: ...

    def get_now(self) -> rcl_time_point_t:
        """Value of the clock."""

    def get_ros_time_override_is_enabled(self) -> bool:
        """Return if a clock using ROS time has the ROS time override enabled."""

    def set_ros_time_override_is_enabled(self, enabled: bool) -> None:
        """Set if a clock using ROS time has the ROS time override enabled."""

    def set_ros_time_override(self, time_point: rcl_time_point_t) -> None:
        """Set the ROS time override for a clock using ROS time."""

    def add_clock_callback(self, pyjump_handle: JumpHandle,
                           on_clock_change: bool, min_forward: int,
                           min_backward: int) -> None:
        """Add a time jump callback to a clock."""

    def remove_clock_callback(self, pyjump_handle: JumpHandle) -> None:
        """Remove a time jump callback from a clock."""


class Context(Destroyable):

    def __init__(self, pyargs: list[str], domain_id: int) -> None: ...

    @property
    def pointer(self) -> int:
        """Get the address of the entity as an integer."""

    def get_domain_id(self) -> int:
        """Retrieve domain id from init_options of context."""

    def ok(self) -> bool:
        """Status of the the client library."""

    def shutdown(self) -> None:
        """Shutdown context."""


class rcl_duration_t:
    nanoseconds: int


class rcl_subscription_event_type_t(IntEnum):
    RCL_SUBSCRIPTION_REQUESTED_DEADLINE_MISSED: int
    RCL_SUBSCRIPTION_LIVELINESS_CHANGED: int
    RCL_SUBSCRIPTION_REQUESTED_INCOMPATIBLE_QOS: int
    RCL_SUBSCRIPTION_MESSAGE_LOST: int
    RCL_SUBSCRIPTION_INCOMPATIBLE_TYPE: int
    RCL_SUBSCRIPTION_MATCHED: int


class rcl_publisher_event_type_t(IntEnum):
    RCL_PUBLISHER_OFFERED_DEADLINE_MISSED: int
    RCL_PUBLISHER_LIVELINESS_LOST: int
    RCL_PUBLISHER_OFFERED_INCOMPATIBLE_QOS: int
    RCL_PUBLISHER_INCOMPATIBLE_TYPE: int
    RCL_PUBLISHER_MATCHED: int


class EventHandle(Destroyable):

    @overload
    def __init__(self, subcription: Subscription,
                 event_type: rcl_subscription_event_type_t) -> None: ...

    @overload
    def __init__(self, publisher: Publisher, event_type: rcl_publisher_event_type_t) -> None: ...

    @property
    def pointer(self) -> int:
        """Get the address of the entity as an integer."""

    def take_event(self) -> Any | None:
        """Get pending data from a ready event."""


class GuardCondition(Destroyable):

    def __init__(self, context: Context) -> None: ...

    @property
    def pointer(self) -> int:
        """Get the address of the entity as an integer."""

    def trigger_guard_condition(self) -> None:
        """Trigger a general purpose guard condition."""


class Service:
    pass


class Subscription(Destroyable, Generic[MsgT]):

    def __init__(self, node: Node, pymsg_type: type[MsgT], topic: str,
                 pyqos_profile: rmw_qos_profile_t) -> None: ...

    @property
    def pointer(self) -> int:
        """Get the address of the entity as an integer."""

    def take_message(self, pymsg_type: type[MsgT], raw: bool) -> tuple[MsgT, MessageInfo]:
        """Take a message and its metadata from a subscription."""

    def get_logger_name(self) -> str:
        """Get the name of the logger associated with the node of the subscription."""

    def get_topic_name(self) -> str:
        """Return the resolved topic name of a subscription."""

    def get_publisher_count(self) -> int:
        """Count the publishers from a subscription."""


class Node(Destroyable):

    def __init__(self, node_name: str, namespace_: str, context: Context,
                 pycli_args: list[str] | None, use_global_arguments: bool,
                 enable_rosout: bool) -> None: ...

    @property
    def pointer(self) -> int:
        """Get the address of the entity as an integer."""

    def get_fully_qualified_name(self) -> str:
        """Get the fully qualified name of the node."""

    def logger_name(self) -> str:
        """Get the name of the logger associated with a node."""

    def get_node_name(self) -> str:
        """Get the name of a node."""

    def get_namespace(self) -> str:
        """Get the namespace of a node."""

    def get_count_publishers(self, topic_name: str) -> int:
        """Return the count of all the publishers known for that topic in the entire ROS graph."""

    def get_count_subscribers(self, topic_name: str) -> int:
        """Return the count of all the subscribers known for that topic in the entire ROS graph."""

    def get_count_clients(self, service_name: str) -> int:
        """Return the count of all the clients known for that service in the entire ROS graph."""

    def get_count_services(self, service_name: str) -> int:
        """Return the count of all the servers known for that service in the entire ROS graph."""

    def get_node_names_and_namespaces(self) -> list[tuple[str, str, str] | tuple[str, str]]:
        """Get the list of nodes discovered by the provided node."""

    def get_node_names_and_namespaces_with_enclaves(self) -> list[tuple[str, str, str] |
                                                                  tuple[str, str]]:
        """Get the list of nodes discovered by the provided node, with their enclaves."""

    def get_action_client_names_and_types_by_node(self, remote_node_name: str,
                                                  remote_node_namespace: str) -> list[tuple[str,
                                                                                      list[str]]]:
        """Get action client names and types by node."""

    def get_action_server_names_and_types_by_node(self, remote_node_name: str,
                                                  remote_node_namespace: str) -> list[tuple[str,
                                                                                      list[str]]]:
        """Get action server names and types by node."""

    def get_action_names_and_types(self) -> list[tuple[str, list[str]]]:
        """Get action names and types."""

    def get_parameters(self, pyparamter_cls: type[Parameter]) -> dict[str, Parameter]:
        """Get a list of parameters for the current node."""


def rclpy_resolve_name(node: Node, topic_name: str, only_expand: bool, is_service: bool) -> str:
    """Expand and remap a topic or service name."""


def rclpy_get_publisher_names_and_types_by_node(node: Node, no_demangle: bool, node_name: str,
                                                node_namespace: str
                                                ) -> list[tuple[str, list[str]]]:
    """Get topic names and types for which a remote node has publishers."""


def rclpy_get_subscriber_names_and_types_by_node(node: Node, no_demangle: bool, node_name: str,
                                                 node_namespace: str
                                                 ) -> list[tuple[str, list[str]]]:
    """Get topic names and types for which a remote node has subscribers."""


def rclpy_get_service_names_and_types_by_node(node: Node, node_name: str, node_namespace: str
                                              ) -> list[tuple[str, list[str]]]:
    """Get all service names and types in the ROS graph."""


def rclpy_get_client_names_and_types_by_node(node: Node, node_name: str, node_namespace: str
                                             ) -> list[tuple[str, list[str]]]:
    """Get service names and types for which a remote node has servers."""


def rclpy_get_service_names_and_types(node: Node) -> list[tuple[str, list[str]]]:
    """Get all service names and types in the ROS graph."""


class TypeHashDict(TypedDict):
    version: int
    value: bytes


class QoSDict(TypedDict):
    pass


class TopicEndpointInfoDict(TypedDict):
    node_name: str
    node_namespace: str
    topic_type: str
    topic_type_hash: TypeHashDict
    endpoint_type: int
    endpoint_gid: list[int]
    qos_profile: rmw_qos_profile_dict


def rclpy_get_publishers_info_by_topic(node: Node, topic_name: str, no_mangle: bool
                                       ) -> list[TopicEndpointInfoDict]:
    """Get publishers info for a topic."""


class Publisher(Destroyable, Generic[MsgT]):

    def __init__(self, arg0: Node, arg1: type[MsgT], arg2: str, arg3: rmw_qos_profile_t) -> None:
        """Create _rclpy.Publisher."""

    @property
    def pointer(self) -> int:
        """Get the address of the entity as an integer."""

    def get_logger_name(self) -> str:
        """Get the name of the logger associated with the node of the publisher."""

    def get_subscription_count(self) -> int:
        """Count subscribers from a publisher."""

    def get_topic_name(self) -> str:
        """Retrieve the topic name from a Publisher."""

    def publish(self, arg0: MsgT) -> None:
        """Publish a message."""

    def publish_raw(self, arg0: bytes) -> None:
        """Publish a serialized message."""

    def wait_for_all_acked(self, arg0: rcl_duration_t) -> bool:
        """Wait until all published message data is acknowledged."""


class TimeInfoDict(TypedDict):
    expected_call_time: int
    actual_call_time: int


class Timer(Destroyable):

    def __init__(self, clock: Clock, context: Context, period_nsec: int,
                 autostart: bool) -> None: ...

    @property
    def pointer(self) -> int:
        """Get the address of the entity as an integer."""

    def reset_timer(self) -> None:
        """Reset a timer."""

    def is_timer_ready(self) -> bool:
        """Check if a timer as reached timeout."""

    def call_timer(self) -> None:
        """Call a timer and starts counting again."""

    def call_timer_with_info(self) -> TimeInfoDict:
        """Call a timer and starts counting again, retrieves actual and expected call time."""

    def change_timer_period(self, period_nsec: int) -> None:
        """Set the period of a timer."""

    def time_until_next_call(self) -> int | None:
        """Get the remaining time before timer is ready."""

    def time_since_last_call(self) -> int:
        """Get the elapsed time since last timer call."""

    def get_timer_period(self) -> int:
        """Get the period of a timer."""

    def cancel_timer(self) -> None:
        """Cancel a timer."""

    def is_timer_canceled(self) -> bool:
        """Check if a timer is canceled."""


PredefinedQosProfileTNames = Literal['qos_profile_sensor_data', 'qos_profile_default',
                                     'qos_profile_system_default', 'qos_profile_services_default',
                                     'qos_profile_unknown', 'qos_profile_parameters',
                                     'qos_profile_parameter_events', 'qos_profile_best_available']


class rmw_qos_profile_dict(TypedDict):
    depth: int
    history: int
    reliability: int
    durability: int
    lifespan: Duration
    deadline: Duration
    liveliness: int
    liveliness_lease_duration: Duration
    avoid_ros_namespace_conventions: bool


class rmw_qos_profile_t:

    def __init__(
        self,
        qos_history: int,
        qos_depth: int,
        qos_reliability: int,
        qos_durability: int,
        pyqos_lifespan: rcl_duration_t,
        pyqos_deadline: rcl_duration_t,
        qos_liveliness: int,
        pyqos_liveliness_lease_duration: rcl_duration_t,
        avoid_ros_namespace_conventions: bool
    ) -> None: ...

    def to_dict(self) -> rmw_qos_profile_dict: ...

    @staticmethod
    def predefined(qos_profile_name: PredefinedQosProfileTNames) -> rmw_qos_profile_t: ...


IsReadyValues = Literal['subscription', 'client', 'service', 'timer', 'guard_condition', 'event']
GetReadyEntityValues = Literal['subscription', 'client', 'service', 'timer', 'guard_condition']


class WaitSet(Destroyable):

    def __init__(self, number_of_subscriptions: int, number_of_guard_conditions: int,
                 number_of_timers: int, number_of_clients: int, number_of_services: int,
                 number_of_events: int, context: Context) -> None:
        """Construct a WaitSet."""

    @property
    def pointer(self) -> int:
        """Get the address of the entity as an integer."""

    def clear_entities(self) -> None:
        """Clear all the pointers in the wait set."""

    def add_service(self, service: Service) -> int:
        """Add a service to the wait set structure."""

    def add_subscription(self, subscription: Subscription[Any]) -> int:
        """Add a subcription to the wait set structure."""

    def add_client(self, client: Client) -> int:
        """Add a client to the wait set structure."""

    def add_guard_condition(self, guard_condition: GuardCondition) -> int:
        """Add a guard condition to the wait set structure."""

    def add_timer(self, timer: Timer) -> int:
        """Add a timer to the wait set structure."""

    def add_event(self, event: EventHandle) -> int:
        """Add an event to the wait set structure."""

    def is_ready(self, entity_type: IsReadyValues, index: int) -> bool:
        """Check if an entity in the wait set is ready by its index."""

    def get_ready_entities(self, entity_type: GetReadyEntityValues) -> list[int]:
        """Get list of entities ready by entity type."""

    def wait(self, timeout: int) -> None:
        """Wait until timeout is reached or event happened."""


<<<<<<< HEAD
class RCLError(RuntimeError):
    pass


class NodeNameNonExistentError(RCLError):
    pass


class InvalidHandle(RuntimeError):
    pass
=======
class SignalHandlerOptions(Enum):
    _value_: int
    NO = ...
    SigInt = ...
    SigTerm = ...
    All = ...


def register_sigint_guard_condition(guard_condition: GuardCondition) -> None:
    """Register a guard condition to be called on SIGINT."""


def unregister_sigint_guard_condition(guard_condition: GuardCondition) -> None:
    """Stop triggering a guard condition when SIGINT occurs."""


def install_signal_handlers(options: SignalHandlerOptions) -> None:
    """Install rclpy signal handlers."""


def get_current_signal_handlers_options() -> SignalHandlerOptions:
    """Get currently installed signal handler options."""


def uninstall_signal_handlers() -> None:
    """Uninstall rclpy signal handlers."""
>>>>>>> 3fa9e758
<|MERGE_RESOLUTION|>--- conflicted
+++ resolved
@@ -443,7 +443,6 @@
         """Wait until timeout is reached or event happened."""
 
 
-<<<<<<< HEAD
 class RCLError(RuntimeError):
     pass
 
@@ -454,7 +453,8 @@
 
 class InvalidHandle(RuntimeError):
     pass
-=======
+
+  
 class SignalHandlerOptions(Enum):
     _value_: int
     NO = ...
@@ -480,5 +480,4 @@
 
 
 def uninstall_signal_handlers() -> None:
-    """Uninstall rclpy signal handlers."""
->>>>>>> 3fa9e758
+    """Uninstall rclpy signal handlers."""