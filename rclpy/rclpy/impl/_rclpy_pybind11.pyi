--- conflicted
+++ resolved
@@ -14,13 +14,9 @@
 
 from __future__ import annotations
 
-from enum import Enum, IntEnum
+from enum import Enum
 from types import TracebackType
-<<<<<<< HEAD
-from typing import Any, Generic, Literal, overload, Sequence, TypedDict, TypeVar
-=======
-from typing import Any, Generic, Literal, overload, Sequence, TypeAlias, TypedDict
->>>>>>> 34f9e13e
+from typing import Any, Generic, Literal, overload, Sequence, TypeAlias, TypedDict, TypeVar
 
 from rclpy.clock import JumpHandle
 from rclpy.clock_type import ClockType
@@ -116,7 +112,6 @@
     RCL_SUBSCRIPTION_MESSAGE_LOST = ...
     RCL_SUBSCRIPTION_INCOMPATIBLE_TYPE = ...
     RCL_SUBSCRIPTION_MATCHED = ...
-<<<<<<< HEAD
 
 
 class rcl_publisher_event_type_t(Enum):
@@ -177,23 +172,11 @@
 
 rmw_matched_status_t = rmw_matched_status_s
 
-=======
->>>>>>> 34f9e13e
 
 class rmw_offered_deadline_missed_status_s:
     total_count: int
     total_count_change: int
 
-<<<<<<< HEAD
-=======
-class rcl_publisher_event_type_t(Enum):
-    _value_: int
-    RCL_PUBLISHER_OFFERED_DEADLINE_MISSED = ...
-    RCL_PUBLISHER_LIVELINESS_LOST = ...
-    RCL_PUBLISHER_OFFERED_INCOMPATIBLE_QOS = ...
-    RCL_PUBLISHER_INCOMPATIBLE_TYPE = ...
-    RCL_PUBLISHER_MATCHED = ...
->>>>>>> 34f9e13e
 
 rmw_offered_deadline_missed_status_t = rmw_offered_deadline_missed_status_s
 
