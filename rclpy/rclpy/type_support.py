--- conflicted
+++ resolved
@@ -12,11 +12,7 @@
 # See the License for the specific language governing permissions and
 # limitations under the License.
 
-<<<<<<< HEAD
 from typing import NoReturn, Optional, Protocol, Type, TypeVar, Union
-=======
-from typing import Optional, Protocol, Type, TypeVar, Union
->>>>>>> 99f1ce93
 
 from rclpy.exceptions import NoTypeSupportImportedException
 
@@ -51,18 +47,12 @@
 
 
 class Msg(Protocol, metaclass=MsgMetaClass):
-<<<<<<< HEAD
     """Generic Message Alias."""
-=======
-    """Generic Message Type Alias."""
->>>>>>> 99f1ce93
 
     pass
 
 
-<<<<<<< HEAD
 MsgT = TypeVar('MsgT', bound=Msg)
-
 
 SrvRequestT = TypeVar('SrvRequestT', bound=Msg)
 SrvResponseT = TypeVar('SrvResponseT', bound=Msg)
@@ -82,21 +72,6 @@
 
 # Can be used if https://github.com/python/typing/issues/548 ever gets approved.
 SrvT = TypeVar('SrvT', bound=Type[Srv])
-=======
-# Could likely be improved if generic across Request, Response, Event
-class Srv(Protocol, metaclass=CommonMsgSrvMetaClass):
-    """Generic Service Type Alias."""
-
-    pass
-
-
-MsgT = TypeVar('MsgT', bound=Msg)
-SrvT = TypeVar('SrvT', bound=Srv)
-
-SrvRequestT = TypeVar('SrvRequestT', bound=Msg)
-SrvResponseT = TypeVar('SrvResponseT', bound=Msg)
-SrvEventT = TypeVar('SrvEventT', bound=Msg)
->>>>>>> 99f1ce93
 
 
 def check_for_type_support(msg_or_srv_type: Type[Union[Msg, Srv]]) -> None:
