# Copyright 2016-2021 Open Source Robotics Foundation, Inc.
#
# Licensed under the Apache License, Version 2.0 (the "License");
# you may not use this file except in compliance with the License.
# You may obtain a copy of the License at
#
#     http://www.apache.org/licenses/LICENSE-2.0
#
# Unless required by applicable law or agreed to in writing, software
# distributed under the License is distributed on an "AS IS" BASIS,
# WITHOUT WARRANTIES OR CONDITIONS OF ANY KIND, either express or implied.
# See the License for the specific language governing permissions and
# limitations under the License.

<<<<<<< HEAD
from typing import Any, ClassVar, Protocol, Type, TypeVar, Union
=======
from typing import Optional, Protocol, Type, TypeVar, Union
>>>>>>> f9b8d401

from rclpy.exceptions import NoTypeSupportImportedException


<<<<<<< HEAD
class CommonMsgSrv(Protocol):
    """Shared attributes between messages and services."""

    _TYPE_SUPPORT: Any
=======
class PyCapsule(Protocol):
    """Alias for PyCapsule Pybind object"""

    pass


# Done because metaclasses need to inherit from type
ProtocolType: Type = type(Protocol)


class CommonMsgSrvMetaClass(ProtocolType):
    """Shared attributes between messages and services."""

    _TYPE_SUPPORT: Optional[PyCapsule]
>>>>>>> f9b8d401

    @classmethod
    def __import_type_support__(cls) -> None:
        ...


<<<<<<< HEAD
class Msg(CommonMsgSrv):
    """Generic Message Type Alias."""

    _CREATE_ROS_MESSAGE: Any
    _CONVERT_FROM_PY: Any
    _CONVERT_TO_PY: Any
    _DESTROY_ROS_MESSAGE: Any


class Srv(CommonMsgSrv):
    """Generic Service Type Alias."""

    Request: ClassVar = Msg
    Response: ClassVar = Msg
    Event: ClassVar = Msg


MsgType = TypeVar('MsgType', bound=Msg)
SrvType = TypeVar('SrvType', bound=Srv)
=======
class MsgMetaClass(CommonMsgSrvMetaClass):
    """Generic Message Metaclass Alias."""

    _CREATE_ROS_MESSAGE:  Optional[PyCapsule]
    _CONVERT_FROM_PY:  Optional[PyCapsule]
    _CONVERT_TO_PY:  Optional[PyCapsule]
    _DESTROY_ROS_MESSAGE:  Optional[PyCapsule]


class Msg(Protocol, metaclass=MsgMetaClass):
    """Generic Message Type Alias."""
    pass


# Could likely be improved if generic accros Request, Response, Event
class Srv(Protocol, metaclass=CommonMsgSrvMetaClass):
    """Generic Service Type Alias."""

    pass


MsgT = TypeVar('MsgT', bound=Msg)
SrvT = TypeVar('SrvT', bound=Srv)

SrvRequestT = TypeVar('SrvRequestT', bound=Msg)
SrvResponseT = TypeVar('SrvResponseT', bound=Msg)
SrvEventT = TypeVar('SrvEventT', bound=Msg)
>>>>>>> f9b8d401


def check_for_type_support(msg_or_srv_type: Type[Union[Msg, Srv]]) -> None:
    try:
        ts = msg_or_srv_type._TYPE_SUPPORT
    except AttributeError as e:
        e.args = (
            e.args[0] +
            ' This might be a ROS 1 message type but it should be a ROS 2 message type.'
            ' Make sure to source your ROS 2 workspace after your ROS 1 workspace.',
            *e.args[1:])
        raise
    if ts is None:
        msg_or_srv_type.__import_type_support__()
    if msg_or_srv_type._TYPE_SUPPORT is None:
        raise NoTypeSupportImportedException()


def check_is_valid_msg_type(msg_type: Type[Msg]) -> None:
    check_for_type_support(msg_type)
    try:
        assert None not in (
            msg_type._CREATE_ROS_MESSAGE,
            msg_type._CONVERT_FROM_PY,
            msg_type._CONVERT_TO_PY,
            msg_type._DESTROY_ROS_MESSAGE,
        )
    except (AssertionError, AttributeError):
        raise RuntimeError(
            f'The message type provided is not valid ({msg_type}),'
            ' this might be a service or action'
        ) from None


def check_is_valid_srv_type(srv_type: Type[Srv]) -> None:
    check_for_type_support(srv_type)
    try:
        assert None not in (
            srv_type.Response,
            srv_type.Request,
        )
    except (AssertionError, AttributeError):
        raise RuntimeError(
            f'The service type provided is not valid ({srv_type}),'
            ' this might be a message or action'
        ) from None<|MERGE_RESOLUTION|>--- conflicted
+++ resolved
@@ -12,21 +12,11 @@
 # See the License for the specific language governing permissions and
 # limitations under the License.
 
-<<<<<<< HEAD
-from typing import Any, ClassVar, Protocol, Type, TypeVar, Union
-=======
 from typing import Optional, Protocol, Type, TypeVar, Union
->>>>>>> f9b8d401
 
 from rclpy.exceptions import NoTypeSupportImportedException
 
 
-<<<<<<< HEAD
-class CommonMsgSrv(Protocol):
-    """Shared attributes between messages and services."""
-
-    _TYPE_SUPPORT: Any
-=======
 class PyCapsule(Protocol):
     """Alias for PyCapsule Pybind object"""
 
@@ -41,34 +31,12 @@
     """Shared attributes between messages and services."""
 
     _TYPE_SUPPORT: Optional[PyCapsule]
->>>>>>> f9b8d401
 
     @classmethod
     def __import_type_support__(cls) -> None:
         ...
 
 
-<<<<<<< HEAD
-class Msg(CommonMsgSrv):
-    """Generic Message Type Alias."""
-
-    _CREATE_ROS_MESSAGE: Any
-    _CONVERT_FROM_PY: Any
-    _CONVERT_TO_PY: Any
-    _DESTROY_ROS_MESSAGE: Any
-
-
-class Srv(CommonMsgSrv):
-    """Generic Service Type Alias."""
-
-    Request: ClassVar = Msg
-    Response: ClassVar = Msg
-    Event: ClassVar = Msg
-
-
-MsgType = TypeVar('MsgType', bound=Msg)
-SrvType = TypeVar('SrvType', bound=Srv)
-=======
 class MsgMetaClass(CommonMsgSrvMetaClass):
     """Generic Message Metaclass Alias."""
 
@@ -96,7 +64,6 @@
 SrvRequestT = TypeVar('SrvRequestT', bound=Msg)
 SrvResponseT = TypeVar('SrvResponseT', bound=Msg)
 SrvEventT = TypeVar('SrvEventT', bound=Msg)
->>>>>>> f9b8d401
 
 
 def check_for_type_support(msg_or_srv_type: Type[Union[Msg, Srv]]) -> None:
