# Copyright 2016-2017 Open Source Robotics Foundation, Inc.
#
# Licensed under the Apache License, Version 2.0 (the "License");
# you may not use this file except in compliance with the License.
# You may obtain a copy of the License at
#
#     http://www.apache.org/licenses/LICENSE-2.0
#
# Unless required by applicable law or agreed to in writing, software
# distributed under the License is distributed on an "AS IS" BASIS,
# WITHOUT WARRANTIES OR CONDITIONS OF ANY KIND, either express or implied.
# See the License for the specific language governing permissions and
# limitations under the License.

from argparse import Namespace
from enum import Enum
from enum import IntEnum
import warnings

from rclpy.duration import Duration
from rclpy.impl.implementation_singleton import rclpy_action_implementation as _rclpy_action
from rclpy.impl.implementation_singleton import rclpy_implementation as _rclpy

# "Forward-declare" this value so that it can be used in the QoSProfile initializer.
# It will have a value by the end of definitions, before user code runs.
_qos_profile_default = None


class QoSProfile:
    """Define Quality of Service policies."""

    __slots__ = [
        '_history',
        '_depth',
        '_reliability',
        '_durability',
        '_lifespan',
        '_deadline',
        '_liveliness',
        '_liveliness_lease_duration',
        '_avoid_ros_namespace_conventions',
    ]

    def __init__(self, **kwargs):
        assert all('_' + key in self.__slots__ for key in kwargs.keys()), \
            'Invalid arguments passed to constructor: %r' % kwargs.keys()

        if not _qos_profile_default:
            # It is still definition time, and all calls to this initializer are expected to be
            # fully-defined preset profiles from the C side.
            assert all(kwargs[slot[1:]] is not None for slot in self.__slots__)
            # Any of the setters, upon receiving these None values, would assert
            # if the above assertion failed.
            from_profile = Namespace(**{slot[1:]: None for slot in self.__slots__})
        else:
            from_profile = _qos_profile_default

        if 'history' not in kwargs:
            if 'depth' in kwargs:
                kwargs['history'] = QoSHistoryPolicy.RMW_QOS_POLICY_HISTORY_KEEP_LAST
            else:
                warnings.warn(
                    "QoSProfile needs a 'history' and/or 'depth' setting when constructed",
                    stacklevel=2)
        self.history = kwargs.get('history', from_profile.history)
        if (
            QoSHistoryPolicy.RMW_QOS_POLICY_HISTORY_KEEP_LAST == self.history and
            'depth' not in kwargs
        ):
            warnings.warn(
                'A QoSProfile with history set to KEEP_LAST needs a depth specified',
                stacklevel=2)

        self.depth = kwargs.get('depth', from_profile.depth)
        self.reliability = kwargs.get('reliability', from_profile.reliability)
        self.durability = kwargs.get('durability', from_profile.durability)
        self.lifespan = kwargs.get('lifespan', from_profile.lifespan)
        self.deadline = kwargs.get('deadline', from_profile.deadline)
        self.liveliness = kwargs.get('liveliness', from_profile.liveliness)
        self.liveliness_lease_duration = kwargs.get(
            'liveliness_lease_duration', from_profile.liveliness_lease_duration)
        self.avoid_ros_namespace_conventions = kwargs.get(
            'avoid_ros_namespace_conventions', from_profile.avoid_ros_namespace_conventions)

    @property
    def history(self):
        """
        Get field 'history'.

        :returns: history attribute
        :rtype: QoSHistoryPolicy
        """
        return self._history

    @history.setter
    def history(self, value):
        assert isinstance(value, QoSHistoryPolicy) or isinstance(value, int)
        self._history = QoSHistoryPolicy(value)

    @property
    def reliability(self):
        """
        Get field 'reliability'.

        :returns: reliability attribute
        :rtype: QoSReliabilityPolicy
        """
        return self._reliability

    @reliability.setter
    def reliability(self, value):
        assert isinstance(value, QoSReliabilityPolicy) or isinstance(value, int)
        self._reliability = QoSReliabilityPolicy(value)

    @property
    def durability(self):
        """
        Get field 'durability'.

        :returns: durability attribute
        :rtype: QoSDurabilityPolicy
        """
        return self._durability

    @durability.setter
    def durability(self, value):
        assert isinstance(value, QoSDurabilityPolicy) or isinstance(value, int)
        self._durability = QoSDurabilityPolicy(value)

    @property
    def depth(self):
        """
        Get field 'depth'.

        :returns: depth attribute
        :rtype: int
        """
        return self._depth

    @depth.setter
    def depth(self, value):
        assert isinstance(value, int)
        self._depth = value

    @property
    def lifespan(self):
        """
        Get field 'lifespan'.

        :returns: lifespan attribute
        :rtype: Duration
        """
        return self._lifespan

    @lifespan.setter
    def lifespan(self, value):
        assert isinstance(value, Duration)
        self._lifespan = value

    @property
    def deadline(self):
        """
        Get field 'deadline'.

        :returns: deadline attribute.
        :rtype: Duration
        """
        return self._deadline

    @deadline.setter
    def deadline(self, value):
        assert isinstance(value, Duration)
        self._deadline = value

    @property
    def liveliness(self):
        """
        Get field 'liveliness'.

        :returns: liveliness attribute
        :rtype: QoSLivelinessPolicy
        """
        return self._liveliness

    @liveliness.setter
    def liveliness(self, value):
        assert isinstance(value, (QoSLivelinessPolicy, int))
        self._liveliness = QoSLivelinessPolicy(value)

    @property
    def liveliness_lease_duration(self):
        """
        Get field 'liveliness_lease_duration'.

        :returns: liveliness_lease_duration attribute.
        :rtype: Duration
        """
        return self._liveliness_lease_duration

    @liveliness_lease_duration.setter
    def liveliness_lease_duration(self, value):
        assert isinstance(value, Duration)
        self._liveliness_lease_duration = value

    @property
    def avoid_ros_namespace_conventions(self):
        """
        Get field 'avoid_ros_namespace_conventions'.

        :returns: avoid_ros_namespace_conventions attribute
        :rtype: bool
        """
        return self._avoid_ros_namespace_conventions

    @avoid_ros_namespace_conventions.setter
    def avoid_ros_namespace_conventions(self, value):
        assert isinstance(value, bool)
        self._avoid_ros_namespace_conventions = value

    def get_c_qos_profile(self):
        return _rclpy.rclpy_convert_from_py_qos_policy(
            self.history,
            self.depth,
            self.reliability,
            self.durability,
            self.lifespan.get_c_duration(),
            self.deadline.get_c_duration(),
            self.liveliness,
            self.liveliness_lease_duration.get_c_duration(),
            self.avoid_ros_namespace_conventions,
        )

    def __eq__(self, other):
        if not isinstance(other, QoSProfile):
            return False
        return all(
            self.__getattribute__(slot) == other.__getattribute__(slot)
            for slot in self.__slots__)


class QoSPolicyEnum(IntEnum):
    """
    Base for QoS Policy enumerations.

    Provides helper function to filter keys for utilities.
    """

    @classmethod
    def short_keys(cls):
        """Return a list of shortened typing-friendly enum values."""
        return [k.lower() for k in cls.__members__.keys() if not k.startswith('RMW')]

    @classmethod
    def get_from_short_key(cls, name):
        """Retrieve a policy type from a short name, case-insensitive."""
        return cls[name.upper()].value


class HistoryPolicy(QoSPolicyEnum):
    """
    Enum for QoS History settings.

    This enum matches the one defined in rmw/types.h
    """

    RMW_QOS_POLICY_HISTORY_SYSTEM_DEFAULT = 0
    SYSTEM_DEFAULT = RMW_QOS_POLICY_HISTORY_SYSTEM_DEFAULT
    RMW_QOS_POLICY_HISTORY_KEEP_LAST = 1
    KEEP_LAST = RMW_QOS_POLICY_HISTORY_KEEP_LAST
    RMW_QOS_POLICY_HISTORY_KEEP_ALL = 2
    KEEP_ALL = RMW_QOS_POLICY_HISTORY_KEEP_ALL

# Alias with the old name, for retrocompatibility is clearer.
QoSHistoryPolicy = HistoryPolicy


class ReliabilityPolicy(QoSPolicyEnum):
    """
    Enum for QoS Reliability settings.

    This enum matches the one defined in rmw/types.h
    """

    RMW_QOS_POLICY_RELIABILITY_SYSTEM_DEFAULT = 0
    SYSTEM_DEFAULT = RMW_QOS_POLICY_RELIABILITY_SYSTEM_DEFAULT
    RMW_QOS_POLICY_RELIABILITY_RELIABLE = 1
    RELIABLE = RMW_QOS_POLICY_RELIABILITY_RELIABLE
    RMW_QOS_POLICY_RELIABILITY_BEST_EFFORT = 2
    BEST_EFFORT = RMW_QOS_POLICY_RELIABILITY_BEST_EFFORT

# Alias with the old name, for retrocompatibility is clearer.
QoSReliabilityPolicy = ReliabilityPolicy


class DurabilityPolicy(QoSPolicyEnum):
    """
    Enum for QoS Durability settings.

    This enum matches the one defined in rmw/types.h
    """  

    RMW_QOS_POLICY_DURABILITY_SYSTEM_DEFAULT = 0
    SYSTEM_DEFAULT = RMW_QOS_POLICY_DURABILITY_SYSTEM_DEFAULT
    RMW_QOS_POLICY_DURABILITY_TRANSIENT_LOCAL = 1
    TRANSIENT_LOCAL = RMW_QOS_POLICY_DURABILITY_TRANSIENT_LOCAL
    RMW_QOS_POLICY_DURABILITY_VOLATILE = 2
    VOLATILE = RMW_QOS_POLICY_DURABILITY_VOLATILE

# Alias with the old name, for retrocompatibility is clearer.
QoSDurabilityPolicy = DurabilityPolicy


class QoSLivelinessPolicy(QoSPolicyEnum):
    """
    Enum for QoS Liveliness settings.

    This enum matches the one defined in rmw/types.h
    """
    
    RMW_QOS_POLICY_LIVELINESS_SYSTEM_DEFAULT = 0
    SYSTEM_DEFAULT = RMW_QOS_POLICY_LIVELINESS_SYSTEM_DEFAULT
    RMW_QOS_POLICY_LIVELINESS_AUTOMATIC = 1
    AUTOMATIC = RMW_QOS_POLICY_LIVELINESS_AUTOMATIC
    RMW_QOS_POLICY_LIVELINESS_MANUAL_BY_NODE = 2
    MANUAL_BY_NODE = RMW_QOS_POLICY_LIVELINESS_MANUAL_BY_NODE
    RMW_QOS_POLICY_LIVELINESS_MANUAL_BY_TOPIC = 3
    MANUAL_BY_TOPIC = RMW_QOS_POLICY_LIVELINESS_MANUAL_BY_TOPIC
    
# Alias with the old name, for retrocompatibility is clearer.
QoSLivelinessPolicy = LivelinessPolicy


class DeprecatedQoSProfile(QoSProfile):

    def __init__(self, qos_profile: QoSProfile, profile_name: str):
        super().__init__(
            history=qos_profile.history,
            depth=qos_profile.depth,
            reliability=qos_profile.reliability,
            durability=qos_profile.durability,
            lifespan=qos_profile.lifespan,
            deadline=qos_profile.deadline,
            liveliness=qos_profile.liveliness,
            liveliness_lease_duration=qos_profile.liveliness_lease_duration,
            avoid_ros_namespace_conventions=qos_profile.avoid_ros_namespace_conventions)
        self.name = profile_name


_qos_profile_default = QoSProfile(**_rclpy.rclpy_get_rmw_qos_profile('qos_profile_default'))
qos_profile_default = DeprecatedQoSProfile(_qos_profile_default, 'qos_profile_default')
qos_profile_system_default = QoSProfile(**_rclpy.rclpy_get_rmw_qos_profile(
    'qos_profile_system_default'))
qos_profile_sensor_data = QoSProfile(**_rclpy.rclpy_get_rmw_qos_profile(
    'qos_profile_sensor_data'))
qos_profile_services_default = QoSProfile(**_rclpy.rclpy_get_rmw_qos_profile(
    'qos_profile_services_default'))
qos_profile_parameters = QoSProfile(**_rclpy.rclpy_get_rmw_qos_profile(
    'qos_profile_parameters'))
qos_profile_parameter_events = QoSProfile(**_rclpy.rclpy_get_rmw_qos_profile(
    'qos_profile_parameter_events'))
qos_profile_action_status_default = QoSProfile(
    **_rclpy_action.rclpy_action_get_rmw_qos_profile('rcl_action_qos_profile_status_default'))


<<<<<<< HEAD


=======
>>>>>>> bd546a8f
class QoSPresetProfiles(Enum):
    SYSTEM_DEFAULT = qos_profile_system_default
    SENSOR_DATA = qos_profile_sensor_data
    SERVICES_DEFAULT = qos_profile_services_default
    PARAMETERS = qos_profile_parameters
    PARAMETER_EVENTS = qos_profile_parameter_events
    ACTION_STATUS_DEFAULT = qos_profile_action_status_default

    """Noted that the following are duplicated from QoSPolicyEnum.

    Our supported version of Python3 (3.5) doesn't have a fix that allows mixins on Enum.
    """
    @classmethod
    def short_keys(cls):
        """Return a list of shortened typing-friendly enum values."""
        return [k.lower() for k in cls.__members__.keys() if not k.startswith('RMW')]

    @classmethod
    def get_from_short_key(cls, name):
        """Retrieve a policy type from a short name, case-insensitive."""
        return cls[name.upper()].value<|MERGE_RESOLUTION|>--- conflicted
+++ resolved
@@ -362,11 +362,6 @@
     **_rclpy_action.rclpy_action_get_rmw_qos_profile('rcl_action_qos_profile_status_default'))
 
 
-<<<<<<< HEAD
-
-
-=======
->>>>>>> bd546a8f
 class QoSPresetProfiles(Enum):
     SYSTEM_DEFAULT = qos_profile_system_default
     SENSOR_DATA = qos_profile_sensor_data
