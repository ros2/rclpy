# Copyright 2016-2017 Open Source Robotics Foundation, Inc.
#
# Licensed under the Apache License, Version 2.0 (the "License");
# you may not use this file except in compliance with the License.
# You may obtain a copy of the License at
#
#     http://www.apache.org/licenses/LICENSE-2.0
#
# Unless required by applicable law or agreed to in writing, software
# distributed under the License is distributed on an "AS IS" BASIS,
# WITHOUT WARRANTIES OR CONDITIONS OF ANY KIND, either express or implied.
# See the License for the specific language governing permissions and
# limitations under the License.

from enum import Enum, IntEnum
<<<<<<< HEAD
from typing import (Callable, Iterable, List, Optional, Tuple, Type,
                    TypedDict, TypeVar, Union)
=======
from typing import (Callable, Iterable, List, Optional, Tuple, Type, TYPE_CHECKING,
                    TypeVar, Union)
>>>>>>> 8a2e2d3d
import warnings

from rclpy.duration import Duration
from rclpy.impl.implementation_singleton import rclpy_implementation as _rclpy
from typing_extensions import TypeAlias


class QoSPolicyKind(IntEnum):
    """
    Enum for types of QoS policies that a Publisher or Subscription can set.

    This enum matches the one defined in rmw/incompatible_qos_events_statuses.h
    """

    # TODO(mm3188): obtain these enum values from the rmw layer, instead of hardcoding
    INVALID = 1 << 0
    DURABILITY = 1 << 1
    DEADLINE = 1 << 2
    LIVELINESS = 1 << 3
    RELIABILITY = 1 << 4
    HISTORY = 1 << 5
    LIFESPAN = 1 << 6,
    DEPTH = 1 << 7,
    LIVELINESS_LEASE_DURATION = 1 << 8,
    AVOID_ROS_NAMESPACE_CONVENTIONS = 1 << 9,


def qos_policy_name_from_kind(policy_kind: Union[QoSPolicyKind, int]) -> str:
    """Get QoS policy name from QoSPolicyKind enum."""
    return QoSPolicyKind(policy_kind).name


class InvalidQoSProfileException(Exception):
    """Raised when constructing a QoSProfile with invalid arguments."""

    def __init__(self, message: str) -> None:
        Exception(self, f'Invalid QoSProfile: {message}')


class QoSProfile:
    """Define Quality of Service policies."""

    # default QoS profile not exposed to the user to encourage them to think about QoS settings
    __qos_profile_default_dict = \
        _rclpy.rmw_qos_profile_t.predefined('qos_profile_default').to_dict()

    __slots__ = [
        '_history',
        '_depth',
        '_reliability',
        '_durability',
        '_lifespan',
        '_deadline',
        '_liveliness',
        '_liveliness_lease_duration',
        '_avoid_ros_namespace_conventions',
    ]

    def __init__(self, history: Optional['QoSHistoryPolicy'] = None, depth: Optional[int] = None,
                 reliability: Optional['QoSReliabilityPolicy'] = None,
                 durability: Optional['QoSDurabilityPolicy'] = None,
                 lifespan: Optional[Duration] = None, deadline: Optional[Duration] = None,
                 liveliness: Optional['QoSLivelinessPolicy'] = None,
                 liveliness_lease_duration: Optional[Duration] = None,
                 avoid_ros_namespace_conventions: Optional[bool] = None) -> None:

        if history is None:
            if depth is None:
                raise InvalidQoSProfileException('History and/or depth settings are required.')
            history = QoSHistoryPolicy.KEEP_LAST

        self.history = history

        if (
            QoSHistoryPolicy.KEEP_LAST == self.history and depth is None
        ):
            raise InvalidQoSProfileException('History set to KEEP_LAST without a depth setting.')

        self.depth = QoSProfile.__qos_profile_default_dict['depth'] if depth is None else depth

        self.reliability = QoSProfile.__qos_profile_default_dict['reliability'] \
            if reliability is None else reliability

        self.durability = QoSProfile.__qos_profile_default_dict['durability'] \
            if durability is None else durability

        self.lifespan = QoSProfile.__qos_profile_default_dict['lifespan'] \
            if lifespan is None else lifespan

        self.deadline = QoSProfile.__qos_profile_default_dict['deadline'] \
            if deadline is None else deadline

        self.liveliness = QoSProfile.__qos_profile_default_dict['liveliness'] \
            if liveliness is None else liveliness

        self.liveliness_lease_duration =  \
            QoSProfile.__qos_profile_default_dict['liveliness_lease_duration'] \
            if liveliness_lease_duration is None else liveliness_lease_duration

        self.avoid_ros_namespace_conventions = \
            QoSProfile.__qos_profile_default_dict['avoid_ros_namespace_conventions'] \
            if avoid_ros_namespace_conventions is None else avoid_ros_namespace_conventions

    @property
    def history(self) -> 'QoSHistoryPolicy':
        """
        Get field 'history'.

        :returns: history attribute
        """
        return self._history

    @history.setter
    def history(self, value: Union['QoSHistoryPolicy', int]) -> None:
        assert isinstance(value, QoSHistoryPolicy) or isinstance(value, int)
        self._history = QoSHistoryPolicy(value)

    @property
    def reliability(self) -> 'QoSReliabilityPolicy':
        """
        Get field 'reliability'.

        :returns: reliability attribute
        """
        return self._reliability

    @reliability.setter
    def reliability(self, value: Union['QoSReliabilityPolicy', int]) -> None:
        assert isinstance(value, QoSReliabilityPolicy) or isinstance(value, int)
        self._reliability = QoSReliabilityPolicy(value)

    @property
    def durability(self) -> 'QoSDurabilityPolicy':
        """
        Get field 'durability'.

        :returns: durability attribute
        """
        return self._durability

    @durability.setter
    def durability(self, value: Union['QoSDurabilityPolicy', int]) -> None:
        assert isinstance(value, QoSDurabilityPolicy) or isinstance(value, int)
        self._durability = QoSDurabilityPolicy(value)

    @property
    def depth(self) -> int:
        """
        Get field 'depth'.

        :returns: depth attribute
        """
        return self._depth

    @depth.setter
    def depth(self, value: int) -> None:
        assert isinstance(value, int)

        if self.history == QoSHistoryPolicy.KEEP_LAST and value == 0:
            warnings.warn(
                "A zero depth with KEEP_LAST doesn't make sense; no data could be stored. "
                'This will be interpreted as SYSTEM_DEFAULT')

        self._depth = value

    @property
    def lifespan(self) -> Duration:
        """
        Get field 'lifespan'.

        :returns: lifespan attribute
        """
        return self._lifespan

    @lifespan.setter
    def lifespan(self, value: Duration) -> None:
        assert isinstance(value, Duration)
        self._lifespan = value

    @property
    def deadline(self) -> Duration:
        """
        Get field 'deadline'.

        :returns: deadline attribute.
        """
        return self._deadline

    @deadline.setter
    def deadline(self, value: Duration) -> None:
        assert isinstance(value, Duration)
        self._deadline = value

    @property
    def liveliness(self) -> 'QoSLivelinessPolicy':
        """
        Get field 'liveliness'.

        :returns: liveliness attribute
        """
        return self._liveliness

    @liveliness.setter
    def liveliness(self, value: Union['QoSLivelinessPolicy', int]) -> None:
        assert isinstance(value, (QoSLivelinessPolicy, int))
        self._liveliness = QoSLivelinessPolicy(value)

    @property
    def liveliness_lease_duration(self) -> Duration:
        """
        Get field 'liveliness_lease_duration'.

        :returns: liveliness_lease_duration attribute.
        """
        return self._liveliness_lease_duration

    @liveliness_lease_duration.setter
    def liveliness_lease_duration(self, value: Duration) -> None:
        assert isinstance(value, Duration)
        self._liveliness_lease_duration = value

    @property
    def avoid_ros_namespace_conventions(self) -> bool:
        """
        Get field 'avoid_ros_namespace_conventions'.

        :returns: avoid_ros_namespace_conventions attribute
        """
        return self._avoid_ros_namespace_conventions

    @avoid_ros_namespace_conventions.setter
    def avoid_ros_namespace_conventions(self, value: bool) -> None:
        assert isinstance(value, bool)
        self._avoid_ros_namespace_conventions = value

    def get_c_qos_profile(self) -> _rclpy.rmw_qos_profile_t:
        return _rclpy.rmw_qos_profile_t(
            self.history,
            self.depth,
            self.reliability,
            self.durability,
            self.lifespan.get_c_duration(),
            self.deadline.get_c_duration(),
            self.liveliness,
            self.liveliness_lease_duration.get_c_duration(),
            self.avoid_ros_namespace_conventions,
        )

    def __eq__(self, other: object) -> bool:
        if not isinstance(other, QoSProfile):
            return False
        return all(
            self.__getattribute__(slot) == other.__getattribute__(slot)
            for slot in self.__slots__)

    def __str__(self) -> str:
        return f'{type(self).__name__}(%s)' % (
            ', '.join(f'{slot[1:]}=%s' % getattr(self, slot) for slot in self.__slots__)
        )


class QoSPolicyEnum(IntEnum):
    """
    Base for QoS Policy enumerations.

    Provides helper function to filter keys for utilities.
    """

    @classmethod
    def short_keys(cls) -> List[str]:
        """Return a list of shortened typing-friendly enum values."""
        return [k.lower() for k in cls.__members__.keys() if not k.startswith('RMW')]

    @classmethod
    def get_from_short_key(cls, name: str) -> int:
        """Retrieve a policy type from a short name, case-insensitive."""
        return cls[name.upper()].value

    @property
    def short_key(self) -> str:
        for k, v in self.__class__.__members__.items():
            if k.startswith('RMW'):
                continue
            if self.value == v:
                return k.lower()
        raise AttributeError(
            'failed to find value %s in %s' %
            (self.value, self.__class__.__name__))


_T = TypeVar('_T', bound=QoSPolicyEnum)


class _DeprecatedPolicyValueAlias:
    """Helper to deprecate a policy value."""

    def __init__(self, replacement_name: str, deprecated_name: str) -> None:
        self.replacement_name = replacement_name
        self.deprecated_name = deprecated_name

    def __get__(self, obj: object,
                policy_cls: Type[_T]) -> _T:
        warnings.warn(
            f'{policy_cls.__name__}.{self.deprecated_name} is deprecated. '
            f'Use {policy_cls.__name__}.{self.replacement_name} instead.'
        )
        return policy_cls[self.replacement_name]


def _deprecated_policy_value_aliases(pairs: Iterable[Tuple[str, str]]) \
                                     -> Callable[[Type[_T]], Type[_T]]:
    def decorator(policy_cls: Type[_T]) -> Type[_T]:
        for deprecated_name, replacement_name in pairs:
            setattr(
                policy_cls,
                deprecated_name,
                _DeprecatedPolicyValueAlias(replacement_name, deprecated_name)
            )
        return policy_cls
    return decorator


@_deprecated_policy_value_aliases((
    ('RMW_QOS_POLICY_HISTORY_SYSTEM_DEFAULT', 'SYSTEM_DEFAULT'),
    ('RMW_QOS_POLICY_HISTORY_KEEP_LAST', 'KEEP_LAST'),
    ('RMW_QOS_POLICY_HISTORY_KEEP_ALL', 'KEEP_ALL'),
    ('RMW_QOS_POLICY_HISTORY_UNKNOWN', 'UNKNOWN'),
))
class HistoryPolicy(QoSPolicyEnum):
    """
    Enum for QoS History settings.

    This enum matches the one defined in rmw/types.h
    """

    SYSTEM_DEFAULT = 0
    KEEP_LAST = 1
    KEEP_ALL = 2
    UNKNOWN = 3


# Alias with the old name, for retrocompatibility
QoSHistoryPolicy = HistoryPolicy


@_deprecated_policy_value_aliases((
    ('RMW_QOS_POLICY_RELIABILITY_SYSTEM_DEFAULT', 'SYSTEM_DEFAULT'),
    ('RMW_QOS_POLICY_RELIABILITY_RELIABLE', 'RELIABLE'),
    ('RMW_QOS_POLICY_RELIABILITY_BEST_EFFORT', 'BEST_EFFORT'),
    ('RMW_QOS_POLICY_RELIABILITY_UNKNOWN', 'UNKNOWN'),
))
class ReliabilityPolicy(QoSPolicyEnum):
    """
    Enum for QoS Reliability settings.

    This enum matches the one defined in rmw/types.h
    """

    SYSTEM_DEFAULT = 0
    RELIABLE = 1
    BEST_EFFORT = 2
    UNKNOWN = 3
    BEST_AVAILABLE = 4


# Alias with the old name, for retrocompatibility
QoSReliabilityPolicy = ReliabilityPolicy


@_deprecated_policy_value_aliases((
    ('RMW_QOS_POLICY_DURABILITY_SYSTEM_DEFAULT', 'SYSTEM_DEFAULT'),
    ('RMW_QOS_POLICY_DURABILITY_TRANSIENT_LOCAL', 'TRANSIENT_LOCAL'),
    ('RMW_QOS_POLICY_DURABILITY_VOLATILE', 'VOLATILE'),
    ('RMW_QOS_POLICY_DURABILITY_UNKNOWN', 'UNKNOWN'),
))
class DurabilityPolicy(QoSPolicyEnum):
    """
    Enum for QoS Durability settings.

    This enum matches the one defined in rmw/types.h
    """

    SYSTEM_DEFAULT = 0
    TRANSIENT_LOCAL = 1
    VOLATILE = 2
    UNKNOWN = 3
    BEST_AVAILABLE = 4


# Alias with the old name, for retrocompatibility
QoSDurabilityPolicy = DurabilityPolicy


@_deprecated_policy_value_aliases((
    ('RMW_QOS_POLICY_LIVELINESS_SYSTEM_DEFAULT', 'SYSTEM_DEFAULT'),
    ('RMW_QOS_POLICY_LIVELINESS_AUTOMATIC', 'AUTOMATIC'),
    ('RMW_QOS_POLICY_LIVELINESS_MANUAL_BY_TOPIC', 'MANUAL_BY_TOPIC'),
    ('RMW_QOS_POLICY_DURABILITY_UNKNOWN', 'UNKNOWN'),
))
class LivelinessPolicy(QoSPolicyEnum):
    """
    Enum for QoS Liveliness settings.

    This enum matches the one defined in rmw/types.h
    """

    SYSTEM_DEFAULT = 0
    AUTOMATIC = 1
    MANUAL_BY_TOPIC = 3
    UNKNOWN = 4
    BEST_AVAILABLE = 5


# Alias with the old name, for retrocompatibility
QoSLivelinessPolicy = LivelinessPolicy

# Deadline policy to match the majority of endpoints while being as strict as possible
# See `RMW_QOS_DEADLINE_BEST_AVAILABLE` in rmw/types.h for more info.
DeadlineBestAvailable = Duration(nanoseconds=_rclpy.RMW_QOS_DEADLINE_BEST_AVAILABLE)

# Liveliness lease duraiton policy to match the majority of endpoints while being as strict as
# possible
# See `RMW_QOS_LIVELINESS_LEASE_DURATION_BEST_AVAILABLE` in rmw/types.h for more info.
LivelinessLeaseDurationeBestAvailable = Duration(
    nanoseconds=_rclpy.RMW_QOS_LIVELINESS_LEASE_DURATION_BEST_AVAILABLE
)


# The details of the following profiles can be found at
# 1. ROS QoS principles:
#    https://design.ros2.org/articles/qos.html
# 2. ros2/rmw : rmw/include/rmw/qos_profiles.h

#: Used for initialization. Should not be used as the actual QoS profile.
qos_profile_unknown = QoSProfile(**_rclpy.rmw_qos_profile_t.predefined(
    'qos_profile_unknown').to_dict())
qos_profile_default = QoSProfile(**_rclpy.rmw_qos_profile_t.predefined(
    'qos_profile_default').to_dict())
#: Uses the default QoS settings defined in the DDS vendor tool
qos_profile_system_default = QoSProfile(**_rclpy.rmw_qos_profile_t.predefined(
    'qos_profile_system_default').to_dict())
#: For sensor data, using best effort reliability and small
#: queue depth
qos_profile_sensor_data = QoSProfile(**_rclpy.rmw_qos_profile_t.predefined(
    'qos_profile_sensor_data').to_dict())
#: For services, using reliable reliability and volatile durability
qos_profile_services_default = QoSProfile(**_rclpy.rmw_qos_profile_t.predefined(
    'qos_profile_services_default').to_dict())
#: For parameter communication. Similar to service QoS profile but with larger
#: queue depth so that requests do not get lost.
qos_profile_parameters = QoSProfile(**_rclpy.rmw_qos_profile_t.predefined(
    'qos_profile_parameters').to_dict())
#: For parameter change events. Currently same as the QoS profile for
#: parameters.
qos_profile_parameter_events = QoSProfile(**_rclpy.rmw_qos_profile_t.predefined(
    'qos_profile_parameter_events').to_dict())
#: Match majority of endpoints currently available while maintaining the highest level of service.
#: Policies are chosen at the time of creating a subscription or publisher.
#: The middleware is not expected to update policies after creating a subscription or
#: publisher, even if one or more policies are incompatible with newly discovered endpoints.
#: Therefore, this profile should be used with care since non-deterministic behavior
#: can occur due to races with discovery.
qos_profile_best_available = QoSProfile(**_rclpy.rmw_qos_profile_t.predefined(
    'qos_profile_best_available').to_dict())

# Separate rcl_action profile defined at
# ros2/rcl : rcl/rcl_action/include/rcl_action/default_qos.h
#
#: For actions, using reliable reliability, transient-local durability.
qos_profile_action_status_default = QoSProfile(**_rclpy.rclpy_action_get_rmw_qos_profile(
    'rcl_action_qos_profile_status_default'))


class QoSPresetProfiles(Enum):
    UNKNOWN = qos_profile_unknown
    DEFAULT = qos_profile_default
    SYSTEM_DEFAULT = qos_profile_system_default
    SENSOR_DATA = qos_profile_sensor_data
    SERVICES_DEFAULT = qos_profile_services_default
    PARAMETERS = qos_profile_parameters
    PARAMETER_EVENTS = qos_profile_parameter_events
    ACTION_STATUS_DEFAULT = qos_profile_action_status_default
    BEST_AVAILABLE = qos_profile_best_available

    """Noted that the following are duplicated from QoSPolicyEnum.

    Our supported version of Python3 (3.5) doesn't have a fix that allows mixins on Enum.
    """
    @classmethod
    def short_keys(cls) -> List[str]:
        """Return a list of shortened typing-friendly enum values."""
        return [k.lower() for k in cls.__members__.keys() if not k.startswith('RMW')]

    @classmethod
    def get_from_short_key(cls, name: str) -> QoSProfile:
        """Retrieve a policy type from a short name, case-insensitive."""
        return cls[name.upper()].value


QoSCompatibility: TypeAlias = _rclpy.QoSCompatibility


def qos_check_compatible(publisher_qos: QoSProfile,
                         subscription_qos: QoSProfile) -> Tuple[QoSCompatibility, str]:
    """
    Check if two QoS profiles are compatible.

    Two QoS profiles are compatible if a publisher and subscription
    using the QoS policies can communicate with each other.

    If any policies have value "system default" or "unknown" then it is possible that
    compatibility cannot be determined.
    In this case, the value QoSCompatibility.WARNING is set as part of
    the returned structure.
    """
    result = _rclpy.rclpy_qos_check_compatible(
        publisher_qos.get_c_qos_profile(),
        subscription_qos.get_c_qos_profile()
    )
    compatibility = QoSCompatibility(
        result.compatibility
    )
    reason = result.reason
    return compatibility, reason<|MERGE_RESOLUTION|>--- conflicted
+++ resolved
@@ -13,13 +13,8 @@
 # limitations under the License.
 
 from enum import Enum, IntEnum
-<<<<<<< HEAD
 from typing import (Callable, Iterable, List, Optional, Tuple, Type,
-                    TypedDict, TypeVar, Union)
-=======
-from typing import (Callable, Iterable, List, Optional, Tuple, Type, TYPE_CHECKING,
                     TypeVar, Union)
->>>>>>> 8a2e2d3d
 import warnings
 
 from rclpy.duration import Duration
