# Copyright 2016-2017 Open Source Robotics Foundation, Inc.
#
# Licensed under the Apache License, Version 2.0 (the "License");
# you may not use this file except in compliance with the License.
# You may obtain a copy of the License at
#
#     http://www.apache.org/licenses/LICENSE-2.0
#
# Unless required by applicable law or agreed to in writing, software
# distributed under the License is distributed on an "AS IS" BASIS,
# WITHOUT WARRANTIES OR CONDITIONS OF ANY KIND, either express or implied.
# See the License for the specific language governing permissions and
# limitations under the License.

<<<<<<< HEAD
from enum import Enum, IntEnum
from typing import (Callable, Iterable, List, Optional, Protocol, Tuple, Type, TYPE_CHECKING,
                    TypeVar, Union)
=======
from enum import Enum
from enum import IntEnum
from typing import TypedDict, Union

>>>>>>> 464a357a
import warnings

from rclpy.duration import Duration, DurationHandle
from rclpy.impl.implementation_singleton import rclpy_implementation as _rclpy

if TYPE_CHECKING:
    from typing import TypeAlias


class QoSPolicyKind(IntEnum):
    """
    Enum for types of QoS policies that a Publisher or Subscription can set.

    This enum matches the one defined in rmw/incompatible_qos_events_statuses.h
    """

    # TODO(mm3188): obtain these enum values from the rmw layer, instead of hardcoding
    INVALID = 1 << 0
    DURABILITY = 1 << 1
    DEADLINE = 1 << 2
    LIVELINESS = 1 << 3
    RELIABILITY = 1 << 4
    HISTORY = 1 << 5
    LIFESPAN = 1 << 6,
    DEPTH = 1 << 7,
    LIVELINESS_LEASE_DURATION = 1 << 8,
    AVOID_ROS_NAMESPACE_CONVENTIONS = 1 << 9,


def qos_policy_name_from_kind(policy_kind: Union[QoSPolicyKind, int]) -> str:
    """Get QoS policy name from QoSPolicyKind enum."""
    return QoSPolicyKind(policy_kind).name


class InvalidQoSProfileException(Exception):
    """Raised when constructing a QoSProfile with invalid arguments."""

    def __init__(self, message: str) -> None:
        Exception(self, f'Invalid QoSProfile: {message}')


class QoSProfileHandle(Protocol):
    qos_history: Union['QoSHistoryPolicy', int]
    qos_depth: int
    qos_reliability: Union['QoSReliabilityPolicy', int]
    qos_durability: Union['QoSDurabilityPolicy', int]
    pyqos_lifespan: DurationHandle
    pyqos_deadline: DurationHandle
    qos_liveliness: Union['QoSLivelinessPolicy', int]
    pyqos_liveliness_lease_duration: DurationHandle
    avoid_ros_namespace_conventions: bool


class QoSProfileDictionary(TypedDict):
    history: 'QoSHistoryPolicy'
    depth: int
    reliability: 'QoSReliabilityPolicy'
    durability: 'QoSDurabilityPolicy'
    lifespan: Duration
    deadline: Duration
    liveliness: 'QoSLivelinessPolicy'
    liveliness_lease_duration: Duration
    avoid_ros_namespace_conventions: bool


class QoSProfile:
    """Define Quality of Service policies."""

    # default QoS profile not exposed to the user to encourage them to think about QoS settings
    __qos_profile_default_dict = \
        _rclpy.rmw_qos_profile_t.predefined('qos_profile_default').to_dict()

    __slots__ = [
        '_history',
        '_depth',
        '_reliability',
        '_durability',
        '_lifespan',
        '_deadline',
        '_liveliness',
        '_liveliness_lease_duration',
        '_avoid_ros_namespace_conventions',
    ]

    def __init__(self, history: Optional['QoSHistoryPolicy'] = None, depth: Optional[int] = None,
                 reliability: Optional['QoSReliabilityPolicy'] = None,
                 durability: Optional['QoSDurabilityPolicy'] = None,
                 lifespan: Optional[Duration] = None, deadline: Optional[Duration] = None,
                 liveliness: Optional['QoSLivelinessPolicy'] = None,
                 liveliness_lease_duration: Optional[Duration] = None,
                 avoid_ros_namespace_conventions: Optional[bool] = None) -> None:

        if history is None:
            if depth is None:
                raise InvalidQoSProfileException('History and/or depth settings are required.')
            history = QoSHistoryPolicy.KEEP_LAST

        self.history = history

        if (
            QoSHistoryPolicy.KEEP_LAST == self.history and depth is None
        ):
            raise InvalidQoSProfileException('History set to KEEP_LAST without a depth setting.')

        self.depth = QoSProfile.__qos_profile_default_dict['depth'] if depth is None else depth

        self.reliability = QoSProfile.__qos_profile_default_dict['reliability'] \
            if reliability is None else reliability

        self.durability = QoSProfile.__qos_profile_default_dict['durability'] \
            if durability is None else durability

        self.lifespan = QoSProfile.__qos_profile_default_dict['lifespan'] \
            if lifespan is None else lifespan

        self.deadline = QoSProfile.__qos_profile_default_dict['deadline'] \
            if deadline is None else deadline

        self.liveliness = QoSProfile.__qos_profile_default_dict['liveliness'] \
            if liveliness is None else liveliness

        self.liveliness_lease_duration =  \
            QoSProfile.__qos_profile_default_dict['liveliness_lease_duration'] \
            if liveliness_lease_duration is None else liveliness_lease_duration

        self.avoid_ros_namespace_conventions = \
            QoSProfile.__qos_profile_default_dict['avoid_ros_namespace_conventions'] \
            if avoid_ros_namespace_conventions is None else avoid_ros_namespace_conventions

    @property
    def history(self) -> 'QoSHistoryPolicy':
        """
        Get field 'history'.

        :returns: history attribute
        """
        return self._history

    @history.setter
    def history(self, value: Union['QoSHistoryPolicy', int]) -> None:
        assert isinstance(value, QoSHistoryPolicy) or isinstance(value, int)
        self._history = QoSHistoryPolicy(value)

    @property
    def reliability(self) -> 'QoSReliabilityPolicy':
        """
        Get field 'reliability'.

        :returns: reliability attribute
        """
        return self._reliability

    @reliability.setter
    def reliability(self, value: Union['QoSReliabilityPolicy', int]) -> None:
        assert isinstance(value, QoSReliabilityPolicy) or isinstance(value, int)
        self._reliability = QoSReliabilityPolicy(value)

    @property
    def durability(self) -> 'QoSDurabilityPolicy':
        """
        Get field 'durability'.

        :returns: durability attribute
        """
        return self._durability

    @durability.setter
    def durability(self, value: Union['QoSDurabilityPolicy', int]) -> None:
        assert isinstance(value, QoSDurabilityPolicy) or isinstance(value, int)
        self._durability = QoSDurabilityPolicy(value)

    @property
    def depth(self) -> int:
        """
        Get field 'depth'.

        :returns: depth attribute
        """
        return self._depth

    @depth.setter
    def depth(self, value: int) -> None:
        assert isinstance(value, int)

        if self.history == QoSHistoryPolicy.KEEP_LAST and value == 0:
            warnings.warn(
                "A zero depth with KEEP_LAST doesn't make sense; no data could be stored. "
                'This will be interpreted as SYSTEM_DEFAULT')

        self._depth = value

    @property
    def lifespan(self) -> Duration:
        """
        Get field 'lifespan'.

        :returns: lifespan attribute
        """
        return self._lifespan

    @lifespan.setter
    def lifespan(self, value: Duration) -> None:
        assert isinstance(value, Duration)
        self._lifespan = value

    @property
    def deadline(self) -> Duration:
        """
        Get field 'deadline'.

        :returns: deadline attribute.
        """
        return self._deadline

    @deadline.setter
    def deadline(self, value: Duration) -> None:
        assert isinstance(value, Duration)
        self._deadline = value

    @property
    def liveliness(self) -> 'QoSLivelinessPolicy':
        """
        Get field 'liveliness'.

        :returns: liveliness attribute
        """
        return self._liveliness

    @liveliness.setter
    def liveliness(self, value: Union['QoSLivelinessPolicy', int]) -> None:
        assert isinstance(value, (QoSLivelinessPolicy, int))
        self._liveliness = QoSLivelinessPolicy(value)

    @property
    def liveliness_lease_duration(self) -> Duration:
        """
        Get field 'liveliness_lease_duration'.

        :returns: liveliness_lease_duration attribute.
        """
        return self._liveliness_lease_duration

    @liveliness_lease_duration.setter
    def liveliness_lease_duration(self, value: Duration) -> None:
        assert isinstance(value, Duration)
        self._liveliness_lease_duration = value

    @property
    def avoid_ros_namespace_conventions(self) -> bool:
        """
        Get field 'avoid_ros_namespace_conventions'.

        :returns: avoid_ros_namespace_conventions attribute
        """
        return self._avoid_ros_namespace_conventions

    @avoid_ros_namespace_conventions.setter
    def avoid_ros_namespace_conventions(self, value: bool) -> None:
        assert isinstance(value, bool)
        self._avoid_ros_namespace_conventions = value

    def get_c_qos_profile(self) -> QoSProfileHandle:
        return _rclpy.rmw_qos_profile_t(
            self.history,
            self.depth,
            self.reliability,
            self.durability,
            self.lifespan.get_c_duration(),
            self.deadline.get_c_duration(),
            self.liveliness,
            self.liveliness_lease_duration.get_c_duration(),
            self.avoid_ros_namespace_conventions,
        )

    def __eq__(self, other: object) -> bool:
        if not isinstance(other, QoSProfile):
            return False
        return all(
            self.__getattribute__(slot) == other.__getattribute__(slot)
            for slot in self.__slots__)

    def __str__(self) -> str:
        return f'{type(self).__name__}(%s)' % (
            ', '.join(f'{slot[1:]}=%s' % getattr(self, slot) for slot in self.__slots__)
        )


class QoSPolicyEnum(IntEnum):
    """
    Base for QoS Policy enumerations.

    Provides helper function to filter keys for utilities.
    """

    @classmethod
    def short_keys(cls) -> List[str]:
        """Return a list of shortened typing-friendly enum values."""
        return [k.lower() for k in cls.__members__.keys() if not k.startswith('RMW')]

    @classmethod
    def get_from_short_key(cls, name: str) -> int:
        """Retrieve a policy type from a short name, case-insensitive."""
        return cls[name.upper()].value

    @property
    def short_key(self) -> str:
        for k, v in self.__class__.__members__.items():
            if k.startswith('RMW'):
                continue
            if self.value == v:
                return k.lower()
        raise AttributeError(
            'failed to find value %s in %s' %
            (self.value, self.__class__.__name__))


_T = TypeVar('_T', bound=QoSPolicyEnum)


class _DeprecatedPolicyValueAlias:
    """Helper to deprecate a policy value."""

    def __init__(self, replacement_name: str, deprecated_name: str) -> None:
        self.replacement_name = replacement_name
        self.deprecated_name = deprecated_name

    def __get__(self, obj: object,
                policy_cls: Type[_T]) -> _T:
        warnings.warn(
            f'{policy_cls.__name__}.{self.deprecated_name} is deprecated. '
            f'Use {policy_cls.__name__}.{self.replacement_name} instead.'
        )
        return policy_cls[self.replacement_name]


def _deprecated_policy_value_aliases(pairs: Iterable[Tuple[str, str]]) \
                                     -> Callable[[Type[_T]], Type[_T]]:
    def decorator(policy_cls: Type[_T]) -> Type[_T]:
        for deprecated_name, replacement_name in pairs:
            setattr(
                policy_cls,
                deprecated_name,
                _DeprecatedPolicyValueAlias(replacement_name, deprecated_name)
            )
        return policy_cls
    return decorator


@_deprecated_policy_value_aliases((
    ('RMW_QOS_POLICY_HISTORY_SYSTEM_DEFAULT', 'SYSTEM_DEFAULT'),
    ('RMW_QOS_POLICY_HISTORY_KEEP_LAST', 'KEEP_LAST'),
    ('RMW_QOS_POLICY_HISTORY_KEEP_ALL', 'KEEP_ALL'),
    ('RMW_QOS_POLICY_HISTORY_UNKNOWN', 'UNKNOWN'),
))
class HistoryPolicy(QoSPolicyEnum):
    """
    Enum for QoS History settings.

    This enum matches the one defined in rmw/types.h
    """

    SYSTEM_DEFAULT = 0
    KEEP_LAST = 1
    KEEP_ALL = 2
    UNKNOWN = 3


# Alias with the old name, for retrocompatibility
QoSHistoryPolicy = HistoryPolicy


@_deprecated_policy_value_aliases((
    ('RMW_QOS_POLICY_RELIABILITY_SYSTEM_DEFAULT', 'SYSTEM_DEFAULT'),
    ('RMW_QOS_POLICY_RELIABILITY_RELIABLE', 'RELIABLE'),
    ('RMW_QOS_POLICY_RELIABILITY_BEST_EFFORT', 'BEST_EFFORT'),
    ('RMW_QOS_POLICY_RELIABILITY_UNKNOWN', 'UNKNOWN'),
))
class ReliabilityPolicy(QoSPolicyEnum):
    """
    Enum for QoS Reliability settings.

    This enum matches the one defined in rmw/types.h
    """

    SYSTEM_DEFAULT = 0
    RELIABLE = 1
    BEST_EFFORT = 2
    UNKNOWN = 3
    BEST_AVAILABLE = 4


# Alias with the old name, for retrocompatibility
QoSReliabilityPolicy = ReliabilityPolicy


@_deprecated_policy_value_aliases((
    ('RMW_QOS_POLICY_DURABILITY_SYSTEM_DEFAULT', 'SYSTEM_DEFAULT'),
    ('RMW_QOS_POLICY_DURABILITY_TRANSIENT_LOCAL', 'TRANSIENT_LOCAL'),
    ('RMW_QOS_POLICY_DURABILITY_VOLATILE', 'VOLATILE'),
    ('RMW_QOS_POLICY_DURABILITY_UNKNOWN', 'UNKNOWN'),
))
class DurabilityPolicy(QoSPolicyEnum):
    """
    Enum for QoS Durability settings.

    This enum matches the one defined in rmw/types.h
    """

    SYSTEM_DEFAULT = 0
    TRANSIENT_LOCAL = 1
    VOLATILE = 2
    UNKNOWN = 3
    BEST_AVAILABLE = 4


# Alias with the old name, for retrocompatibility
QoSDurabilityPolicy = DurabilityPolicy


@_deprecated_policy_value_aliases((
    ('RMW_QOS_POLICY_LIVELINESS_SYSTEM_DEFAULT', 'SYSTEM_DEFAULT'),
    ('RMW_QOS_POLICY_LIVELINESS_AUTOMATIC', 'AUTOMATIC'),
    ('RMW_QOS_POLICY_LIVELINESS_MANUAL_BY_TOPIC', 'MANUAL_BY_TOPIC'),
    ('RMW_QOS_POLICY_DURABILITY_UNKNOWN', 'UNKNOWN'),
))
class LivelinessPolicy(QoSPolicyEnum):
    """
    Enum for QoS Liveliness settings.

    This enum matches the one defined in rmw/types.h
    """

    SYSTEM_DEFAULT = 0
    AUTOMATIC = 1
    MANUAL_BY_TOPIC = 3
    UNKNOWN = 4
    BEST_AVAILABLE = 5


# Alias with the old name, for retrocompatibility
QoSLivelinessPolicy = LivelinessPolicy

# Deadline policy to match the majority of endpoints while being as strict as possible
# See `RMW_QOS_DEADLINE_BEST_AVAILABLE` in rmw/types.h for more info.
DeadlineBestAvailable = Duration(nanoseconds=_rclpy.RMW_QOS_DEADLINE_BEST_AVAILABLE)

# Liveliness lease duraiton policy to match the majority of endpoints while being as strict as
# possible
# See `RMW_QOS_LIVELINESS_LEASE_DURATION_BEST_AVAILABLE` in rmw/types.h for more info.
LivelinessLeaseDurationeBestAvailable = Duration(
    nanoseconds=_rclpy.RMW_QOS_LIVELINESS_LEASE_DURATION_BEST_AVAILABLE
)


# The details of the following profiles can be found at
# 1. ROS QoS principles:
#    https://design.ros2.org/articles/qos.html
# 2. ros2/rmw : rmw/include/rmw/qos_profiles.h

#: Used for initialization. Should not be used as the actual QoS profile.
qos_profile_unknown = QoSProfile(**_rclpy.rmw_qos_profile_t.predefined(
    'qos_profile_unknown').to_dict())
qos_profile_default = QoSProfile(**_rclpy.rmw_qos_profile_t.predefined(
    'qos_profile_default').to_dict())
#: Uses the default QoS settings defined in the DDS vendor tool
qos_profile_system_default = QoSProfile(**_rclpy.rmw_qos_profile_t.predefined(
    'qos_profile_system_default').to_dict())
#: For sensor data, using best effort reliability and small
#: queue depth
qos_profile_sensor_data = QoSProfile(**_rclpy.rmw_qos_profile_t.predefined(
    'qos_profile_sensor_data').to_dict())
#: For services, using reliable reliability and volatile durability
qos_profile_services_default = QoSProfile(**_rclpy.rmw_qos_profile_t.predefined(
    'qos_profile_services_default').to_dict())
#: For parameter communication. Similar to service QoS profile but with larger
#: queue depth so that requests do not get lost.
qos_profile_parameters = QoSProfile(**_rclpy.rmw_qos_profile_t.predefined(
    'qos_profile_parameters').to_dict())
#: For parameter change events. Currently same as the QoS profile for
#: parameters.
qos_profile_parameter_events = QoSProfile(**_rclpy.rmw_qos_profile_t.predefined(
    'qos_profile_parameter_events').to_dict())
#: Match majority of endpoints currently available while maintaining the highest level of service.
#: Policies are chosen at the time of creating a subscription or publisher.
#: The middleware is not expected to update policies after creating a subscription or
#: publisher, even if one or more policies are incompatible with newly discovered endpoints.
#: Therefore, this profile should be used with care since non-deterministic behavior
#: can occur due to races with discovery.
qos_profile_best_available = QoSProfile(**_rclpy.rmw_qos_profile_t.predefined(
    'qos_profile_best_available').to_dict())

# Separate rcl_action profile defined at
# ros2/rcl : rcl/rcl_action/include/rcl_action/default_qos.h
#
#: For actions, using reliable reliability, transient-local durability.
qos_profile_action_status_default = QoSProfile(**_rclpy.rclpy_action_get_rmw_qos_profile(
    'rcl_action_qos_profile_status_default'))


class QoSPresetProfiles(Enum):
    UNKNOWN = qos_profile_unknown
    DEFAULT = qos_profile_default
    SYSTEM_DEFAULT = qos_profile_system_default
    SENSOR_DATA = qos_profile_sensor_data
    SERVICES_DEFAULT = qos_profile_services_default
    PARAMETERS = qos_profile_parameters
    PARAMETER_EVENTS = qos_profile_parameter_events
    ACTION_STATUS_DEFAULT = qos_profile_action_status_default
    BEST_AVAILABLE = qos_profile_best_available

    """Noted that the following are duplicated from QoSPolicyEnum.

    Our supported version of Python3 (3.5) doesn't have a fix that allows mixins on Enum.
    """
    @classmethod
    def short_keys(cls) -> List[str]:
        """Return a list of shortened typing-friendly enum values."""
        return [k.lower() for k in cls.__members__.keys() if not k.startswith('RMW')]

    @classmethod
    def get_from_short_key(cls, name: str) -> QoSProfile:
        """Retrieve a policy type from a short name, case-insensitive."""
        return cls[name.upper()].value


QoSCompatibility: 'TypeAlias' = _rclpy.QoSCompatibility


def qos_check_compatible(publisher_qos: QoSProfile,
                         subscription_qos: QoSProfile) -> Tuple[QoSCompatibility, str]:
    """
    Check if two QoS profiles are compatible.

    Two QoS profiles are compatible if a publisher and subscription
    using the QoS policies can communicate with each other.

    If any policies have value "system default" or "unknown" then it is possible that
    compatibility cannot be determined.
    In this case, the value QoSCompatibility.WARNING is set as part of
    the returned structure.
    """
    result = _rclpy.rclpy_qos_check_compatible(
        publisher_qos.get_c_qos_profile(),
        subscription_qos.get_c_qos_profile()
    )
    compatibility = QoSCompatibility(
        result.compatibility
    )
    reason = result.reason
    return compatibility, reason<|MERGE_RESOLUTION|>--- conflicted
+++ resolved
@@ -12,16 +12,9 @@
 # See the License for the specific language governing permissions and
 # limitations under the License.
 
-<<<<<<< HEAD
 from enum import Enum, IntEnum
 from typing import (Callable, Iterable, List, Optional, Protocol, Tuple, Type, TYPE_CHECKING,
-                    TypeVar, Union)
-=======
-from enum import Enum
-from enum import IntEnum
-from typing import TypedDict, Union
-
->>>>>>> 464a357a
+                    TypedDict, TypeVar, Union)
 import warnings
 
 from rclpy.duration import Duration, DurationHandle
