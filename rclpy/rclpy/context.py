--- conflicted
+++ resolved
@@ -61,11 +61,7 @@
 
     def __init__(self) -> None:
         self._lock = threading.Lock()
-<<<<<<< HEAD
-        self._callbacks: List[Union[WeakMethod[MethodType], Callable[[], None]]] = []
-=======
         self._callbacks: List[Union['WeakMethod[MethodType]', Callable[[], None]]] = []
->>>>>>> 7a7f23e0
         self._logging_initialized = False
         self.__context: Optional[ContextHandle] = None
 
@@ -144,21 +140,13 @@
                 self._call_on_shutdown_callbacks()
                 self._logging_fini()
 
-<<<<<<< HEAD
-    def _remove_callback(self, weak_method: WeakMethod[MethodType]) -> None:
-=======
     def _remove_callback(self, weak_method: 'WeakMethod[MethodType]') -> None:
->>>>>>> 7a7f23e0
         self._callbacks.remove(weak_method)
 
     def on_shutdown(self, callback: Callable[[], None]) -> None:
         """Add a callback to be called on shutdown."""
         if not callable(callback):
             raise TypeError('callback should be a callable, got {}', type(callback))
-<<<<<<< HEAD
-        if self.__context is None:
-            raise RuntimeError('Context must be initialized before it can be shutdown')
-=======
 
         if self.__context is None:
             with self._lock:
@@ -168,7 +156,6 @@
                     self._callbacks.append(callback)
             return
 
->>>>>>> 7a7f23e0
         with self.__context, self._lock:
             if not self.__context.ok():
                 callback()
