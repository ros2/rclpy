--- conflicted
+++ resolved
@@ -61,11 +61,7 @@
 
     def __init__(self) -> None:
         self._lock = threading.Lock()
-<<<<<<< HEAD
-        self._callbacks: List[Union[WeakMethod[MethodType], Callable[[], None]]] = []
-=======
         self._callbacks: List[Union['WeakMethod[MethodType]', Callable[[], None]]] = []
->>>>>>> 7a7f23e0
         self._logging_initialized = False
         self.__context: Optional[ContextHandle] = None
 
@@ -144,11 +140,7 @@
                 self._call_on_shutdown_callbacks()
                 self._logging_fini()
 
-<<<<<<< HEAD
-    def _remove_callback(self, weak_method: WeakMethod[MethodType]) -> None:
-=======
     def _remove_callback(self, weak_method: 'WeakMethod[MethodType]') -> None:
->>>>>>> 7a7f23e0
         self._callbacks.remove(weak_method)
 
     def on_shutdown(self, callback: Callable[[], None]) -> None:
