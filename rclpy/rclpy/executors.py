--- conflicted
+++ resolved
@@ -566,17 +566,10 @@
                     _rclpy.rclpy_wait_set_add_entity('subscription', wait_set, sub_capsule)
                 for cli_handle in client_handles:
                     _rclpy.rclpy_wait_set_add_client(wait_set, cli_handle)
-<<<<<<< HEAD
                 for srv_capsule in service_handles:
                     _rclpy.rclpy_wait_set_add_service(wait_set, srv_capsule)
-                for tmr_capsule in timer_capsules:
-                    _rclpy.rclpy_wait_set_add_entity('timer', wait_set, tmr_capsule)
-=======
-                for srv_capsule in service_capsules:
-                    _rclpy.rclpy_wait_set_add_entity('service', wait_set, srv_capsule)
                 for tmr_handle in timer_handles:
                     _rclpy.rclpy_wait_set_add_timer(wait_set, tmr_handle)
->>>>>>> 946c8e01
                 for gc_capsule in guard_capsules:
                     _rclpy.rclpy_wait_set_add_entity('guard_condition', wait_set, gc_capsule)
                 for waitable in waitables:
