--- conflicted
+++ resolved
@@ -49,10 +49,12 @@
 from rclpy.impl.implementation_singleton import rclpy_implementation as _rclpy
 from rclpy.service import Service
 from rclpy.signals import SignalHandlerGuardCondition
+from rclpy.subscription import MessageInfo
 from rclpy.subscription import Subscription
 from rclpy.task import Future
 from rclpy.task import Task
 from rclpy.timer import Timer, TimerInfo
+from rclpy.type_support import Msg
 from rclpy.utilities import get_default_context
 from rclpy.utilities import timeout_sec_to_nsec
 from rclpy.waitable import NumberOfEntities
@@ -392,18 +394,14 @@
         """
         raise NotImplementedError()
 
-<<<<<<< HEAD
-    def _take_timer(self, tmr: Timer) -> Optional[Callable[[], Coroutine[None, None, None]]]:
-=======
     def _spin_once_until_future_complete(
         self,
-        future: Future,
+        future: Future[Any],
         timeout_sec: Optional[Union[float, TimeoutObject]] = None
     ) -> None:
         raise NotImplementedError()
 
-    def _take_timer(self, tmr):
->>>>>>> 5ab016b1
+    def _take_timer(self, tmr: Timer) -> Optional[Callable[[], Coroutine[None, None, None]]]:
         try:
             with tmr.handle:
                 info = tmr.handle.call_timer_with_info()
@@ -457,7 +455,7 @@
                     return None
 
                 if sub._callback_type is Subscription.CallbackType.MessageOnly:
-                    msg_tuple = (msg_info[0], )
+                    msg_tuple: Union[Tuple[Msg], Tuple[Msg, MessageInfo]] = (msg_info[0], )
                 else:
                     msg_tuple = msg_info
 
@@ -914,7 +912,7 @@
 
     def _spin_once_until_future_complete(
         self,
-        future: Future,
+        future: Future[Any],
         timeout_sec: Optional[Union[float, TimeoutObject]] = None
     ) -> None:
         self._spin_once_impl(timeout_sec, future.done)
@@ -993,7 +991,7 @@
 
     def _spin_once_until_future_complete(
         self,
-        future: Future,
+        future: Future[Any],
         timeout_sec: Optional[Union[float, TimeoutObject]] = None
     ) -> None:
         self._spin_once_impl(timeout_sec, future.done)
