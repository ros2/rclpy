# Copyright 2017 Open Source Robotics Foundation, Inc.
#
# Licensed under the Apache License, Version 2.0 (the "License");
# you may not use this file except in compliance with the License.
# You may obtain a copy of the License at
#
#     http://www.apache.org/licenses/LICENSE-2.0
#
# Unless required by applicable law or agreed to in writing, software
# distributed under the License is distributed on an "AS IS" BASIS,
# WITHOUT WARRANTIES OR CONDITIONS OF ANY KIND, either express or implied.
# See the License for the specific language governing permissions and
# limitations under the License.

from concurrent.futures import ThreadPoolExecutor
from contextlib import ExitStack
import inspect
import os
from threading import Condition
from threading import Lock
from threading import RLock
import time
from types import TracebackType
from typing import Any
from typing import Callable
from typing import ContextManager
from typing import Coroutine
from typing import Generator
from typing import List
from typing import Optional
from typing import Set
from typing import Tuple
from typing import Type
from typing import TYPE_CHECKING
from typing import TypeVar
from typing import Union

import warnings

from rclpy.client import Client
from rclpy.clock import Clock
from rclpy.clock_type import ClockType
from rclpy.context import Context
from rclpy.exceptions import InvalidHandle
from rclpy.guard_condition import GuardCondition
from rclpy.impl.implementation_singleton import rclpy_implementation as _rclpy
from rclpy.service import Service
from rclpy.signals import SignalHandlerGuardCondition
from rclpy.subscription import Subscription
from rclpy.task import Future
from rclpy.task import Task
from rclpy.timer import Timer
from rclpy.utilities import get_default_context
from rclpy.utilities import timeout_sec_to_nsec
from rclpy.waitable import NumberOfEntities
from rclpy.waitable import Waitable

# For documentation purposes
# TODO(jacobperron): Make all entities implement the 'Waitable' interface for better type checking
WaitableEntityType = TypeVar('WaitableEntityType')

# Avoid import cycle
if TYPE_CHECKING:
    from rclpy.node import Node  # noqa: F401


class _WorkTracker:
    """Track the amount of work that is in progress."""

    def __init__(self):
        # Number of tasks that are being executed
        self._num_work_executing = 0
        self._work_condition = Condition()

    def __enter__(self):
        """Increment the amount of executing work by 1."""
        with self._work_condition:
            self._num_work_executing += 1

    def __exit__(self, t, v, tb):
        """Decrement the amount of work executing by 1."""
        with self._work_condition:
            self._num_work_executing -= 1
            self._work_condition.notify_all()

    def wait(self, timeout_sec: Optional[float] = None):
        """
        Wait until all work completes.

        :param timeout_sec: Seconds to wait. Block forever if None or negative. Don't wait if 0
        :type timeout_sec: float or None
        :rtype: bool True if all work completed
        """
        if timeout_sec is not None and timeout_sec < 0.0:
            timeout_sec = None
        # Wait for all work to complete
        with self._work_condition:
            if not self._work_condition.wait_for(
                    lambda: self._num_work_executing == 0, timeout_sec):
                return False
        return True


async def await_or_execute(callback: Union[Callable, Coroutine], *args) -> Any:
    """Await a callback if it is a coroutine, else execute it."""
    if inspect.iscoroutinefunction(callback):
        # Await a coroutine
        return await callback(*args)
    else:
        # Call a normal function
        return callback(*args)


class TimeoutException(Exception):
    """Signal that a timeout occurred."""

    pass


class ShutdownException(Exception):
    """Signal that executor was shut down."""

    pass


class ExternalShutdownException(Exception):
    """Context has been shutdown."""

    pass


class ConditionReachedException(Exception):
    """Future has been completed."""

    pass


class TimeoutObject:
    """Use timeout object to save timeout."""

    def __init__(self, timeout: float):
        self._timeout = timeout

    @property
    def timeout(self):
        return self._timeout

    @timeout.setter
    def timeout(self, timeout):
        self._timeout = timeout


class Executor(ContextManager['Executor']):
    """
    The base class for an executor.

    An executor controls the threading model used to process callbacks. Callbacks are units of work
    like subscription callbacks, timer callbacks, service calls, and received client responses. An
    executor controls which threads callbacks get executed in.

    A custom executor must define :meth:`spin_once`.
    If the executor has any cleanup then it should also define :meth:`shutdown`.

    :param context: The context to be associated with, or ``None`` for the default global context.

    :Example:
        >>> from rclpy.executor import Executor
        >>> from rclpy.node import Node
        >>>
        >>> with Executor() as executor:
        >>>     executor.add_node(Node('example_node'))
        >>>     executor.spin_once()
        >>>     len(executor.get_nodes())
        1
    """

    def __init__(self, *, context: Optional[Context] = None) -> None:
        super().__init__()
        self._context = get_default_context() if context is None else context
        self._nodes: Set[Node] = set()
        self._nodes_lock = RLock()
        # Tasks to be executed (oldest first) 3-tuple Task, Entity, Node
        self._tasks: List[Tuple[Task, Optional[WaitableEntityType], Optional[Node]]] = []
        self._tasks_lock = Lock()
        # This is triggered when wait_for_ready_callbacks should rebuild the wait list
        self._guard = GuardCondition(
            callback=None, callback_group=None, context=self._context)
        # True if shutdown has been called
        self._is_shutdown = False
        self._work_tracker = _WorkTracker()
        # Protect against shutdown() being called in parallel in two threads
        self._shutdown_lock = Lock()
        # State for wait_for_ready_callbacks to reuse generator
        self._cb_iter = None
        self._last_args = None
        self._last_kwargs = None
        # Executor cannot use ROS clock because that requires a node
        self._clock = Clock(clock_type=ClockType.STEADY_TIME)
        self._sigint_gc = SignalHandlerGuardCondition(context)
        self._context.on_shutdown(self.wake)

    @property
    def context(self) -> Context:
        """Get the context associated with the executor."""
        return self._context

    def create_task(self, callback: Union[Callable, Coroutine], *args, **kwargs) -> Task:
        """
        Add a callback or coroutine to be executed during :meth:`spin` and return a Future.

        Arguments to this function are passed to the callback.

        .. warning:: Created task is queued in the executor in FIFO order,
           but users should not rely on the task execution order.

        :param callback: A callback to be run in the executor.
        """
        task = Task(callback, args, kwargs, executor=self)
        with self._tasks_lock:
            self._tasks.append((task, None, None))
            self._guard.trigger()
        # Task inherits from Future
        return task

    def shutdown(self, timeout_sec: Optional[float] = None) -> bool:
        """
        Stop executing callbacks and wait for their completion.

        :param timeout_sec: Seconds to wait. Block forever if ``None`` or negative.
            Don't wait if 0.
        :return: ``True`` if all outstanding callbacks finished executing, or ``False`` if the
            timeot expires before all outstanding work is done.
        """
        with self._shutdown_lock:
            if not self._is_shutdown:
                self._is_shutdown = True
                # Tell executor it's been shut down
                self._guard.trigger()
        if not self._is_shutdown:
            if not self._work_tracker.wait(timeout_sec):
                return False

        # Clean up stuff that won't be used anymore
        with self._nodes_lock:
            self._nodes = set()

        with self._shutdown_lock:
            if self._guard:
                self._guard.destroy()
                self._guard = None
            if self._sigint_gc:
                self._sigint_gc.destroy()
                self._sigint_gc = None
        self._cb_iter = None
        self._last_args = None
        self._last_kwargs = None
        return True

    def __del__(self):
        if self._sigint_gc is not None:
            self._sigint_gc.destroy()

    def add_node(self, node: 'Node') -> bool:
        """
        Add a node whose callbacks should be managed by this executor.

        :param node: The node to add to the executor.
        :return: ``True`` if the node was added, ``False`` otherwise.
        """
        with self._nodes_lock:
            if node not in self._nodes:
                self._nodes.add(node)
                node.executor = self
                # Rebuild the wait set so it includes this new node
                self._guard.trigger()
                return True
            return False

    def remove_node(self, node: 'Node') -> None:
        """
        Stop managing this node's callbacks.

        :param node: The node to remove from the executor.
        """
        with self._nodes_lock:
            try:
                self._nodes.remove(node)
            except KeyError:
                pass
            else:
                # Rebuild the wait set so it doesn't include this node
                self._guard.trigger()

    def wake(self) -> None:
        """
        Wake the executor because something changed.

        This is used to tell the executor when entities are created or destroyed.
        """
        if self._guard:
            self._guard.trigger()

    def get_nodes(self) -> List['Node']:
        """Return nodes that have been added to this executor."""
        with self._nodes_lock:
            return list(self._nodes)

    def spin(self) -> None:
        """Execute callbacks until shutdown."""
        while self._context.ok() and not self._is_shutdown:
            self.spin_once()

    def spin_until_future_complete(
        self,
        future: Future,
        timeout_sec: Optional[float] = None
    ) -> None:
        """Execute callbacks until a given future is done or a timeout occurs."""
        # Make sure the future wakes this executor when it is done
        future.add_done_callback(lambda x: self.wake())

        if timeout_sec is None or timeout_sec < 0:
            while self._context.ok() and not future.done() and not self._is_shutdown:
                self.spin_once_until_future_complete(future, timeout_sec)
        else:
            start = time.monotonic()
            end = start + timeout_sec
            timeout_left = TimeoutObject(timeout_sec)

            while self._context.ok() and not future.done() and not self._is_shutdown:
                self.spin_once_until_future_complete(future, timeout_left)
                now = time.monotonic()

                if now >= end:
                    return

                timeout_left.timeout = end - now

    def spin_once(self, timeout_sec: Optional[float] = None) -> None:
        """
        Wait for and execute a single callback.

        A custom executor should use :meth:`wait_for_ready_callbacks` to get work.

        This method should not be called from multiple threads.

        :param timeout_sec: Seconds to wait. Block forever if ``None`` or negative.
            Don't wait if 0.
        """
        raise NotImplementedError()

    def spin_once_until_future_complete(
        self,
        future: Future,
        timeout_sec: Optional[Union[float, TimeoutObject]] = None
    ) -> None:
        """
        Wait for and execute a single callback.

        This should behave in the same way as :meth:`spin_once`.
        If needed by the implementation, it should awake other threads waiting.

        :param future: The executor will wait until this future is done.
        :param timeout_sec: Maximum seconds to wait. Block forever if ``None`` or negative.
            Don't wait if 0.
        """
        raise NotImplementedError()

    def spin_some(self, timeout_sec: Optional[float] = None):
        """
        Execute all currently avaliable work.

        :param timeout_sec: Seconds to wait. Waits forever if ``None`` or negative.
        """
        raise NotImplementedError()

    def _take_timer(self, tmr):
        try:
            with tmr.handle:
                tmr.handle.call_timer()

                async def _execute():
                    await await_or_execute(tmr.callback)
                return _execute
        except InvalidHandle:
            # Timer is a Destroyable, which means that on __enter__ it can throw an
            # InvalidHandle exception if the entity has already been destroyed.  Handle that here
            # by just returning an empty argument, which means we will skip doing any real work
            # in _execute_timer below
            pass

        return None

    def _take_subscription(self, sub):
        try:
            with sub.handle:
                msg_info = sub.handle.take_message(sub.msg_type, sub.raw)
                if msg_info is None:
                    return None

                if sub._callback_type is Subscription.CallbackType.MessageOnly:
                    msg_tuple = (msg_info[0], )
                else:
                    msg_tuple = msg_info

                async def _execute():
                    await await_or_execute(sub.callback, *msg_tuple)

                return _execute
        except InvalidHandle:
            # Subscription is a Destroyable, which means that on __enter__ it can throw an
            # InvalidHandle exception if the entity has already been destroyed.  Handle that here
            # by just returning an empty argument, which means we will skip doing any real work
            # in _execute_subscription below
            pass

        return None

    def _take_client(self, client):
        try:
            with client.handle:
                header_and_response = client.handle.take_response(client.srv_type.Response)

            async def _execute():
                header, response = header_and_response
                if header is None:
                    return
                try:
                    sequence = header.request_id.sequence_number
                    future = client.get_pending_request(sequence)
                except KeyError:
                    # The request was cancelled
                    pass
                else:
                    future._set_executor(self)
                    future.set_result(response)
            return _execute

        except InvalidHandle:
            # Client is a Destroyable, which means that on __enter__ it can throw an
            # InvalidHandle exception if the entity has already been destroyed.  Handle that here
            # by just returning an empty argument, which means we will skip doing any real work
            # in _execute_client below
            pass

        return None

    def _take_service(self, srv):
        try:
            with srv.handle:
                request_and_header = srv.handle.service_take_request(srv.srv_type.Request)

            async def _execute():
                (request, header) = request_and_header
                if header is None:
                    return

                response = await await_or_execute(srv.callback, request, srv.srv_type.Response())
                srv.send_response(response, header)
            return _execute
        except InvalidHandle:
            # Service is a Destroyable, which means that on __enter__ it can throw an
            # InvalidHandle exception if the entity has already been destroyed.  Handle that here
            # by just returning an empty argument, which means we will skip doing any real work
            # in _execute_service below
            pass

        return None

    def _take_guard_condition(self, gc):
        gc._executor_triggered = False

        async def _execute():
            await await_or_execute(gc.callback)
        return _execute

    def _take_waitable(self, waitable):
        data = waitable.take_data()

        async def _execute():
            for future in waitable._futures:
                future._set_executor(self)
            await waitable.execute(data)
        return _execute

    def _make_handler(
        self,
        entity: WaitableEntityType,
        node: 'Node',
        take_from_wait_list: Callable,
    ) -> Task:
        """
        Make a handler that performs work on an entity.

        :param entity: An entity to wait on.
        :param node: The node associated with the entity.
        :param take_from_wait_list: Makes the entity to stop appearing in the wait list.
        """
        # Mark this so it doesn't get added back to the wait list
        entity._executor_event = True

        async def handler(entity, gc, is_shutdown, work_tracker):
            if is_shutdown or not entity.callback_group.beginning_execution(entity):
                # Didn't get the callback, or the executor has been ordered to stop
                entity._executor_event = False
                gc.trigger()
                return
            with work_tracker:
                # The take_from_wait_list method here is expected to return either an async def
                # method or None if there is no work to do.
                call_coroutine = take_from_wait_list(entity)

                # Signal that this has been 'taken' and can be added back to the wait list
                entity._executor_event = False
                gc.trigger()

                try:
                    if call_coroutine is not None:
                        await call_coroutine()
                finally:
                    entity.callback_group.ending_execution(entity)
                    # Signal that work has been done so the next callback in a mutually exclusive
                    # callback group can get executed

                    # Catch expected error where calling executor.shutdown()
                    # from callback causes the GuardCondition to be destroyed
                    try:
                        gc.trigger()
                    except InvalidHandle:
                        pass
        task = Task(
            handler, (entity, self._guard, self._is_shutdown, self._work_tracker),
            executor=self)
        with self._tasks_lock:
            self._tasks.append((task, entity, node))
        return task

    def can_execute(self, entity: WaitableEntityType) -> bool:
        """
        Determine if a callback for an entity can be executed.

        :param entity: Subscription, Timer, Guard condition, etc
        :returns: ``True`` if the entity callback can be executed, ``False`` otherwise.
        """
        return not entity._executor_event and entity.callback_group.can_execute(entity)

    def _wait_for_ready_callbacks(
        self,
        timeout_sec: Optional[Union[float, TimeoutObject]] = None,
        nodes: Optional[List['Node']] = None,
        condition: Callable[[], bool] = lambda: False,
    ) -> Generator[Tuple[Task, WaitableEntityType, 'Node'], None, None]:
        """
        Yield callbacks that are ready to be executed.

        :raise TimeoutException: on timeout.
        :raise ShutdownException: on if executor was shut down.

        :param timeout_sec: Seconds to wait. Block forever if ``None`` or negative.
            Don't wait if 0.
        :param nodes: A list of nodes to wait on. Wait on all nodes if ``None``.
        :param condition: A callable that makes the function return immediately when it evaluates
            to True.
        """
        timeout_timer = None
        timeout_nsec = timeout_sec_to_nsec(
            timeout_sec.timeout if isinstance(timeout_sec, TimeoutObject) else timeout_sec)
        if timeout_nsec > 0:
            timeout_timer = Timer(None, None, timeout_nsec, self._clock, context=self._context)

        yielded_work = False
        while not yielded_work and not self._is_shutdown and not condition():
            # Refresh "all" nodes in case executor was woken by a node being added or removed
            nodes_to_use = nodes
            if nodes is None:
                nodes_to_use = self.get_nodes()

            # Yield tasks in-progress before waiting for new work
            tasks = None
            with self._tasks_lock:
                tasks = list(self._tasks)
            if tasks:
                for task, entity, node in tasks:
                    if (not task.executing() and not task.done() and
                            (node is None or node in nodes_to_use)):
                        yielded_work = True
                        yield task, entity, node
                with self._tasks_lock:
                    # Get rid of any tasks that are done
                    self._tasks = list(filter(lambda t_e_n: not t_e_n[0].done(), self._tasks))

            # Gather entities that can be waited on
            subscriptions: List[Subscription] = []
            guards: List[GuardCondition] = []
            timers: List[Timer] = []
            clients: List[Client] = []
            services: List[Service] = []
            waitables: List[Waitable] = []
            for node in nodes_to_use:
                subscriptions.extend(filter(self.can_execute, node.subscriptions))
                timers.extend(filter(self.can_execute, node.timers))
                clients.extend(filter(self.can_execute, node.clients))
                services.extend(filter(self.can_execute, node.services))
                node_guards = filter(self.can_execute, node.guards)
                waitables.extend(filter(self.can_execute, node.waitables))
                # retrigger a guard condition that was triggered but not handled
                for gc in node_guards:
                    if gc._executor_triggered:
                        gc.trigger()
                    guards.append(gc)
            if timeout_timer is not None:
                timers.append(timeout_timer)

            guards.append(self._guard)
            guards.append(self._sigint_gc)

            entity_count = NumberOfEntities(
                len(subscriptions), len(guards), len(timers), len(clients), len(services))

            # Construct a wait set
            wait_set = None
            with ExitStack() as context_stack:
                sub_handles = []
                for sub in subscriptions:
                    try:
                        context_stack.enter_context(sub.handle)
                        sub_handles.append(sub.handle)
                    except InvalidHandle:
                        entity_count.num_subscriptions -= 1

                client_handles = []
                for cli in clients:
                    try:
                        context_stack.enter_context(cli.handle)
                        client_handles.append(cli.handle)
                    except InvalidHandle:
                        entity_count.num_clients -= 1

                service_handles = []
                for srv in services:
                    try:
                        context_stack.enter_context(srv.handle)
                        service_handles.append(srv.handle)
                    except InvalidHandle:
                        entity_count.num_services -= 1

                timer_handles = []
                for tmr in timers:
                    try:
                        context_stack.enter_context(tmr.handle)
                        timer_handles.append(tmr.handle)
                    except InvalidHandle:
                        entity_count.num_timers -= 1

                guard_handles = []
                for gc in guards:
                    try:
                        context_stack.enter_context(gc.handle)
                        guard_handles.append(gc.handle)
                    except InvalidHandle:
                        entity_count.num_guard_conditions -= 1

                for waitable in waitables:
                    try:
                        context_stack.enter_context(waitable)
                        entity_count += waitable.get_num_entities()
                    except InvalidHandle:
                        pass

                context_stack.enter_context(self._context.handle)

                wait_set = _rclpy.WaitSet(
                    entity_count.num_subscriptions,
                    entity_count.num_guard_conditions,
                    entity_count.num_timers,
                    entity_count.num_clients,
                    entity_count.num_services,
                    entity_count.num_events,
                    self._context.handle)

                wait_set.clear_entities()
                for sub_handle in sub_handles:
                    wait_set.add_subscription(sub_handle)
                for cli_handle in client_handles:
                    wait_set.add_client(cli_handle)
                for srv_capsule in service_handles:
                    wait_set.add_service(srv_capsule)
                for tmr_handle in timer_handles:
                    wait_set.add_timer(tmr_handle)
                for gc_handle in guard_handles:
                    wait_set.add_guard_condition(gc_handle)
                for waitable in waitables:
                    waitable.add_to_wait_set(wait_set)

                # Wait for something to become ready
                wait_set.wait(timeout_nsec)
                if self._is_shutdown:
                    raise ShutdownException()
                if not self._context.ok():
                    raise ExternalShutdownException()

                # get ready entities
                subs_ready = wait_set.get_ready_entities('subscription')
                guards_ready = wait_set.get_ready_entities('guard_condition')
                timers_ready = wait_set.get_ready_entities('timer')
                clients_ready = wait_set.get_ready_entities('client')
                services_ready = wait_set.get_ready_entities('service')

                # Mark all guards as triggered before yielding since they're auto-taken
                for gc in guards:
                    if gc.handle.pointer in guards_ready:
                        gc._executor_triggered = True

                # Check waitables before wait set is destroyed
                for node in nodes_to_use:
                    for wt in node.waitables:
                        # Only check waitables that were added to the wait set
                        if wt in waitables and wt.is_ready(wait_set):
                            if wt.callback_group.can_execute(wt):
                                handler = self._make_handler(wt, node, self._take_waitable)
                                yielded_work = True
                                yield handler, wt, node

            # Process ready entities one node at a time
            for node in nodes_to_use:
                for tmr in node.timers:
                    if tmr.handle.pointer in timers_ready:
                        # Check timer is ready to workaround rcl issue with cancelled timers
                        if tmr.handle.is_timer_ready():
                            if tmr.callback_group.can_execute(tmr):
                                handler = self._make_handler(tmr, node, self._take_timer)
                                yielded_work = True
                                yield handler, tmr, node

                for sub in node.subscriptions:
                    if sub.handle.pointer in subs_ready:
                        if sub.callback_group.can_execute(sub):
                            handler = self._make_handler(sub, node, self._take_subscription)
                            yielded_work = True
                            yield handler, sub, node

                for gc in node.guards:
                    if gc._executor_triggered:
                        if gc.callback_group.can_execute(gc):
                            handler = self._make_handler(gc, node, self._take_guard_condition)
                            yielded_work = True
                            yield handler, gc, node

                for client in node.clients:
                    if client.handle.pointer in clients_ready:
                        if client.callback_group.can_execute(client):
                            handler = self._make_handler(client, node, self._take_client)
                            yielded_work = True
                            yield handler, client, node

                for srv in node.services:
                    if srv.handle.pointer in services_ready:
                        if srv.callback_group.can_execute(srv):
                            handler = self._make_handler(srv, node, self._take_service)
                            yielded_work = True
                            yield handler, srv, node

            # Check timeout timer
            if (
                timeout_nsec == 0 or
                (timeout_timer is not None and timeout_timer.handle.pointer in timers_ready)
            ):
                raise TimeoutException()
        if self._is_shutdown:
            raise ShutdownException()
        if condition():
            raise ConditionReachedException()

    def wait_for_ready_callbacks(self, *args, **kwargs) -> Tuple[Task, WaitableEntityType, 'Node']:
        """
        Return callbacks that are ready to be executed.

        The arguments to this function are passed to the internal method
        :meth:`_wait_for_ready_callbacks` to get a generator for ready callbacks:

        .. Including the docstring for the hidden function for reference
        .. automethod:: _wait_for_ready_callbacks
        """
        while True:
            if self._cb_iter is None or self._last_args != args or self._last_kwargs != kwargs:
                # Create a new generator
                self._last_args = args
                self._last_kwargs = kwargs
                self._cb_iter = self._wait_for_ready_callbacks(*args, **kwargs)

            try:
                return next(self._cb_iter)
            except StopIteration:
                # Generator ran out of work
                self._cb_iter = None

    def __enter__(self) -> 'Executor':
        # Nothing to do here
        return self

    def __exit__(
        self,
        exc_type: Optional[Type[BaseException]],
        exc_val: Optional[BaseException],
        exc_tb: Optional[TracebackType],
    ) -> None:
        self.shutdown()


class SingleThreadedExecutor(Executor):
    """Runs callbacks in the thread that calls :meth:`Executor.spin`."""

    def __init__(self, *, context: Optional[Context] = None) -> None:
        super().__init__(context=context)

    def _spin_once_impl(
        self,
        timeout_sec: Optional[Union[float, TimeoutObject]] = None,
        wait_condition: Callable[[], bool] = lambda: False
    ) -> None:
        try:
            handler, entity, node = self.wait_for_ready_callbacks(
                timeout_sec, None, wait_condition)
        except ShutdownException:
            pass
        except TimeoutException:
            pass
        except ConditionReachedException:
            pass
        else:
            handler()
            if handler.exception() is not None:
                raise handler.exception()

            handler.result()  # raise any exceptions

    def spin_once(self, timeout_sec: Optional[float] = None) -> None:
        self._spin_once_impl(timeout_sec)

    def spin_once_until_future_complete(
        self,
        future: Future,
        timeout_sec: Optional[Union[float, TimeoutObject]] = None
    ) -> None:
        future.add_done_callback(lambda x: self.wake())
        self._spin_once_impl(timeout_sec, future.done)

    def spin_some(self, timeout_sec: Optional[float] = None):
        timeout_sec = float('inf') if timeout_sec is None or timeout_sec < 0 else timeout_sec

        def _poll_ready_callbacks(*args, **kwargs):
            timeout_sec = kwargs['timeout_sec']
            while True:
                t1 = time.time()
                t2 = t1
                if self._cb_iter is None or self._last_args != args or self._last_kwargs != kwargs:
                    # Create a new generator
                    self._last_args = args
                    self._last_kwargs = kwargs
                    self._cb_iter = self._wait_for_ready_callbacks(*args, **kwargs)
                try:
                    handler, _, _ = next(self._cb_iter)
                    handler()
                    if handler.exception() is not None:
                        raise handler.exception()
                except StopIteration:
                    # Generator ran out of work
                    self._cb_iter = None
                    t2 = time.time()
                timeout_sec -= t2 - t1
        try:
            _poll_ready_callbacks(timeout_sec=timeout_sec)
        except ShutdownException:
            pass
        except TimeoutException:
            pass


class MultiThreadedExecutor(Executor):
    """
    Runs callbacks in a pool of threads.

    :param num_threads: number of worker threads in the pool.
        If ``None``, the number of threads will be automatically set by querying the underlying OS
        for the CPU affinity of the process space.
        If the OS doesn't provide this information, defaults to 2.
    :param context: The context associated with the executor.
    """

    def __init__(
        self,
        num_threads: Optional[int] = None,
        *, context: Optional[Context] = None
    ) -> None:
        super().__init__(context=context)
        if num_threads is None:
            # On Linux, it will try to use the number of CPU this process has access to.
            # Other platforms, os.sched_getaffinity() doesn't exist so we use the number of CPUs.
            if hasattr(os, 'sched_getaffinity'):
                num_threads = len(os.sched_getaffinity(0))
            else:
                num_threads = os.cpu_count()
            # The calls above may still return None if they aren't supported
            if num_threads is None:
                num_threads = 2
        if num_threads == 1:
            warnings.warn(
                'MultiThreadedExecutor is used with a single thread.\n'
                'Use the SingleThreadedExecutor instead.')
        self._futures = []
        self._executor = ThreadPoolExecutor(num_threads)

    def _spin_once_impl(
        self,
        timeout_sec: Optional[Union[float, TimeoutObject]] = None,
        wait_condition: Callable[[], bool] = lambda: False
    ) -> None:
        try:
            handler, entity, node = self.wait_for_ready_callbacks(
                timeout_sec, None, wait_condition)
        except ExternalShutdownException:
            pass
        except ShutdownException:
            pass
        except TimeoutException:
            pass
        except ConditionReachedException:
            pass
        else:
            self._executor.submit(handler)
            self._futures.append(handler)
            # make a copy of the list that we iterate over while modifying it
            # (https://stackoverflow.com/q/1207406/3753684)
            for future in self._futures[:]:
                if future.done():
                    self._futures.remove(future)
                    future.result()  # raise any exceptions

    def spin_once(self, timeout_sec: Optional[float] = None) -> None:
        self._spin_once_impl(timeout_sec)

<<<<<<< HEAD
    def spin_once_until_future_complete(
        self,
        future: Future,
        timeout_sec: Optional[Union[float, TimeoutObject]] = None
    ) -> None:
        future.add_done_callback(lambda x: self.wake())
        self._spin_once_impl(timeout_sec, future.done)
=======
    def spin_once_until_future_complete(self, future: Future, timeout_sec: float = None) -> None:
        self._spin_once_impl(timeout_sec, future.done)

    def spin_some(self, timeout_sec: Optional[float] = None):
        timeout_sec = float('inf') if timeout_sec is None or timeout_sec < 0 else timeout_sec

        def _poll_ready_callbacks(*args, **kwargs):
            timeout_sec = kwargs['timeout_sec']
            while True:
                t1 = time.time()
                t2 = t1
                if self._cb_iter is None or self._last_args != args or self._last_kwargs != kwargs:
                    # Create a new generator
                    self._last_args = args
                    self._last_kwargs = kwargs
                    self._cb_iter = self._wait_for_ready_callbacks(*args, **kwargs)
                try:
                    handler, _, _ = next(self._cb_iter)
                    def handler_wrapper(handler):
                        handler()
                        if handler.exception() is not None:
                            raise handler.exception()
                    self._executor.submit(handler_wrapper(handler))
                except StopIteration:
                    # Generator ran out of work
                    self._cb_iter = None
                    t2 = time.time()
                timeout_sec -= t2 - t1
        try:
            _poll_ready_callbacks(timeout_sec=timeout_sec)
        except ExternalShutdownException:
            pass
        except ShutdownException:
            pass
        except TimeoutException:
            pass
        except ConditionReachedException:
            pass
>>>>>>> e76004d2
<|MERGE_RESOLUTION|>--- conflicted
+++ resolved
@@ -939,16 +939,12 @@
     def spin_once(self, timeout_sec: Optional[float] = None) -> None:
         self._spin_once_impl(timeout_sec)
 
-<<<<<<< HEAD
     def spin_once_until_future_complete(
         self,
         future: Future,
         timeout_sec: Optional[Union[float, TimeoutObject]] = None
     ) -> None:
         future.add_done_callback(lambda x: self.wake())
-        self._spin_once_impl(timeout_sec, future.done)
-=======
-    def spin_once_until_future_complete(self, future: Future, timeout_sec: float = None) -> None:
         self._spin_once_impl(timeout_sec, future.done)
 
     def spin_some(self, timeout_sec: Optional[float] = None):
@@ -985,5 +981,4 @@
         except TimeoutException:
             pass
         except ConditionReachedException:
-            pass
->>>>>>> e76004d2
+            pass