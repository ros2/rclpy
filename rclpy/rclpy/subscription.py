--- conflicted
+++ resolved
@@ -15,22 +15,12 @@
 
 from enum import Enum
 import inspect
-<<<<<<< HEAD
-from typing import Callable, Generic, List, Type
-=======
 from typing import Callable, Generic, List, Type, TypeVar
->>>>>>> f9b8d401
 
 from rclpy.callback_groups import CallbackGroup
 from rclpy.event_handler import EventHandler, SubscriptionEventCallbacks
 from rclpy.impl.implementation_singleton import rclpy_implementation as _rclpy
 from rclpy.qos import QoSProfile
-<<<<<<< HEAD
-from rclpy.type_support import MsgType
-
-
-class Subscription(Generic[MsgType]):
-=======
 from rclpy.type_support import MsgT
 
 
@@ -39,7 +29,6 @@
 
 
 class Subscription(Generic[MsgT]):
->>>>>>> f9b8d401
 
     class CallbackType(Enum):
         MessageOnly = 0
@@ -48,15 +37,9 @@
     def __init__(
          self,
          subscription_impl: _rclpy.Subscription,
-<<<<<<< HEAD
-         msg_type: Type[MsgType],
-         topic: str,
-         callback: Callable[[MsgType], None],
-=======
          msg_type: Type[MsgT],
          topic: str,
          callback: Callable[[MsgT], None],
->>>>>>> f9b8d401
          callback_group: CallbackGroup,
          qos_profile: QoSProfile,
          raw: bool,
@@ -119,19 +102,11 @@
             return self.__subscription.get_topic_name()
 
     @property
-<<<<<<< HEAD
-    def callback(self) -> Callable[[MsgType], None]:
-        return self._callback
-
-    @callback.setter
-    def callback(self, value: Callable[[MsgType], None]) -> None:
-=======
     def callback(self) -> Callable[[MsgT], None]:
         return self._callback
 
     @callback.setter
     def callback(self, value: Callable[[MsgT], None]) -> None:
->>>>>>> f9b8d401
         self._callback = value
         self._callback_type = Subscription.CallbackType.MessageOnly
         try:
