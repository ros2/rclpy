--- conflicted
+++ resolved
@@ -71,18 +71,13 @@
         """
         if not isinstance(response, self.srv_type.Response):
             raise TypeError()
-<<<<<<< HEAD
         with self.handle:
-            self.__service.service_send_response(response, header)
-=======
-        with self.handle as capsule:
             if isinstance(header, _rclpy.rmw_service_info_t):
-                _rclpy.rclpy_send_response(capsule, response, header.request_id)
+                self.__service.service_send_response(response, header.request_id)
             elif isinstance(header, _rclpy.rmw_request_id_t):
-                _rclpy.rclpy_send_response(capsule, response, header)
+                self.__service.service_send_response(response, header)
             else:
                 raise TypeError()
->>>>>>> 946c8e01
 
     @property
     def handle(self):
