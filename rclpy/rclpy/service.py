--- conflicted
+++ resolved
@@ -33,15 +33,7 @@
 SrvTypeResponse = TypeVar('SrvTypeResponse')
 
 
-<<<<<<< HEAD
-class ServiceHandle(Protocol):
-    pass
-
-
-class Service:
-=======
 class Service(Generic[SrvRequestT, SrvResponseT, SrvEventT]):
->>>>>>> 1eb42081
     def __init__(
         self,
         service_impl: _rclpy.Service,
