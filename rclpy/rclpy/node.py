--- conflicted
+++ resolved
@@ -146,12 +146,9 @@
         self.__guards: List[GuardCondition] = []
         self.__waitables: List[Waitable] = []
         self._default_callback_group = MutuallyExclusiveCallbackGroup()
-<<<<<<< HEAD
         self._parameters_callback:Callable[[List[Parameter]], SetParametersResult] = []
-=======
         self._rate_group = ReentrantCallbackGroup()
         self._parameters_callback = None
->>>>>>> 11ecd21f
         self._allow_undeclared_parameters = allow_undeclared_parameters
         self._parameter_overrides = {}
         self._descriptors = {}
