--- conflicted
+++ resolved
@@ -19,17 +19,13 @@
 from typing import Callable
 from typing import List
 from typing import Optional
-<<<<<<< HEAD
 from typing import Type
-from typing import TYPE_CHECKING
 from typing import Union
-=======
->>>>>>> 34f9e13e
 import warnings
 
 import rclpy
 from rclpy.callback_groups import CallbackGroup
-from rclpy.impl.implementation_singleton import rclpy_implementation as _rclpy
+from .impl.implementation_singleton import rclpy_implementation as _rclpy
 from rclpy.logging import get_logger
 from rclpy.qos import qos_policy_name_from_kind
 from rclpy.waitable import NumberOfEntities
@@ -38,51 +34,50 @@
 from typing_extensions import TypeAlias
 
 
-QoSPublisherEventType: 'TypeAlias' = _rclpy.rcl_publisher_event_type_t
-QoSSubscriptionEventType: 'TypeAlias' = _rclpy.rcl_subscription_event_type_t
+QoSPublisherEventType: TypeAlias = _rclpy.rcl_publisher_event_type_t
+QoSSubscriptionEventType: TypeAlias = _rclpy.rcl_subscription_event_type_t
 
 
 # Payload type for Subscription Deadline callback.
-QoSRequestedDeadlineMissedInfo: 'TypeAlias' = _rclpy.rmw_requested_deadline_missed_status_t
+QoSRequestedDeadlineMissedInfo: TypeAlias = _rclpy.rmw_requested_deadline_missed_status_t
 
 # Payload type for Subscription Liveliness callback.
-QoSLivelinessChangedInfo: 'TypeAlias' = _rclpy.rmw_liveliness_changed_status_t
+QoSLivelinessChangedInfo: TypeAlias = _rclpy.rmw_liveliness_changed_status_t
 
 # Payload type for Subscription Message Lost callback.
-QoSMessageLostInfo: 'TypeAlias' = _rclpy.rmw_message_lost_status_t
+QoSMessageLostInfo: TypeAlias = _rclpy.rmw_message_lost_status_t
 
 # Payload type for Subscription Incompatible QoS callback.
-QoSRequestedIncompatibleQoSInfo: 'TypeAlias' = _rclpy.rmw_requested_qos_incompatible_event_status_t
+QoSRequestedIncompatibleQoSInfo: TypeAlias = _rclpy.rmw_requested_qos_incompatible_event_status_t
 
 # Payload type for Subscription matched callback.
-QoSSubscriptionMatchedInfo: 'TypeAlias' = _rclpy.rmw_matched_status_t
+QoSSubscriptionMatchedInfo: TypeAlias = _rclpy.rmw_matched_status_t
 
 # Payload type for Publisher Deadline callback.
-QoSOfferedDeadlineMissedInfo: 'TypeAlias' = _rclpy.rmw_offered_deadline_missed_status_t
+QoSOfferedDeadlineMissedInfo: TypeAlias = _rclpy.rmw_offered_deadline_missed_status_t
 
 # Payload type for Publisher Liveliness callback.
-QoSLivelinessLostInfo: 'TypeAlias' = _rclpy.rmw_liveliness_lost_status_t
+QoSLivelinessLostInfo: TypeAlias = _rclpy.rmw_liveliness_lost_status_t
 
 # Payload type for Publisher matched callback.
-QoSPublisherMatchedInfo: 'TypeAlias' = _rclpy.rmw_matched_status_t
+QoSPublisherMatchedInfo: TypeAlias = _rclpy.rmw_matched_status_t
 
 """
 Payload type for Publisher Incompatible QoS callback.
 
 Mirrors rmw_offered_incompatible_qos_status_t from rmw/types.h
 """
-QoSOfferedIncompatibleQoSInfo: 'TypeAlias' = QoSRequestedIncompatibleQoSInfo
+QoSOfferedIncompatibleQoSInfo: TypeAlias = QoSRequestedIncompatibleQoSInfo
 
 # Payload type for Incompatible Type callback.
-IncompatibleTypeInfo: 'TypeAlias' = _rclpy.rmw_incompatible_type_status_t
+IncompatibleTypeInfo: TypeAlias = _rclpy.rmw_incompatible_type_status_t
 
 
 """Raised when registering a callback for an event type that is not supported."""
-UnsupportedEventTypeError: 'TypeAlias' = _rclpy.UnsupportedEventTypeError
-
-
-<<<<<<< HEAD
-EventHandlerData: 'TypeAlias' = Optional[Union[
+UnsupportedEventTypeError: TypeAlias = _rclpy.UnsupportedEventTypeError
+
+
+EventHandlerData: TypeAlias = Optional[Union[
                 QoSRequestedDeadlineMissedInfo,
                 QoSLivelinessChangedInfo,
                 QoSMessageLostInfo,
@@ -95,9 +90,6 @@
                 IncompatibleTypeInfo,
                 QoSPublisherMatchedInfo
             ]]
-=======
-EventHandlerData: TypeAlias = Optional[Any]
->>>>>>> 34f9e13e
 
 
 class EventHandler(Waitable[EventHandlerData]):
@@ -117,7 +109,7 @@
         self.callback = callback
 
         with parent_impl:
-            self.__event = _rclpy.EventHandle(parent_impl, event_type)
+            self.__event: '_rclpy.EventHandle[Any]' = _rclpy.EventHandle(parent_impl, event_type)
 
         self._ready_to_take_data = False
         self._event_index: Optional[int] = None
