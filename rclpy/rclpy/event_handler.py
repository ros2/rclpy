--- conflicted
+++ resolved
@@ -16,11 +16,8 @@
 from typing import Callable
 from typing import List
 from typing import Optional
-<<<<<<< HEAD
 from typing import Protocol
-=======
 from typing import TYPE_CHECKING
->>>>>>> 1eb42081
 import warnings
 
 import rclpy
