// Copyright 2019 Open Source Robotics Foundation, Inc.
//
// Licensed under the Apache License, Version 2.0 (the "License");
// you may not use this file except in compliance with the License.
// You may obtain a copy of the License at
//
//     http://www.apache.org/licenses/LICENSE-2.0
//
// Unless required by applicable law or agreed to in writing, software
// distributed under the License is distributed on an "AS IS" BASIS,
// WITHOUT WARRANTIES OR CONDITIONS OF ANY KIND, either express or implied.
// See the License for the specific language governing permissions and
// limitations under the License.

#include <pybind11/pybind11.h>

#include <rcl/error_handling.h>
#include <rcl_action/rcl_action.h>

#include <cstring>
#include <memory>
#include <string>

#include "rclpy_common/exceptions.hpp"

#include "rclpy_common/common.h"
#include "rclpy_common/handle.h"

#include "clock.hpp"
<<<<<<< HEAD
#include "action_client.hpp"
=======
#include "action_goal_handle.hpp"
>>>>>>> ab2751d1

namespace py = pybind11;


template<typename T>
T
get_pointer(py::capsule & capsule, const char * name)
{
  if (strcmp(name, capsule.name())) {
    std::string error_text{"Expected capusle with name '"};
    error_text += name;
    error_text += "' but got '";
    error_text += capsule.name();
    error_text += "'";
    throw py::value_error(error_text);
  }
  // TODO(sloretz) use get_pointer() in pybind11 2.6+
  return static_cast<T>(capsule);
}


/// Destroy an rcl_action entity.
/**
 * Raises RuntimeError on failure.
 *
 * \param[in] pyentity Capsule pointing to the entity to destroy.
 * \param[in] pynode Capsule pointing to the node the action client was added to.
 */
void
rclpy_action_destroy_entity(py::capsule pyentity, py::capsule pynode)
{
  rcl_node_t * node = static_cast<rcl_node_t *>(
    rclpy_handle_get_pointer_from_capsule(pynode.ptr(), "rcl_node_t"));
  if (!node) {
    throw py::error_already_set();
  }

  rcl_ret_t ret;
  if (0 == std::strcmp("rcl_action_server_t", pyentity.name())) {
    auto action_server = get_pointer<rcl_action_server_t *>(pyentity, "rcl_action_server_t");
    ret = rcl_action_server_fini(action_server, node);
    PyMem_Free(action_server);
  } else {
    std::string entity_name = pyentity.name();
    throw std::runtime_error(entity_name + " is not a known entity");
  }

  if (ret != RCL_RET_OK) {
    std::string error_text = "Failed to fini '";
    error_text += pyentity.name();
    error_text += "'";
    throw rclpy::RCLError(error_text);
  }

  if (PyCapsule_SetName(pyentity.ptr(), "_destroyed_by_rclpy_action_destroy_entity_")) {
    throw py::error_already_set();
  }
}

/// Fetch a predefined qos_profile from rcl_action and convert it to a Python QoSProfile object.
/**
 * Raises RuntimeError if the QoS profile is unknown.
 *
 * This function takes a string defining a rmw_qos_profile_t and returns the
 * corresponding Python QoSProfile object.
 * \param[in] rmw_profile String with the name of the profile to load.
 * \return QoSProfile object.
 */
py::dict
rclpy_action_get_rmw_qos_profile(const char * rmw_profile)
{
  PyObject * pyqos_profile = NULL;
  if (0 == strcmp(rmw_profile, "rcl_action_qos_profile_status_default")) {
    pyqos_profile = rclpy_common_convert_to_qos_dict(&rcl_action_qos_profile_status_default);
  } else {
    std::string error_text = "Requested unknown rmw_qos_profile: ";
    error_text += rmw_profile;
    throw std::runtime_error(error_text);
  }
  return py::reinterpret_steal<py::dict>(pyqos_profile);
}

/// Add an action entitiy to a wait set.
/**
 * Raises RuntimeError on failure.
 * \param[in] pyentity Capsule pointer to an action entity
 *   (rcl_action_client_t or rcl_action_server_t).
 * \param[in] pywait_set Capsule pointer to an rcl_wait_set_t.
 */
void
rclpy_action_wait_set_add(py::capsule pyentity, py::capsule pywait_set)
{
  auto wait_set = get_pointer<rcl_wait_set_t *>(pywait_set, "rcl_wait_set_t");

  rcl_ret_t ret;
  if (0 == strcmp(pyentity.name(), "rcl_action_server_t")) {
    auto action_server = get_pointer<rcl_action_server_t *>(pyentity, "rcl_action_server_t");
    ret = rcl_action_wait_set_add_action_server(wait_set, action_server, NULL);
  } else {
    std::string error_text{"Unknown entity: "};
    error_text += pyentity.name();
    throw std::runtime_error(error_text);
  }

  if (RCL_RET_OK != ret) {
    std::string error_text{"Failed to add '"};
    error_text += pyentity.name();
    error_text += "' to wait set";
    throw rclpy::RCLError(error_text);
  }
}

/// Get the number of wait set entities that make up an action entity.
/**
 * \param[in] pyentity Capsule pointer to an action entity
 *   (rcl_action_client_t or rcl_action_server_t).
 * \return Tuple containing the number of wait set entities:
 *   (num_subscriptions,
 *    num_guard_conditions,
 *    num_timers,
 *    num_clients,
 *    num_services)
 */
py::tuple
rclpy_action_wait_set_get_num_entities(py::capsule pyentity)
{
  size_t num_subscriptions = 0u;
  size_t num_guard_conditions = 0u;
  size_t num_timers = 0u;
  size_t num_clients = 0u;
  size_t num_services = 0u;

  rcl_ret_t ret;
  if (0 == strcmp(pyentity.name(), "rcl_action_server_t")) {
    auto action_server = get_pointer<rcl_action_server_t *>(pyentity, "rcl_action_server_t");

    ret = rcl_action_server_wait_set_get_num_entities(
      action_server,
      &num_subscriptions,
      &num_guard_conditions,
      &num_timers,
      &num_clients,
      &num_services);
  } else {
    std::string error_text{"Unknown entity: "};
    error_text += pyentity.name();
    throw std::runtime_error(error_text);
  }

  if (RCL_RET_OK != ret) {
    std::string error_text{"Failed to get number of entities for '"};
    error_text += pyentity.name();
    error_text += "'";
    throw rclpy::RCLError(error_text);
  }

  py::tuple result_tuple(5);
  result_tuple[0] = py::int_(num_subscriptions);
  result_tuple[1] = py::int_(num_guard_conditions);
  result_tuple[2] = py::int_(num_timers);
  result_tuple[3] = py::int_(num_clients);
  result_tuple[4] = py::int_(num_services);
  return result_tuple;
}

/// Check if an action entity has any ready wait set entities.
/**
 * This must be called after waiting on the wait set.
 * Raises RuntimeError on failure.
 *
 * \param[in] entity Capsule pointing to the action entity
 *   (rcl_action_client_t or rcl_action_server_t).
 * \param[in] pywait_set Capsule pointing to the wait set structure.
 * \return A tuple of Bool representing the ready sub-entities.
 *     For a rcl_action_client_t:
 *       (is_feedback_ready,
 *        is_status_ready,
 *        is_goal_response_ready,
 *        is_cancel_response_ready,
 *        is_result_response_ready)
 *
 *     For a rcl_action_server_t:
 *       (is_goal_request_ready,
 *        is_cancel_request_ready,
 *        is_result_request_ready,
 *        is_goal_expired)
 */
py::tuple
rclpy_action_wait_set_is_ready(py::capsule pyentity, py::capsule pywait_set)
{
  auto wait_set = get_pointer<rcl_wait_set_t *>(pywait_set, "rcl_wait_set_t");

  if (0 == strcmp(pyentity.name(), "rcl_action_client_t")) {
    auto action_client = get_pointer<rcl_action_client_t *>(pyentity, "rcl_action_client_t");
    bool is_feedback_ready = false;
    bool is_status_ready = false;
    bool is_goal_response_ready = false;
    bool is_cancel_response_ready = false;
    bool is_result_response_ready = false;
    rcl_ret_t ret = rcl_action_client_wait_set_get_entities_ready(
      wait_set,
      action_client,
      &is_feedback_ready,
      &is_status_ready,
      &is_goal_response_ready,
      &is_cancel_response_ready,
      &is_result_response_ready);
    if (RCL_RET_OK != ret) {
      throw rclpy::RCLError("Failed to get number of ready entities for action client");
    }

    py::tuple result_tuple(5);
    result_tuple[0] = py::bool_(is_feedback_ready);
    result_tuple[1] = py::bool_(is_status_ready);
    result_tuple[2] = py::bool_(is_goal_response_ready);
    result_tuple[3] = py::bool_(is_cancel_response_ready);
    result_tuple[4] = py::bool_(is_result_response_ready);
    return result_tuple;
  } else if (0 == strcmp(pyentity.name(), "rcl_action_server_t")) {
    auto action_server = get_pointer<rcl_action_server_t *>(pyentity, "rcl_action_server_t");
    bool is_goal_request_ready = false;
    bool is_cancel_request_ready = false;
    bool is_result_request_ready = false;
    bool is_goal_expired = false;
    rcl_ret_t ret = rcl_action_server_wait_set_get_entities_ready(
      wait_set,
      action_server,
      &is_goal_request_ready,
      &is_cancel_request_ready,
      &is_result_request_ready,
      &is_goal_expired);
    if (RCL_RET_OK != ret) {
      throw rclpy::RCLError("Failed to get number of ready entities for action server");
    }

    py::tuple result_tuple(4);
    result_tuple[0] = py::bool_(is_goal_request_ready);
    result_tuple[1] = py::bool_(is_cancel_request_ready);
    result_tuple[2] = py::bool_(is_result_request_ready);
    result_tuple[3] = py::bool_(is_goal_expired);
    return result_tuple;
  }

  std::string error_text{"Unknown entity: "};
  error_text += pyentity.name();
  throw std::runtime_error(error_text);
}

/// Create an action client.
/**
 * This function will create an action client for the given action name.
 * This client will use the typesupport defined in the action module
 * provided as pyaction_type to send messages over the wire.
 *
 * On a successful call a capsule referencing the created rcl_action_client_t structure
 * is returned.
 *
 * Raises ValueError if action name is invalid
 * Raises RuntimeError if the action client could not be created.
 *
 * \remark Call rclpy_action_destroy_entity() to destroy an action client.
 * \param[in] pynode Capsule pointing to the node to add the action client to.
 * \param[in] pyaction_type Action module associated with the action client.
 * \param[in] pyaction_name Python object containing the action name.
 * \param[in] goal_service_qos rmw_qos_profile_t object for the goal service.
 * \param[in] result_service_qos rmw_qos_profile_t object for the result service.
 * \param[in] cancel_service_qos rmw_qos_profile_t object for the cancel service.
 * \param[in] feedback_qos rmw_qos_profile_t object for the feedback subscriber.
 * \param[in] status_qos rmw_qos_profile_t object for the status subscriber.
 * \return Capsule named 'rcl_action_client_t', or
 * \return NULL on failure.
 */
py::capsule
rclpy_action_create_client(
  py::capsule pynode,
  py::object pyaction_type,
  const char * action_name,
  const rmw_qos_profile_t & goal_service_qos,
  const rmw_qos_profile_t & result_service_qos,
  const rmw_qos_profile_t & cancel_service_qos,
  const rmw_qos_profile_t & feedback_topic_qos,
  const rmw_qos_profile_t & status_topic_qos)
{
  rcl_node_t * node = static_cast<rcl_node_t *>(
    rclpy_handle_get_pointer_from_capsule(pynode.ptr(), "rcl_node_t"));
  if (!node) {
    throw py::error_already_set();
  }

  rosidl_action_type_support_t * ts =
    static_cast<rosidl_action_type_support_t *>(rclpy_common_get_type_support(
      pyaction_type.ptr()));
  if (!ts) {
    throw py::error_already_set();
  }

  rcl_action_client_options_t action_client_ops = rcl_action_client_get_default_options();

  action_client_ops.goal_service_qos = goal_service_qos;
  action_client_ops.result_service_qos = result_service_qos;
  action_client_ops.cancel_service_qos = cancel_service_qos;
  action_client_ops.feedback_topic_qos = feedback_topic_qos;
  action_client_ops.status_topic_qos = status_topic_qos;

  auto deleter = [](rcl_action_client_t * ptr) {PyMem_Free(ptr);};
  auto action_client = std::unique_ptr<rcl_action_client_t, decltype(deleter)>(
    static_cast<rcl_action_client_t *>(PyMem_Malloc(sizeof(rcl_action_client_t))),
    deleter);
  if (!action_client) {
    throw std::bad_alloc();
  }

  *action_client = rcl_action_get_zero_initialized_client();
  rcl_ret_t ret = rcl_action_client_init(
    action_client.get(),
    node,
    ts,
    action_name,
    &action_client_ops);
  if (ret == RCL_RET_ACTION_NAME_INVALID) {
    std::string error_text{"Failed to create action client due to invalid topic name '"};
    error_text += action_name;
    error_text += "' : ";
    error_text += rcl_get_error_string().str;
    rcl_reset_error();
    throw py::value_error(error_text);
  } else if (ret != RCL_RET_OK) {
    std::string error_text{"Failed to create action client: "};
    error_text += rcl_get_error_string().str;
    rcl_reset_error();
    throw py::value_error(error_text);
  }

  return py::capsule(action_client.release(), "rcl_action_client_t");
}

/// Create an action server.
/**
 * This function will create an action server for the given action name.
 * This server will use the typesupport defined in the action module
 * provided as pyaction_type to send messages over the wire.
 *
 * On a successful call a capsule referencing the created rcl_action_server_t structure
 * is returned.
 *
 * Raises AttributeError if action type is invalid
 * Raises ValueError if action name is invalid
 * Raises RuntimeError if the action server could not be created.
 *
 * \remark Call rclpy_action_destroy_entity() to destroy an action server.
 * \param[in] pynode Capsule pointing to the node to add the action server to.
 * \param[in] pyaction_type Action module associated with the action server.
 * \param[in] pyaction_name Python object containing the action name.
 * \param[in] goal_service_qos rmw_qos_profile_t object for the goal service.
 * \param[in] result_service_qos rmw_qos_profile_t object for the result service.
 * \param[in] cancel_service_qos rmw_qos_profile_t object for the cancel service.
 * \param[in] feedback_qos rmw_qos_profile_t object for the feedback subscriber.
 * \param[in] status_qos rmw_qos_profile_t object for the status subscriber.
 * \return Capsule named 'rcl_action_server_t', or
 * \return NULL on failure.
 */
py::capsule
rclpy_action_create_server(
  py::capsule pynode,
  const rclpy::Clock & rclpy_clock,
  py::object pyaction_type,
  const char * action_name,
  const rmw_qos_profile_t & goal_service_qos,
  const rmw_qos_profile_t & result_service_qos,
  const rmw_qos_profile_t & cancel_service_qos,
  const rmw_qos_profile_t & feedback_topic_qos,
  const rmw_qos_profile_t & status_topic_qos,
  double result_timeout)
{
  rcl_node_t * node = static_cast<rcl_node_t *>(
    rclpy_handle_get_pointer_from_capsule(pynode.ptr(), "rcl_node_t"));
  if (!node) {
    throw py::error_already_set();
  }

  rcl_clock_t * clock = rclpy_clock.rcl_ptr();

  rosidl_action_type_support_t * ts = static_cast<rosidl_action_type_support_t *>(
    rclpy_common_get_type_support(pyaction_type.ptr()));
  if (!ts) {
    throw py::error_already_set();
  }

  rcl_action_server_options_t action_server_ops = rcl_action_server_get_default_options();

  action_server_ops.goal_service_qos = goal_service_qos;
  action_server_ops.result_service_qos = result_service_qos;
  action_server_ops.cancel_service_qos = cancel_service_qos;
  action_server_ops.feedback_topic_qos = feedback_topic_qos;
  action_server_ops.status_topic_qos = status_topic_qos;
  action_server_ops.result_timeout.nanoseconds = (rcl_duration_value_t)RCL_S_TO_NS(result_timeout);

  auto deleter = [](rcl_action_server_t * ptr) {PyMem_Free(ptr);};
  auto action_server = std::unique_ptr<rcl_action_server_t, decltype(deleter)>(
    static_cast<rcl_action_server_t *>(PyMem_Malloc(sizeof(rcl_action_server_t))),
    deleter);
  if (!action_server) {
    throw std::bad_alloc();
  }

  *action_server = rcl_action_get_zero_initialized_server();
  rcl_ret_t ret = rcl_action_server_init(
    action_server.get(),
    node,
    clock,
    ts,
    action_name,
    &action_server_ops);
  if (ret == RCL_RET_ACTION_NAME_INVALID) {
    std::string error_text{"Failed to create action server due to invalid topic name '"};
    error_text += action_name;
    error_text += "' : ";
    error_text += rcl_get_error_string().str;
    rcl_reset_error();
    throw py::value_error(error_text);
  } else if (ret != RCL_RET_OK) {
    std::string error_text{"Failed to create action server: "};
    error_text += rcl_get_error_string().str;
    rcl_reset_error();
    throw py::value_error(error_text);
  }

  return py::capsule(action_server.release(), "rcl_action_server_t");
}


/// Check if an action server is available for the given action client.
/**
 * Raises RuntimeError on failure.
 *
 * \param[in] pynode Capsule pointing to the node to associated with the action client.
 * \param[in] pyaction_client The action client to use when checking for an available server.
 * \return True if an action server is available, False otherwise.
 */
bool
rclpy_action_server_is_available(py::capsule pynode, py::capsule pyaction_client)
{
  rcl_node_t * node = static_cast<rcl_node_t *>(
    rclpy_handle_get_pointer_from_capsule(pynode.ptr(), "rcl_node_t"));
  if (!node) {
    throw py::error_already_set();
  }

  auto action_client = get_pointer<rcl_action_client_t *>(pyaction_client, "rcl_action_client_t");

  bool is_available = false;
  rcl_ret_t ret = rcl_action_server_is_available(node, action_client, &is_available);
  if (RCL_RET_OK != ret) {
    throw rclpy::RCLError("Failed to check if action server is available");
  }
  return is_available;
}

#define SEND_SERVICE_RESPONSE(Type) \
  auto action_server = get_pointer<rcl_action_server_t *>(pyaction_server, "rcl_action_server_t"); \
  destroy_ros_message_signature * destroy_ros_message = NULL; \
  void * raw_ros_response = rclpy_convert_from_py(pyresponse.ptr(), &destroy_ros_message); \
  if (!raw_ros_response) { \
    throw py::error_already_set(); \
  } \
  rcl_ret_t ret = rcl_action_send_ ## Type ## _response(action_server, header, raw_ros_response); \
  destroy_ros_message(raw_ros_response); \
  if (ret != RCL_RET_OK) { \
    throw rclpy::RCLError("Failed to send " #Type " response"); \
  }

#define TAKE_SERVICE_REQUEST(Type) \
  auto action_server = get_pointer<rcl_action_server_t *>(pyaction_server, "rcl_action_server_t"); \
  destroy_ros_message_signature * destroy_ros_message = NULL; \
  /* taken_msg is always destroyed in this function */ \
  void * taken_msg = rclpy_create_from_py(pymsg_type.ptr(), &destroy_ros_message); \
  if (!taken_msg) { \
    throw py::error_already_set(); \
  } \
  auto taken_msg_ptr = \
    std::unique_ptr<void, destroy_ros_message_signature *>(taken_msg, destroy_ros_message); \
  rmw_request_id_t header; \
  rcl_ret_t ret = \
    rcl_action_take_ ## Type ## _request(action_server, &header, taken_msg_ptr.get()); \
  /* Create the tuple to return */ \
  py::tuple pytuple(2); \
  if (ret == RCL_RET_ACTION_CLIENT_TAKE_FAILED || ret == RCL_RET_ACTION_SERVER_TAKE_FAILED) { \
    pytuple[0] = py::none(); \
    pytuple[1] = py::none(); \
    return pytuple; \
  } else if (ret != RCL_RET_OK) { \
    throw rclpy::RCLError("Failed to take " #Type); \
  } \
  pytuple[0] = header; \
  pytuple[1] = py::reinterpret_steal<py::object>( \
    rclpy_convert_to_py(taken_msg_ptr.get(), pymsg_type.ptr())); \
  return pytuple;

/// Take an action goal request.
/**
 * Raises AttributeError if there is an issue parsing the pygoal_request_type.
 * Raises RuntimeError on failure.
 *
 * \param[in] pyaction_server The action server to use when taking the request.
 * \param[in] pygoal_request_type An instance of the type of request message to take.
 * \return 2-tuple (header, received request message) where the header is an
 *   "rclpy.rmw_request_id_t" type, or
 * \return 2-tuple (None, None) if there as no message to take, or
 * \return NULL if there is a failure.
 */
py::tuple
rclpy_action_take_goal_request(py::capsule pyaction_server, py::object pymsg_type)
{
  TAKE_SERVICE_REQUEST(goal)
}

/// Send an action goal response.
/**
 * Raises AttributeError if there is an issue parsing the pygoal_response.
 * Raises RuntimeError on failure.
 *
 * \param[in] pyaction_server The action server to use when sending the response.
 * \param[in] header Pointer to the message header.
 * \param[in] pygoal_response The response message to send.
 * \return None
 * \return NULL if there is a failure.
 */
void
rclpy_action_send_goal_response(
  py::capsule pyaction_server, rmw_request_id_t * header, py::object pyresponse)
{
  SEND_SERVICE_RESPONSE(goal)
}

/// Take an action result request.
/**
 * Raises AttributeError if there is an issue parsing the pyresult_request_type.
 * Raises RuntimeError on failure.
 *
 * \param[in] pyaction_server The action server to use when taking the request.
 * \param[in] pyresult_request_type An instance of the type of request message to take.
 * \return 2-tuple (header, received request message) where the header is an
 *   "rclpy.rmw_request_id_t" type, or
 * \return 2-tuple (None, None) if there as no message to take, or
 * \return NULL if there is a failure.
 */
py::tuple
rclpy_action_take_result_request(py::capsule pyaction_server, py::object pymsg_type)
{
  TAKE_SERVICE_REQUEST(result)
}

/// Send an action result response.
/**
 * Raises AttributeError if there is an issue parsing the pyresult_response.
 * Raises RuntimeError on failure.
 *
 * \param[in] pyaction_server The action server to use when sending the response.
 * \param[in] pyheader Pointer to the message header.
 * \param[in] pyresult_response The response message to send.
 * \return None
 * \return NULL if there is a failure.
 */
void
rclpy_action_send_result_response(
  py::capsule pyaction_server, rmw_request_id_t * header, py::object pyresponse)
{
  SEND_SERVICE_RESPONSE(result)
}

/// Take an action cancel request.
/**
 * Raises AttributeError if there is an issue parsing the pycancel_request_type.
 * Raises RuntimeError on failure.
 *
 * \param[in] pyaction_server The action server to use when taking the request.
 * \param[in] pycancel_request_type An instance of the type of request message to take.
 * \return 2-tuple (header, received request message) where the header is an
 *   "rmw_request_id_t" type, or
 * \return 2-tuple (None, None) if there as no message to take, or
 * \return NULL if there is a failure.
 */
py::tuple
rclpy_action_take_cancel_request(py::capsule pyaction_server, py::object pymsg_type)
{
  TAKE_SERVICE_REQUEST(cancel)
}

/// Send an action cancel response.
/**
 * Raises AttributeError if there is an issue parsing the pycancel_response.
 * Raises RuntimeError on failure.
 *
 * \param[in] pyaction_server The action server to use when sending the response.
 * \param[in] pyheader Pointer to the message header.
 * \param[in] pycancel_response The response message to send.
 * \return sequence_number PyLong object representing the index of the sent response, or
 * \return NULL if there is a failure.
 */
void
rclpy_action_send_cancel_response(
  py::capsule pyaction_server, rmw_request_id_t * header, py::object pyresponse)
{
  SEND_SERVICE_RESPONSE(cancel)
}


/// Publish a feedback message from a given action server.
/**
 * Raises AttributeError if there is an issue parsing the pyfeedback_msg.
 * Raises RuntimeError on failure while publishing a feedback message.
 *
 * \param[in] pyaction_server Capsule pointing to the action server to publish the message.
 * \param[in] pyfeedback_msg The feedback message to publish.
 * \return None
 */
void
rclpy_action_publish_feedback(py::capsule pyaction_server, py::object pymsg)
{
  auto action_server = get_pointer<rcl_action_server_t *>(pyaction_server, "rcl_action_server_t");
  destroy_ros_message_signature * destroy_ros_message = NULL;
  void * raw_ros_message = rclpy_convert_from_py(pymsg.ptr(), &destroy_ros_message);
  if (!raw_ros_message) {
    throw py::error_already_set();
  }
  auto raw_ros_message_ptr = std::unique_ptr<void, decltype(destroy_ros_message)>(
    raw_ros_message, destroy_ros_message);
  rcl_ret_t ret = rcl_action_publish_feedback(action_server, raw_ros_message);
  if (ret != RCL_RET_OK) {
    throw rclpy::RCLError("Failed to publish feedback with an action server");
  }
}

/// Publish a status message from a given action server.
/**
 * Raises RuntimeError on failure while publishing a status message.
 *
 * \param[in] pyaction_server Capsule pointing to the action server to publish the message.
 * \return None
 */
void
rclpy_action_publish_status(py::capsule pyaction_server)
{
  auto action_server = get_pointer<rcl_action_server_t *>(pyaction_server, "rcl_action_server_t");
  rcl_action_goal_status_array_t status_message =
    rcl_action_get_zero_initialized_goal_status_array();
  rcl_ret_t ret = rcl_action_get_goal_status_array(action_server, &status_message);
  if (RCL_RET_OK != ret) {
    throw rclpy::RCLError("Failed get goal status array");
  }

  ret = rcl_action_publish_status(action_server, &status_message);

  if (RCL_RET_OK != ret) {
    throw rclpy::RCLError("Failed publish goal status array");
  }
}

<<<<<<< HEAD
py::capsule
=======
/// Take a status message from a given action client.
/**
 * Raises AttributeError if there is an issue parsing the pystatus_type.
 * Raises RuntimeError on failure while taking a status message. Note, this does not include
 * the case where there are no messages available.
 *
 * \param[in] pyaction_client Capsule pointing to the action client to process the message.
 * \param[in] pystatus_type Instance of the status message type to take.
 * \return Python message with all fields populated with received message, or
 * \return None if there is nothing to take, or
 * \return NULL if there is a failure.
 */
py::object
rclpy_action_take_status(py::capsule pyaction_client, py::object pymsg_type)
{
  TAKE_MESSAGE(status)
}

rclpy::ActionGoalHandle
>>>>>>> ab2751d1
rclpy_action_accept_new_goal(py::capsule pyaction_server, py::object pygoal_info_msg)
{
  return rclpy::ActionGoalHandle(pyaction_server, pygoal_info_msg);
}

void
rclpy_action_notify_goal_done(py::capsule pyaction_server)
{
  auto action_server = get_pointer<rcl_action_server_t *>(pyaction_server, "rcl_action_server_t");
  rcl_ret_t ret = rcl_action_notify_goal_done(action_server);
  if (RCL_RET_OK != ret) {
    throw rclpy::RCLError("Failed to notfiy action server of goal done");
  }
}

bool
rclpy_action_server_goal_exists(py::capsule pyaction_server, py::object pygoal_info)
{
  auto action_server = get_pointer<rcl_action_server_t *>(pyaction_server, "rcl_action_server_t");
  destroy_ros_message_signature * destroy_ros_message = NULL;
  rcl_action_goal_info_t * goal_info = static_cast<rcl_action_goal_info_t *>(
    rclpy_convert_from_py(pygoal_info.ptr(), &destroy_ros_message));
  if (!goal_info) {
    throw py::error_already_set();
  }

  auto goal_info_ptr = std::unique_ptr<rcl_action_goal_info_t, decltype(destroy_ros_message)>(
    goal_info, destroy_ros_message);

  return rcl_action_server_goal_exists(action_server, goal_info);
}

py::object
rclpy_action_process_cancel_request(
  py::capsule pyaction_server, py::object pycancel_request, py::object pycancel_response_type)
{
  auto action_server = get_pointer<rcl_action_server_t *>(pyaction_server, "rcl_action_server_t");

  destroy_ros_message_signature * destroy_cancel_request = NULL;
  rcl_action_cancel_request_t * cancel_request = static_cast<rcl_action_cancel_request_t *>(
    rclpy_convert_from_py(pycancel_request.ptr(), &destroy_cancel_request));
  if (!cancel_request) {
    throw py::error_already_set();
  }
  auto cancel_request_ptr =
    std::unique_ptr<rcl_action_cancel_request_t, decltype(destroy_cancel_request)>(
    cancel_request, destroy_cancel_request);

  rcl_action_cancel_response_t cancel_response = rcl_action_get_zero_initialized_cancel_response();
  rcl_ret_t ret = rcl_action_process_cancel_request(
    action_server, cancel_request, &cancel_response);

  if (RCL_RET_OK != ret) {
    std::string error_text{"Failed to process cancel request: "};
    error_text += rcl_get_error_string().str;
    rcl_reset_error();

    ret = rcl_action_cancel_response_fini(&cancel_response);
    if (RCL_RET_OK != ret) {
      error_text += ".  Also failed to cleanup response: ";
      error_text += rcl_get_error_string().str;
      rcl_reset_error();
    }
    throw std::runtime_error(error_text);
  }

  PyObject * pycancel_response =
    rclpy_convert_to_py(&cancel_response.msg, pycancel_response_type.ptr());
  if (!pycancel_response) {
    rcl_ret_t ignore = rcl_action_cancel_response_fini(&cancel_response);
    (void) ignore;
    throw py::error_already_set();
  }
  py::object return_value = py::reinterpret_steal<py::object>(pycancel_response);

  ret = rcl_action_cancel_response_fini(&cancel_response);

  if (RCL_RET_OK != ret) {
    throw rclpy::RCLError("Failed to finalize cancel response");
  }
  return return_value;
}

py::tuple
rclpy_action_expire_goals(py::capsule pyaction_server, int64_t max_num_goals)
{
  auto action_server = get_pointer<rcl_action_server_t *>(pyaction_server, "rcl_action_server_t");

  auto expired_goals =
    std::unique_ptr<rcl_action_goal_info_t[]>(new rcl_action_goal_info_t[max_num_goals]);
  size_t num_expired;
  rcl_ret_t ret = rcl_action_expire_goals(
    action_server, expired_goals.get(), max_num_goals, &num_expired);
  if (RCL_RET_OK != ret) {
    throw rclpy::RCLError("Failed to expire goals");
  }

  // Get Python GoalInfo type
  py::module pyaction_msgs_module = py::module::import("action_msgs.msg");
  py::object pygoal_info_class = pyaction_msgs_module.attr("GoalInfo");
  py::object pygoal_info_type = pygoal_info_class();

  // Create a tuple of GoalInfo instances to return
  py::tuple result_tuple(num_expired);

  for (size_t i = 0; i < num_expired; ++i) {
    result_tuple[i] = py::reinterpret_steal<py::object>(
      rclpy_convert_to_py(&(expired_goals.get()[i]), pygoal_info_type.ptr()));
  }

  return result_tuple;
}


py::object
rclpy_action_get_client_names_and_types_by_node(
  py::capsule pynode, const char * remote_node_name, const char * remote_node_namespace)
{
  rcl_node_t * node = static_cast<rcl_node_t *>(
    rclpy_handle_get_pointer_from_capsule(pynode.ptr(), "rcl_node_t"));
  if (!node) {
    throw py::error_already_set();
  }

  rcl_names_and_types_t names_and_types = rcl_get_zero_initialized_names_and_types();
  rcl_allocator_t allocator = rcl_get_default_allocator();
  rcl_ret_t ret = rcl_action_get_client_names_and_types_by_node(
    node,
    &allocator,
    remote_node_name,
    remote_node_namespace,
    &names_and_types);
  if (RCL_RET_OK != ret) {
    throw rclpy::RCLError("Failed to get action client names and type");
  }

  py::object pynames_and_types = py::reinterpret_steal<py::object>(
    rclpy_convert_to_py_names_and_types(&names_and_types));
  if (!rclpy_names_and_types_fini(&names_and_types)) {
    throw py::error_already_set();
  }
  return pynames_and_types;
}

py::object
rclpy_action_get_server_names_and_types_by_node(
  py::capsule pynode, const char * remote_node_name, const char * remote_node_namespace)
{
  rcl_node_t * node = static_cast<rcl_node_t *>(
    rclpy_handle_get_pointer_from_capsule(pynode.ptr(), "rcl_node_t"));
  if (!node) {
    throw py::error_already_set();
  }

  rcl_names_and_types_t names_and_types = rcl_get_zero_initialized_names_and_types();
  rcl_allocator_t allocator = rcl_get_default_allocator();
  rcl_ret_t ret = rcl_action_get_server_names_and_types_by_node(
    node,
    &allocator,
    remote_node_name,
    remote_node_namespace,
    &names_and_types);
  if (RCL_RET_OK != ret) {
    throw rclpy::RCLError("Failed to get action server names and type");
  }

  py::object pynames_and_types = py::reinterpret_steal<py::object>(
    rclpy_convert_to_py_names_and_types(&names_and_types));
  if (!rclpy_names_and_types_fini(&names_and_types)) {
    throw py::error_already_set();
  }
  return pynames_and_types;
}

py::object
rclpy_action_get_names_and_types(py::capsule pynode)
{
  rcl_node_t * node = static_cast<rcl_node_t *>(
    rclpy_handle_get_pointer_from_capsule(pynode.ptr(), "rcl_node_t"));
  if (!node) {
    throw py::error_already_set();
  }

  rcl_names_and_types_t names_and_types = rcl_get_zero_initialized_names_and_types();
  rcl_allocator_t allocator = rcl_get_default_allocator();
  rcl_ret_t ret = rcl_action_get_names_and_types(node, &allocator, &names_and_types);
  if (RCL_RET_OK != ret) {
    throw rclpy::RCLError("Failed to get action names and type");
  }

  py::object pynames_and_types = py::reinterpret_steal<py::object>(
    rclpy_convert_to_py_names_and_types(&names_and_types));
  if (!rclpy_names_and_types_fini(&names_and_types)) {
    throw py::error_already_set();
  }
  return pynames_and_types;
}


namespace rclpy
{
void
define_action_api(py::module m)
{
  m.def(
    "rclpy_action_destroy_entity", &rclpy_action_destroy_entity,
    "Destroy a rclpy_action entity.");
  m.def(
    "rclpy_action_get_rmw_qos_profile", &rclpy_action_get_rmw_qos_profile,
    "Get an action RMW QoS profile.");
  m.def(
    "rclpy_action_wait_set_add", &rclpy_action_wait_set_add,
    "Add an action entitiy to a wait set.");
  m.def(
    "rclpy_action_wait_set_get_num_entities", &rclpy_action_wait_set_get_num_entities,
    "Get the number of wait set entities for an action entitity.");
  m.def(
    "rclpy_action_wait_set_is_ready", &rclpy_action_wait_set_is_ready,
    "Check if an action entity has any sub-entities ready in a wait set.");
  m.def(
    "rclpy_action_create_server", &rclpy_action_create_server,
    "Create an action server.");
  m.def(
    "rclpy_action_server_is_available", &rclpy_action_server_is_available,
    "Check if an action server is available for a given client.");
  m.def(
    "rclpy_action_take_goal_request", &rclpy_action_take_goal_request,
    "Take a goal request.");
  m.def(
    "rclpy_action_send_goal_response", &rclpy_action_send_goal_response,
    "Send a goal response.");
  m.def(
    "rclpy_action_take_result_request", &rclpy_action_take_result_request,
    "Take a result request.");
  m.def(
    "rclpy_action_send_result_response", &rclpy_action_send_result_response,
    "Send a result response.");
  m.def(
    "rclpy_action_take_cancel_request", &rclpy_action_take_cancel_request,
    "Take a cancel request.");
  m.def(
    "rclpy_action_send_cancel_response", &rclpy_action_send_cancel_response,
    "Send a cancel response.");
  m.def(
    "rclpy_action_publish_feedback", &rclpy_action_publish_feedback,
    "Publish a feedback message.");
  m.def(
    "rclpy_action_publish_status", &rclpy_action_publish_status,
    "Publish a status message.");
  m.def(
    "rclpy_action_accept_new_goal", &rclpy_action_accept_new_goal,
    "Accept a new goal using an action server.");
  m.def(
    "rclpy_action_notify_goal_done", &rclpy_action_notify_goal_done,
    "Notify and action server that a goal has reached a terminal state.");

  define_action_goal_handle(m);

  m.def(
    "rclpy_action_server_goal_exists", &rclpy_action_server_goal_exists,
    "Check if a goal being tracked by an action server.");
  m.def(
    "rclpy_action_process_cancel_request", &rclpy_action_process_cancel_request,
    "Process a cancel request to determine what goals should be canceled.");
  m.def(
    "rclpy_action_expire_goals", &rclpy_action_expire_goals,
    "Expire goals associated with an action server.");
  m.def(
    "rclpy_action_get_client_names_and_types_by_node",
    &rclpy_action_get_client_names_and_types_by_node,
    "Get action client names and types by node.");
  m.def(
    "rclpy_action_get_server_names_and_types_by_node",
    &rclpy_action_get_server_names_and_types_by_node,
    "Get action server names and types by node.");
  m.def(
    "rclpy_action_get_names_and_types", &rclpy_action_get_names_and_types,
    "Get action names and types.");

  rclpy::define_action_client(m);
}
}  // namespace rclpy<|MERGE_RESOLUTION|>--- conflicted
+++ resolved
@@ -26,12 +26,9 @@
 #include "rclpy_common/common.h"
 #include "rclpy_common/handle.h"
 
+#include "action_client.hpp"
+#include "action_goal_handle.hpp"
 #include "clock.hpp"
-<<<<<<< HEAD
-#include "action_client.hpp"
-=======
-#include "action_goal_handle.hpp"
->>>>>>> ab2751d1
 
 namespace py = pybind11;
 
@@ -690,29 +687,7 @@
   }
 }
 
-<<<<<<< HEAD
-py::capsule
-=======
-/// Take a status message from a given action client.
-/**
- * Raises AttributeError if there is an issue parsing the pystatus_type.
- * Raises RuntimeError on failure while taking a status message. Note, this does not include
- * the case where there are no messages available.
- *
- * \param[in] pyaction_client Capsule pointing to the action client to process the message.
- * \param[in] pystatus_type Instance of the status message type to take.
- * \return Python message with all fields populated with received message, or
- * \return None if there is nothing to take, or
- * \return NULL if there is a failure.
- */
-py::object
-rclpy_action_take_status(py::capsule pyaction_client, py::object pymsg_type)
-{
-  TAKE_MESSAGE(status)
-}
-
 rclpy::ActionGoalHandle
->>>>>>> ab2751d1
 rclpy_action_accept_new_goal(py::capsule pyaction_server, py::object pygoal_info_msg)
 {
   return rclpy::ActionGoalHandle(pyaction_server, pygoal_info_msg);
