// Copyright 2019 Open Source Robotics Foundation, Inc.
//
// Licensed under the Apache License, Version 2.0 (the "License");
// you may not use this file except in compliance with the License.
// You may obtain a copy of the License at
//
//     http://www.apache.org/licenses/LICENSE-2.0
//
// Unless required by applicable law or agreed to in writing, software
// distributed under the License is distributed on an "AS IS" BASIS,
// WITHOUT WARRANTIES OR CONDITIONS OF ANY KIND, either express or implied.
// See the License for the specific language governing permissions and
// limitations under the License.

#include <pybind11/pybind11.h>

#include <rcl/error_handling.h>
#include <rcl_action/rcl_action.h>

#include <cstring>
#include <memory>
#include <string>

#include "rclpy_common/exceptions.hpp"

#include "rclpy_common/common.h"
#include "rclpy_common/handle.h"

<<<<<<< HEAD
#include "action_goal_handle.hpp"
#include "action_server.hpp"
=======
#include "action_client.hpp"
#include "action_goal_handle.hpp"
>>>>>>> 1ab8af41
#include "clock.hpp"

namespace py = pybind11;


template<typename T>
T
get_pointer(py::capsule & capsule, const char * name)
{
  if (strcmp(name, capsule.name())) {
    std::string error_text{"Expected capusle with name '"};
    error_text += name;
    error_text += "' but got '";
    error_text += capsule.name();
    error_text += "'";
    throw py::value_error(error_text);
  }
  // TODO(sloretz) use get_pointer() in pybind11 2.6+
  return static_cast<T>(capsule);
}


/// Destroy an rcl_action entity.
/**
 * Raises RuntimeError on failure.
 *
 * \param[in] pyentity Capsule pointing to the entity to destroy.
 * \param[in] pynode Capsule pointing to the node the action client was added to.
 */
void
rclpy_action_destroy_entity(py::capsule pyentity, py::capsule pynode)
{
  rcl_node_t * node = static_cast<rcl_node_t *>(
    rclpy_handle_get_pointer_from_capsule(pynode.ptr(), "rcl_node_t"));
  if (!node) {
    throw py::error_already_set();
  }

  rcl_ret_t ret;
<<<<<<< HEAD
  if (0 == std::strcmp("rcl_action_client_t", pyentity.name())) {
    auto action_client = get_pointer<rcl_action_client_t *>(pyentity, "rcl_action_client_t");
    ret = rcl_action_client_fini(action_client, node);
    PyMem_Free(action_client);
=======
  if (0 == std::strcmp("rcl_action_server_t", pyentity.name())) {
    auto action_server = get_pointer<rcl_action_server_t *>(pyentity, "rcl_action_server_t");
    ret = rcl_action_server_fini(action_server, node);
    PyMem_Free(action_server);
>>>>>>> 1ab8af41
  } else {
    std::string entity_name = pyentity.name();
    throw std::runtime_error(entity_name + " is not a known entity");
  }

  if (ret != RCL_RET_OK) {
    std::string error_text = "Failed to fini '";
    error_text += pyentity.name();
    error_text += "'";
    throw rclpy::RCLError(error_text);
  }

  if (PyCapsule_SetName(pyentity.ptr(), "_destroyed_by_rclpy_action_destroy_entity_")) {
    throw py::error_already_set();
  }
}

/// Fetch a predefined qos_profile from rcl_action and convert it to a Python QoSProfile object.
/**
 * Raises RuntimeError if the QoS profile is unknown.
 *
 * This function takes a string defining a rmw_qos_profile_t and returns the
 * corresponding Python QoSProfile object.
 * \param[in] rmw_profile String with the name of the profile to load.
 * \return QoSProfile object.
 */
py::dict
rclpy_action_get_rmw_qos_profile(const char * rmw_profile)
{
  PyObject * pyqos_profile = NULL;
  if (0 == strcmp(rmw_profile, "rcl_action_qos_profile_status_default")) {
    pyqos_profile = rclpy_common_convert_to_qos_dict(&rcl_action_qos_profile_status_default);
  } else {
    std::string error_text = "Requested unknown rmw_qos_profile: ";
    error_text += rmw_profile;
    throw std::runtime_error(error_text);
  }
  return py::reinterpret_steal<py::dict>(pyqos_profile);
}

/// Add an action entitiy to a wait set.
/**
 * Raises RuntimeError on failure.
 * \param[in] pyentity Capsule pointer to an action entity
 *   (rcl_action_client_t or rcl_action_server_t).
 * \param[in] pywait_set Capsule pointer to an rcl_wait_set_t.
 */
void
rclpy_action_wait_set_add(py::capsule pyentity, py::capsule pywait_set)
{
  auto wait_set = get_pointer<rcl_wait_set_t *>(pywait_set, "rcl_wait_set_t");

  rcl_ret_t ret;
  if (0 == strcmp(pyentity.name(), "rcl_action_server_t")) {
    auto action_server = get_pointer<rcl_action_server_t *>(pyentity, "rcl_action_server_t");
    ret = rcl_action_wait_set_add_action_server(wait_set, action_server, NULL);
  } else {
    std::string error_text{"Unknown entity: "};
    error_text += pyentity.name();
    throw std::runtime_error(error_text);
  }

  if (RCL_RET_OK != ret) {
    std::string error_text{"Failed to add '"};
    error_text += pyentity.name();
    error_text += "' to wait set";
    throw rclpy::RCLError(error_text);
  }
}

/// Get the number of wait set entities that make up an action entity.
/**
 * \param[in] pyentity Capsule pointer to an action entity
 *   (rcl_action_client_t or rcl_action_server_t).
 * \return Tuple containing the number of wait set entities:
 *   (num_subscriptions,
 *    num_guard_conditions,
 *    num_timers,
 *    num_clients,
 *    num_services)
 */
py::tuple
rclpy_action_wait_set_get_num_entities(py::capsule pyentity)
{
  size_t num_subscriptions = 0u;
  size_t num_guard_conditions = 0u;
  size_t num_timers = 0u;
  size_t num_clients = 0u;
  size_t num_services = 0u;

  rcl_ret_t ret;
<<<<<<< HEAD
  if (0 == strcmp(pyentity.name(), "rcl_action_client_t")) {
    auto action_client = get_pointer<rcl_action_client_t *>(pyentity, "rcl_action_client_t");

    ret = rcl_action_client_wait_set_get_num_entities(
      action_client,
=======
  if (0 == strcmp(pyentity.name(), "rcl_action_server_t")) {
    auto action_server = get_pointer<rcl_action_server_t *>(pyentity, "rcl_action_server_t");

    ret = rcl_action_server_wait_set_get_num_entities(
      action_server,
>>>>>>> 1ab8af41
      &num_subscriptions,
      &num_guard_conditions,
      &num_timers,
      &num_clients,
      &num_services);
  } else {
    std::string error_text{"Unknown entity: "};
    error_text += pyentity.name();
    throw std::runtime_error(error_text);
  }

  if (RCL_RET_OK != ret) {
    std::string error_text{"Failed to get number of entities for '"};
    error_text += pyentity.name();
    error_text += "'";
    throw rclpy::RCLError(error_text);
  }

  py::tuple result_tuple(5);
  result_tuple[0] = py::int_(num_subscriptions);
  result_tuple[1] = py::int_(num_guard_conditions);
  result_tuple[2] = py::int_(num_timers);
  result_tuple[3] = py::int_(num_clients);
  result_tuple[4] = py::int_(num_services);
  return result_tuple;
}

/// Check if an action entity has any ready wait set entities.
/**
 * This must be called after waiting on the wait set.
 * Raises RuntimeError on failure.
 *
 * \param[in] entity Capsule pointing to the action entity
 *   (rcl_action_client_t or rcl_action_server_t).
 * \param[in] pywait_set Capsule pointing to the wait set structure.
 * \return A tuple of Bool representing the ready sub-entities.
 *     For a rcl_action_client_t:
 *       (is_feedback_ready,
 *        is_status_ready,
 *        is_goal_response_ready,
 *        is_cancel_response_ready,
 *        is_result_response_ready)
 *
 *     For a rcl_action_server_t:
 *       (is_goal_request_ready,
 *        is_cancel_request_ready,
 *        is_result_request_ready,
 *        is_goal_expired)
 */
py::tuple
rclpy_action_wait_set_is_ready(py::capsule pyentity, py::capsule pywait_set)
{
  auto wait_set = get_pointer<rcl_wait_set_t *>(pywait_set, "rcl_wait_set_t");

  if (0 == strcmp(pyentity.name(), "rcl_action_client_t")) {
    auto action_client = get_pointer<rcl_action_client_t *>(pyentity, "rcl_action_client_t");
    bool is_feedback_ready = false;
    bool is_status_ready = false;
    bool is_goal_response_ready = false;
    bool is_cancel_response_ready = false;
    bool is_result_response_ready = false;
    rcl_ret_t ret = rcl_action_client_wait_set_get_entities_ready(
      wait_set,
      action_client,
      &is_feedback_ready,
      &is_status_ready,
      &is_goal_response_ready,
      &is_cancel_response_ready,
      &is_result_response_ready);
    if (RCL_RET_OK != ret) {
      throw rclpy::RCLError("Failed to get number of ready entities for action client");
    }

    py::tuple result_tuple(5);
    result_tuple[0] = py::bool_(is_feedback_ready);
    result_tuple[1] = py::bool_(is_status_ready);
    result_tuple[2] = py::bool_(is_goal_response_ready);
    result_tuple[3] = py::bool_(is_cancel_response_ready);
    result_tuple[4] = py::bool_(is_result_response_ready);
    return result_tuple;
  }

  std::string error_text{"Unknown entity: "};
  error_text += pyentity.name();
  throw std::runtime_error(error_text);
}

/// Create an action client.
/**
 * This function will create an action client for the given action name.
 * This client will use the typesupport defined in the action module
 * provided as pyaction_type to send messages over the wire.
 *
 * On a successful call a capsule referencing the created rcl_action_client_t structure
 * is returned.
 *
 * Raises ValueError if action name is invalid
 * Raises RuntimeError if the action client could not be created.
 *
 * \remark Call rclpy_action_destroy_entity() to destroy an action client.
 * \param[in] pynode Capsule pointing to the node to add the action client to.
 * \param[in] pyaction_type Action module associated with the action client.
 * \param[in] pyaction_name Python object containing the action name.
 * \param[in] goal_service_qos rmw_qos_profile_t object for the goal service.
 * \param[in] result_service_qos rmw_qos_profile_t object for the result service.
 * \param[in] cancel_service_qos rmw_qos_profile_t object for the cancel service.
 * \param[in] feedback_qos rmw_qos_profile_t object for the feedback subscriber.
 * \param[in] status_qos rmw_qos_profile_t object for the status subscriber.
 * \return Capsule named 'rcl_action_client_t', or
 * \return NULL on failure.
 */
py::capsule
rclpy_action_create_client(
  py::capsule pynode,
  py::object pyaction_type,
  const char * action_name,
  const rmw_qos_profile_t & goal_service_qos,
  const rmw_qos_profile_t & result_service_qos,
  const rmw_qos_profile_t & cancel_service_qos,
  const rmw_qos_profile_t & feedback_topic_qos,
  const rmw_qos_profile_t & status_topic_qos)
{
  rcl_node_t * node = static_cast<rcl_node_t *>(
    rclpy_handle_get_pointer_from_capsule(pynode.ptr(), "rcl_node_t"));
  if (!node) {
    throw py::error_already_set();
  }

  rosidl_action_type_support_t * ts =
    static_cast<rosidl_action_type_support_t *>(rclpy_common_get_type_support(
      pyaction_type.ptr()));
  if (!ts) {
    throw py::error_already_set();
  }

  rcl_action_client_options_t action_client_ops = rcl_action_client_get_default_options();

  action_client_ops.goal_service_qos = goal_service_qos;
  action_client_ops.result_service_qos = result_service_qos;
  action_client_ops.cancel_service_qos = cancel_service_qos;
  action_client_ops.feedback_topic_qos = feedback_topic_qos;
  action_client_ops.status_topic_qos = status_topic_qos;

  auto deleter = [](rcl_action_client_t * ptr) {PyMem_Free(ptr);};
  auto action_client = std::unique_ptr<rcl_action_client_t, decltype(deleter)>(
    static_cast<rcl_action_client_t *>(PyMem_Malloc(sizeof(rcl_action_client_t))),
    deleter);
  if (!action_client) {
    throw std::bad_alloc();
  }

  *action_client = rcl_action_get_zero_initialized_client();
  rcl_ret_t ret = rcl_action_client_init(
    action_client.get(),
    node,
    ts,
    action_name,
    &action_client_ops);
  if (ret == RCL_RET_ACTION_NAME_INVALID) {
    std::string error_text{"Failed to create action client due to invalid topic name '"};
    error_text += action_name;
    error_text += "' : ";
    error_text += rcl_get_error_string().str;
    rcl_reset_error();
    throw py::value_error(error_text);
  } else if (ret != RCL_RET_OK) {
    std::string error_text{"Failed to create action client: "};
    error_text += rcl_get_error_string().str;
    rcl_reset_error();
    throw py::value_error(error_text);
  }

  return py::capsule(action_client.release(), "rcl_action_client_t");
}

/// Check if an action server is available for the given action client.
/**
 * Raises RuntimeError on failure.
 *
 * \param[in] pynode Capsule pointing to the node to associated with the action client.
 * \param[in] pyaction_client The action client to use when checking for an available server.
 * \return True if an action server is available, False otherwise.
 */
bool
rclpy_action_server_is_available(py::capsule pynode, py::capsule pyaction_client)
{
  rcl_node_t * node = static_cast<rcl_node_t *>(
    rclpy_handle_get_pointer_from_capsule(pynode.ptr(), "rcl_node_t"));
  if (!node) {
    throw py::error_already_set();
  }

  auto action_client = get_pointer<rcl_action_client_t *>(pyaction_client, "rcl_action_client_t");

  bool is_available = false;
  rcl_ret_t ret = rcl_action_server_is_available(node, action_client, &is_available);
  if (RCL_RET_OK != ret) {
    throw rclpy::RCLError("Failed to check if action server is available");
  }
  return is_available;
}

<<<<<<< HEAD
#define SEND_SERVICE_REQUEST(Type) \
  auto action_client = get_pointer<rcl_action_client_t *>(pyaction_client, "rcl_action_client_t"); \
  destroy_ros_message_signature * destroy_ros_message = NULL; \
  void * raw_ros_request = rclpy_convert_from_py(pyrequest.ptr(), &destroy_ros_message); \
  if (!raw_ros_request) { \
    throw py::error_already_set(); \
  } \
  int64_t sequence_number; \
  rcl_ret_t ret = rcl_action_send_ ## Type ## _request( \
    action_client, raw_ros_request, &sequence_number); \
  destroy_ros_message(raw_ros_request); \
  if (ret != RCL_RET_OK) { \
    throw rclpy::RCLError("Failed to send " #Type " request"); \
  } \
  return sequence_number;
#define TAKE_SERVICE_RESPONSE(Type) \
  auto action_client = get_pointer<rcl_action_client_t *>(pyaction_client, "rcl_action_client_t"); \
=======
#define SEND_SERVICE_RESPONSE(Type) \
  auto action_server = get_pointer<rcl_action_server_t *>(pyaction_server, "rcl_action_server_t"); \
  destroy_ros_message_signature * destroy_ros_message = NULL; \
  void * raw_ros_response = rclpy_convert_from_py(pyresponse.ptr(), &destroy_ros_message); \
  if (!raw_ros_response) { \
    throw py::error_already_set(); \
  } \
  rcl_ret_t ret = rcl_action_send_ ## Type ## _response(action_server, header, raw_ros_response); \
  destroy_ros_message(raw_ros_response); \
  if (ret != RCL_RET_OK) { \
    throw rclpy::RCLError("Failed to send " #Type " response"); \
  }

#define TAKE_SERVICE_REQUEST(Type) \
  auto action_server = get_pointer<rcl_action_server_t *>(pyaction_server, "rcl_action_server_t"); \
>>>>>>> 1ab8af41
  destroy_ros_message_signature * destroy_ros_message = NULL; \
  /* taken_msg is always destroyed in this function */ \
  void * taken_msg = rclpy_create_from_py(pymsg_type.ptr(), &destroy_ros_message); \
  if (!taken_msg) { \
    throw py::error_already_set(); \
  } \
  auto taken_msg_ptr = \
    std::unique_ptr<void, destroy_ros_message_signature *>(taken_msg, destroy_ros_message); \
  rmw_request_id_t header; \
<<<<<<< HEAD
  rcl_ret_t ret = rcl_action_take_ ## Type ## _response(action_client, &header, taken_msg); \
  int64_t sequence = header.sequence_number; \
=======
  rcl_ret_t ret = \
    rcl_action_take_ ## Type ## _request(action_server, &header, taken_msg_ptr.get()); \
>>>>>>> 1ab8af41
  /* Create the tuple to return */ \
  py::tuple pytuple(2); \
  if (ret == RCL_RET_ACTION_CLIENT_TAKE_FAILED || ret == RCL_RET_ACTION_SERVER_TAKE_FAILED) { \
    pytuple[0] = py::none(); \
    pytuple[1] = py::none(); \
    return pytuple; \
  } else if (ret != RCL_RET_OK) { \
    throw rclpy::RCLError("Failed to take " #Type); \
  } \
<<<<<<< HEAD
  pytuple[0] = py::int_(sequence); \
  pytuple[1] = py::reinterpret_steal<py::object>( \
    rclpy_convert_to_py(taken_msg_ptr.release(), pymsg_type.ptr())); \
  return pytuple; \


/// Send an action goal request.
/**
 * Raises AttributeError if there is an issue parsing the pygoal_request.
 * Raises RuntimeError on failure.
 *
 * \param[in] pyaction_client The action client to use when sending the request.
 * \param[in] pygoal_request The request message to send.
 * \return sequence_number PyLong object representing the index of the sent request, or
 * \return NULL if there is a failure.
 */
int64_t
rclpy_action_send_goal_request(py::capsule pyaction_client, py::object pyrequest)
{
  SEND_SERVICE_REQUEST(goal)
}

/// Take an action goal response.
/**
 * Raises AttributeError if there is an issue parsing the pygoal_response_type.
 * Raises RuntimeError if the underlying rcl library returns an error when taking the response.
 *
 * \param[in] pyaction_client The action client to use when sending the request.
 * \param[in] pygoal_response_type An instance of the response message type to take.
 * \return 2-tuple (sequence number, received response), or
 * \return 2-tuple (None, None) if there is no response, or
 * \return NULL if there is a failure.
 */
py::tuple
rclpy_action_take_goal_response(py::capsule pyaction_client, py::object pymsg_type)
{
  TAKE_SERVICE_RESPONSE(goal)
}

/// Send an action result request.
/**
 * Raises AttributeError if there is an issue parsing the pyresult_request.
 * Raises RuntimeError if the underlying rcl library returns an error when sending the request.
 *
 * \param[in] pyaction_client The action client to use when sending the request.
 * \param[in] pyresult_request The request message to send.
 * \return sequence_number PyLong object representing the index of the sent request, or
 * \return NULL if there is a failure.
 */
int64_t
rclpy_action_send_result_request(py::capsule pyaction_client, py::object pyrequest)
{
  SEND_SERVICE_REQUEST(result);
}

/// Take an action result response.
/**
 * Raises AttributeError if there is an issue parsing the pyresult_response_type.
 * Raises RuntimeError if the underlying rcl library returns an error when taking the response.
 *
 * \param[in] pyaction_client The action client to use when sending the request.
 * \param[in] pyresult_response_type An instance of the response message type to take.
 * \return 2-tuple (sequence number, received response), or
 * \return 2-tuple (None, None) if there is no response, or
 * \return NULL if there is a failure.
 */
py::tuple
rclpy_action_take_result_response(py::capsule pyaction_client, py::object pymsg_type)
{
  TAKE_SERVICE_RESPONSE(result);
}

/// Send an action cancel request.
/**
 * Raises AttributeError if there is an issue parsing the pycancel_request.
 * Raises RuntimeError if the underlying rcl library returns an error when sending the request.
 *
 * \param[in] pyaction_client The action client to use when sending the request.
 * \param[in] pycancel_request The request message to send.
 * \return sequence_number PyLong object representing the index of the sent request, or
 * \return NULL if there is a failure.
 */
int64_t
rclpy_action_send_cancel_request(py::capsule pyaction_client, py::object pyrequest)
{
  SEND_SERVICE_REQUEST(cancel)
}

/// Take an action cancel response.
/**
 * Raises AttributeError if there is an issue parsing the pycancel_response_type.
 * Raises RuntimeError if the underlying rcl library returns an error when taking the response.
 *
 * \param[in] pyaction_client The action client to use when sending the request.
 * \param[in] pycancel_response_type An instance of the response message type to take.
 * \return 2-tuple (sequence number, received response), or
 * \return 2-tuple (None, None) if there is no response, or
 * \return NULL if there is a failure.
 */
py::tuple
rclpy_action_take_cancel_response(py::capsule pyaction_client, py::object pymsg_type)
{
  TAKE_SERVICE_RESPONSE(cancel)
}

#define TAKE_MESSAGE(Type) \
  auto action_client = get_pointer<rcl_action_client_t *>(pyaction_client, "rcl_action_client_t"); \
  destroy_ros_message_signature * destroy_ros_message = NULL; \
  void * taken_msg = rclpy_create_from_py(pymsg_type.ptr(), &destroy_ros_message); \
  if (!taken_msg) { \
    throw py::error_already_set(); \
  } \
  auto taken_msg_ptr = std::unique_ptr<void, decltype(destroy_ros_message)>( \
    taken_msg, destroy_ros_message); \
  rcl_ret_t ret = rcl_action_take_ ## Type(action_client, taken_msg); \
  if (ret != RCL_RET_OK) { \
    if (ret == RCL_RET_ACTION_CLIENT_TAKE_FAILED) { \
      /* if take failed, just do nothing */ \
      return py::none(); \
    } \
    throw rclpy::RCLError("Failed to take " #Type " with an action client"); \
  } \
  return py::reinterpret_steal<py::object>(rclpy_convert_to_py(taken_msg, pymsg_type.ptr()));

/// Take a feedback message from a given action client.
/**
 * Raises AttributeError if there is an issue parsing the pyfeedback_type.
 * Raises RuntimeError on failure while taking a feedback message. Note, this does not include
 * the case where there are no messages available.
 *
 * \param[in] pyaction_client Capsule pointing to the action client to process the message.
 * \param[in] pyfeedback_type Instance of the feedback message type to take.
 * \return Python message with all fields populated with received message, or
 * \return None if there is nothing to take, or
 * \return NULL if there is a failure.
 */
py::object
rclpy_action_take_feedback(py::capsule pyaction_client, py::object pymsg_type)
{
  TAKE_MESSAGE(feedback)
}

/// Take a status message from a given action client.
/**
 * Raises AttributeError if there is an issue parsing the pystatus_type.
 * Raises RuntimeError on failure while taking a status message. Note, this does not include
 * the case where there are no messages available.
 *
 * \param[in] pyaction_client Capsule pointing to the action client to process the message.
 * \param[in] pystatus_type Instance of the status message type to take.
 * \return Python message with all fields populated with received message, or
 * \return None if there is nothing to take, or
 * \return NULL if there is a failure.
 */
py::object
rclpy_action_take_status(py::capsule pyaction_client, py::object pymsg_type)
{
  TAKE_MESSAGE(status)
}

=======
  pytuple[0] = header; \
  pytuple[1] = py::reinterpret_steal<py::object>( \
    rclpy_convert_to_py(taken_msg_ptr.get(), pymsg_type.ptr())); \
  return pytuple;

/// Take an action goal request.
/**
 * Raises AttributeError if there is an issue parsing the pygoal_request_type.
 * Raises RuntimeError on failure.
 *
 * \param[in] pyaction_server The action server to use when taking the request.
 * \param[in] pygoal_request_type An instance of the type of request message to take.
 * \return 2-tuple (header, received request message) where the header is an
 *   "rclpy.rmw_request_id_t" type, or
 * \return 2-tuple (None, None) if there as no message to take, or
 * \return NULL if there is a failure.
 */
py::tuple
rclpy_action_take_goal_request(py::capsule pyaction_server, py::object pymsg_type)
{
  TAKE_SERVICE_REQUEST(goal)
}

/// Send an action goal response.
/**
 * Raises AttributeError if there is an issue parsing the pygoal_response.
 * Raises RuntimeError on failure.
 *
 * \param[in] pyaction_server The action server to use when sending the response.
 * \param[in] header Pointer to the message header.
 * \param[in] pygoal_response The response message to send.
 * \return None
 * \return NULL if there is a failure.
 */
void
rclpy_action_send_goal_response(
  py::capsule pyaction_server, rmw_request_id_t * header, py::object pyresponse)
{
  SEND_SERVICE_RESPONSE(goal)
}

/// Take an action result request.
/**
 * Raises AttributeError if there is an issue parsing the pyresult_request_type.
 * Raises RuntimeError on failure.
 *
 * \param[in] pyaction_server The action server to use when taking the request.
 * \param[in] pyresult_request_type An instance of the type of request message to take.
 * \return 2-tuple (header, received request message) where the header is an
 *   "rclpy.rmw_request_id_t" type, or
 * \return 2-tuple (None, None) if there as no message to take, or
 * \return NULL if there is a failure.
 */
py::tuple
rclpy_action_take_result_request(py::capsule pyaction_server, py::object pymsg_type)
{
  TAKE_SERVICE_REQUEST(result)
}

/// Send an action result response.
/**
 * Raises AttributeError if there is an issue parsing the pyresult_response.
 * Raises RuntimeError on failure.
 *
 * \param[in] pyaction_server The action server to use when sending the response.
 * \param[in] pyheader Pointer to the message header.
 * \param[in] pyresult_response The response message to send.
 * \return None
 * \return NULL if there is a failure.
 */
void
rclpy_action_send_result_response(
  py::capsule pyaction_server, rmw_request_id_t * header, py::object pyresponse)
{
  SEND_SERVICE_RESPONSE(result)
}

/// Take an action cancel request.
/**
 * Raises AttributeError if there is an issue parsing the pycancel_request_type.
 * Raises RuntimeError on failure.
 *
 * \param[in] pyaction_server The action server to use when taking the request.
 * \param[in] pycancel_request_type An instance of the type of request message to take.
 * \return 2-tuple (header, received request message) where the header is an
 *   "rmw_request_id_t" type, or
 * \return 2-tuple (None, None) if there as no message to take, or
 * \return NULL if there is a failure.
 */
py::tuple
rclpy_action_take_cancel_request(py::capsule pyaction_server, py::object pymsg_type)
{
  TAKE_SERVICE_REQUEST(cancel)
}

/// Send an action cancel response.
/**
 * Raises AttributeError if there is an issue parsing the pycancel_response.
 * Raises RuntimeError on failure.
 *
 * \param[in] pyaction_server The action server to use when sending the response.
 * \param[in] pyheader Pointer to the message header.
 * \param[in] pycancel_response The response message to send.
 * \return sequence_number PyLong object representing the index of the sent response, or
 * \return NULL if there is a failure.
 */
void
rclpy_action_send_cancel_response(
  py::capsule pyaction_server, rmw_request_id_t * header, py::object pyresponse)
{
  SEND_SERVICE_RESPONSE(cancel)
}


/// Publish a feedback message from a given action server.
/**
 * Raises AttributeError if there is an issue parsing the pyfeedback_msg.
 * Raises RuntimeError on failure while publishing a feedback message.
 *
 * \param[in] pyaction_server Capsule pointing to the action server to publish the message.
 * \param[in] pyfeedback_msg The feedback message to publish.
 * \return None
 */
void
rclpy_action_publish_feedback(py::capsule pyaction_server, py::object pymsg)
{
  auto action_server = get_pointer<rcl_action_server_t *>(pyaction_server, "rcl_action_server_t");
  destroy_ros_message_signature * destroy_ros_message = NULL;
  void * raw_ros_message = rclpy_convert_from_py(pymsg.ptr(), &destroy_ros_message);
  if (!raw_ros_message) {
    throw py::error_already_set();
  }
  auto raw_ros_message_ptr = std::unique_ptr<void, decltype(destroy_ros_message)>(
    raw_ros_message, destroy_ros_message);
  rcl_ret_t ret = rcl_action_publish_feedback(action_server, raw_ros_message);
  if (ret != RCL_RET_OK) {
    throw rclpy::RCLError("Failed to publish feedback with an action server");
  }
}

/// Publish a status message from a given action server.
/**
 * Raises RuntimeError on failure while publishing a status message.
 *
 * \param[in] pyaction_server Capsule pointing to the action server to publish the message.
 * \return None
 */
void
rclpy_action_publish_status(py::capsule pyaction_server)
{
  auto action_server = get_pointer<rcl_action_server_t *>(pyaction_server, "rcl_action_server_t");
  rcl_action_goal_status_array_t status_message =
    rcl_action_get_zero_initialized_goal_status_array();
  rcl_ret_t ret = rcl_action_get_goal_status_array(action_server, &status_message);
  if (RCL_RET_OK != ret) {
    throw rclpy::RCLError("Failed get goal status array");
  }

  ret = rcl_action_publish_status(action_server, &status_message);

  if (RCL_RET_OK != ret) {
    throw rclpy::RCLError("Failed publish goal status array");
  }
}

rclpy::ActionGoalHandle
rclpy_action_accept_new_goal(py::capsule pyaction_server, py::object pygoal_info_msg)
{
  return rclpy::ActionGoalHandle(pyaction_server, pygoal_info_msg);
}

void
rclpy_action_notify_goal_done(py::capsule pyaction_server)
{
  auto action_server = get_pointer<rcl_action_server_t *>(pyaction_server, "rcl_action_server_t");
  rcl_ret_t ret = rcl_action_notify_goal_done(action_server);
  if (RCL_RET_OK != ret) {
    throw rclpy::RCLError("Failed to notfiy action server of goal done");
  }
}

bool
rclpy_action_server_goal_exists(py::capsule pyaction_server, py::object pygoal_info)
{
  auto action_server = get_pointer<rcl_action_server_t *>(pyaction_server, "rcl_action_server_t");
  destroy_ros_message_signature * destroy_ros_message = NULL;
  rcl_action_goal_info_t * goal_info = static_cast<rcl_action_goal_info_t *>(
    rclpy_convert_from_py(pygoal_info.ptr(), &destroy_ros_message));
  if (!goal_info) {
    throw py::error_already_set();
  }

  auto goal_info_ptr = std::unique_ptr<rcl_action_goal_info_t, decltype(destroy_ros_message)>(
    goal_info, destroy_ros_message);

  return rcl_action_server_goal_exists(action_server, goal_info);
}

py::object
rclpy_action_process_cancel_request(
  py::capsule pyaction_server, py::object pycancel_request, py::object pycancel_response_type)
{
  auto action_server = get_pointer<rcl_action_server_t *>(pyaction_server, "rcl_action_server_t");

  destroy_ros_message_signature * destroy_cancel_request = NULL;
  rcl_action_cancel_request_t * cancel_request = static_cast<rcl_action_cancel_request_t *>(
    rclpy_convert_from_py(pycancel_request.ptr(), &destroy_cancel_request));
  if (!cancel_request) {
    throw py::error_already_set();
  }
  auto cancel_request_ptr =
    std::unique_ptr<rcl_action_cancel_request_t, decltype(destroy_cancel_request)>(
    cancel_request, destroy_cancel_request);

  rcl_action_cancel_response_t cancel_response = rcl_action_get_zero_initialized_cancel_response();
  rcl_ret_t ret = rcl_action_process_cancel_request(
    action_server, cancel_request, &cancel_response);

  if (RCL_RET_OK != ret) {
    std::string error_text{"Failed to process cancel request: "};
    error_text += rcl_get_error_string().str;
    rcl_reset_error();

    ret = rcl_action_cancel_response_fini(&cancel_response);
    if (RCL_RET_OK != ret) {
      error_text += ".  Also failed to cleanup response: ";
      error_text += rcl_get_error_string().str;
      rcl_reset_error();
    }
    throw std::runtime_error(error_text);
  }

  PyObject * pycancel_response =
    rclpy_convert_to_py(&cancel_response.msg, pycancel_response_type.ptr());
  if (!pycancel_response) {
    rcl_ret_t ignore = rcl_action_cancel_response_fini(&cancel_response);
    (void) ignore;
    throw py::error_already_set();
  }
  py::object return_value = py::reinterpret_steal<py::object>(pycancel_response);

  ret = rcl_action_cancel_response_fini(&cancel_response);

  if (RCL_RET_OK != ret) {
    throw rclpy::RCLError("Failed to finalize cancel response");
  }
  return return_value;
}

py::tuple
rclpy_action_expire_goals(py::capsule pyaction_server, int64_t max_num_goals)
{
  auto action_server = get_pointer<rcl_action_server_t *>(pyaction_server, "rcl_action_server_t");

  auto expired_goals =
    std::unique_ptr<rcl_action_goal_info_t[]>(new rcl_action_goal_info_t[max_num_goals]);
  size_t num_expired;
  rcl_ret_t ret = rcl_action_expire_goals(
    action_server, expired_goals.get(), max_num_goals, &num_expired);
  if (RCL_RET_OK != ret) {
    throw rclpy::RCLError("Failed to expire goals");
  }

  // Get Python GoalInfo type
  py::module pyaction_msgs_module = py::module::import("action_msgs.msg");
  py::object pygoal_info_class = pyaction_msgs_module.attr("GoalInfo");
  py::object pygoal_info_type = pygoal_info_class();

  // Create a tuple of GoalInfo instances to return
  py::tuple result_tuple(num_expired);

  for (size_t i = 0; i < num_expired; ++i) {
    result_tuple[i] = py::reinterpret_steal<py::object>(
      rclpy_convert_to_py(&(expired_goals.get()[i]), pygoal_info_type.ptr()));
  }

  return result_tuple;
}


>>>>>>> 1ab8af41
py::object
rclpy_action_get_client_names_and_types_by_node(
  py::capsule pynode, const char * remote_node_name, const char * remote_node_namespace)
{
  rcl_node_t * node = static_cast<rcl_node_t *>(
    rclpy_handle_get_pointer_from_capsule(pynode.ptr(), "rcl_node_t"));
  if (!node) {
    throw py::error_already_set();
  }

  rcl_names_and_types_t names_and_types = rcl_get_zero_initialized_names_and_types();
  rcl_allocator_t allocator = rcl_get_default_allocator();
  rcl_ret_t ret = rcl_action_get_client_names_and_types_by_node(
    node,
    &allocator,
    remote_node_name,
    remote_node_namespace,
    &names_and_types);
  if (RCL_RET_OK != ret) {
    throw rclpy::RCLError("Failed to get action client names and type");
  }

  py::object pynames_and_types = py::reinterpret_steal<py::object>(
    rclpy_convert_to_py_names_and_types(&names_and_types));
  if (!rclpy_names_and_types_fini(&names_and_types)) {
    throw py::error_already_set();
  }
  return pynames_and_types;
}

py::object
rclpy_action_get_server_names_and_types_by_node(
  py::capsule pynode, const char * remote_node_name, const char * remote_node_namespace)
{
  rcl_node_t * node = static_cast<rcl_node_t *>(
    rclpy_handle_get_pointer_from_capsule(pynode.ptr(), "rcl_node_t"));
  if (!node) {
    throw py::error_already_set();
  }

  rcl_names_and_types_t names_and_types = rcl_get_zero_initialized_names_and_types();
  rcl_allocator_t allocator = rcl_get_default_allocator();
  rcl_ret_t ret = rcl_action_get_server_names_and_types_by_node(
    node,
    &allocator,
    remote_node_name,
    remote_node_namespace,
    &names_and_types);
  if (RCL_RET_OK != ret) {
    throw rclpy::RCLError("Failed to get action server names and type");
  }

  py::object pynames_and_types = py::reinterpret_steal<py::object>(
    rclpy_convert_to_py_names_and_types(&names_and_types));
  if (!rclpy_names_and_types_fini(&names_and_types)) {
    throw py::error_already_set();
  }
  return pynames_and_types;
}

py::object
rclpy_action_get_names_and_types(py::capsule pynode)
{
  rcl_node_t * node = static_cast<rcl_node_t *>(
    rclpy_handle_get_pointer_from_capsule(pynode.ptr(), "rcl_node_t"));
  if (!node) {
    throw py::error_already_set();
  }

  rcl_names_and_types_t names_and_types = rcl_get_zero_initialized_names_and_types();
  rcl_allocator_t allocator = rcl_get_default_allocator();
  rcl_ret_t ret = rcl_action_get_names_and_types(node, &allocator, &names_and_types);
  if (RCL_RET_OK != ret) {
    throw rclpy::RCLError("Failed to get action names and type");
  }

  py::object pynames_and_types = py::reinterpret_steal<py::object>(
    rclpy_convert_to_py_names_and_types(&names_and_types));
  if (!rclpy_names_and_types_fini(&names_and_types)) {
    throw py::error_already_set();
  }
  return pynames_and_types;
}


namespace rclpy
{
void
define_action_api(py::module m)
{
  m.def(
    "rclpy_action_destroy_entity", &rclpy_action_destroy_entity,
    "Destroy a rclpy_action entity.");
  m.def(
    "rclpy_action_get_rmw_qos_profile", &rclpy_action_get_rmw_qos_profile,
    "Get an action RMW QoS profile.");
  m.def(
    "rclpy_action_wait_set_add", &rclpy_action_wait_set_add,
    "Add an action entitiy to a wait set.");
  m.def(
    "rclpy_action_wait_set_get_num_entities", &rclpy_action_wait_set_get_num_entities,
    "Get the number of wait set entities for an action entitity.");
  m.def(
    "rclpy_action_wait_set_is_ready", &rclpy_action_wait_set_is_ready,
    "Check if an action entity has any sub-entities ready in a wait set.");
  m.def(
<<<<<<< HEAD
    "rclpy_action_create_client", &rclpy_action_create_client,
    "Create an action client.");
=======
    "rclpy_action_create_server", &rclpy_action_create_server,
    "Create an action server.");
>>>>>>> 1ab8af41
  m.def(
    "rclpy_action_server_is_available", &rclpy_action_server_is_available,
    "Check if an action server is available for a given client.");
  m.def(
<<<<<<< HEAD
    "rclpy_action_send_goal_request", &rclpy_action_send_goal_request,
    "Send a goal request.");
  m.def(
    "rclpy_action_take_goal_response", &rclpy_action_take_goal_response,
    "Take a goal response.");
  m.def(
    "rclpy_action_send_result_request", &rclpy_action_send_result_request,
    "Send a result request.");
  m.def(
    "rclpy_action_send_cancel_request", &rclpy_action_send_cancel_request,
    "Send a cancel request.");
  m.def(
    "rclpy_action_take_cancel_response", &rclpy_action_take_cancel_response,
    "Take a cancel response.");
  m.def(
    "rclpy_action_take_feedback", &rclpy_action_take_feedback,
    "Take a feedback message.");
  m.def(
    "rclpy_action_take_status", &rclpy_action_take_status,
    "Take a status message.");
=======
    "rclpy_action_take_goal_request", &rclpy_action_take_goal_request,
    "Take a goal request.");
  m.def(
    "rclpy_action_send_goal_response", &rclpy_action_send_goal_response,
    "Send a goal response.");
  m.def(
    "rclpy_action_take_result_request", &rclpy_action_take_result_request,
    "Take a result request.");
  m.def(
    "rclpy_action_send_result_response", &rclpy_action_send_result_response,
    "Send a result response.");
  m.def(
    "rclpy_action_take_cancel_request", &rclpy_action_take_cancel_request,
    "Take a cancel request.");
  m.def(
    "rclpy_action_send_cancel_response", &rclpy_action_send_cancel_response,
    "Send a cancel response.");
  m.def(
    "rclpy_action_publish_feedback", &rclpy_action_publish_feedback,
    "Publish a feedback message.");
  m.def(
    "rclpy_action_publish_status", &rclpy_action_publish_status,
    "Publish a status message.");
  m.def(
    "rclpy_action_accept_new_goal", &rclpy_action_accept_new_goal,
    "Accept a new goal using an action server.");
  m.def(
    "rclpy_action_notify_goal_done", &rclpy_action_notify_goal_done,
    "Notify and action server that a goal has reached a terminal state.");
>>>>>>> 1ab8af41

  define_action_goal_handle(m);
  define_action_server(m);

  m.def(
    "rclpy_action_get_client_names_and_types_by_node",
    &rclpy_action_get_client_names_and_types_by_node,
    "Get action client names and types by node.");
  m.def(
    "rclpy_action_get_server_names_and_types_by_node",
    &rclpy_action_get_server_names_and_types_by_node,
    "Get action server names and types by node.");
  m.def(
    "rclpy_action_get_names_and_types", &rclpy_action_get_names_and_types,
    "Get action names and types.");

  rclpy::define_action_client(m);
}
}  // namespace rclpy<|MERGE_RESOLUTION|>--- conflicted
+++ resolved
@@ -26,13 +26,9 @@
 #include "rclpy_common/common.h"
 #include "rclpy_common/handle.h"
 
-<<<<<<< HEAD
+#include "action_client.hpp"
 #include "action_goal_handle.hpp"
 #include "action_server.hpp"
-=======
-#include "action_client.hpp"
-#include "action_goal_handle.hpp"
->>>>>>> 1ab8af41
 #include "clock.hpp"
 
 namespace py = pybind11;
@@ -52,52 +48,6 @@
   }
   // TODO(sloretz) use get_pointer() in pybind11 2.6+
   return static_cast<T>(capsule);
-}
-
-
-/// Destroy an rcl_action entity.
-/**
- * Raises RuntimeError on failure.
- *
- * \param[in] pyentity Capsule pointing to the entity to destroy.
- * \param[in] pynode Capsule pointing to the node the action client was added to.
- */
-void
-rclpy_action_destroy_entity(py::capsule pyentity, py::capsule pynode)
-{
-  rcl_node_t * node = static_cast<rcl_node_t *>(
-    rclpy_handle_get_pointer_from_capsule(pynode.ptr(), "rcl_node_t"));
-  if (!node) {
-    throw py::error_already_set();
-  }
-
-  rcl_ret_t ret;
-<<<<<<< HEAD
-  if (0 == std::strcmp("rcl_action_client_t", pyentity.name())) {
-    auto action_client = get_pointer<rcl_action_client_t *>(pyentity, "rcl_action_client_t");
-    ret = rcl_action_client_fini(action_client, node);
-    PyMem_Free(action_client);
-=======
-  if (0 == std::strcmp("rcl_action_server_t", pyentity.name())) {
-    auto action_server = get_pointer<rcl_action_server_t *>(pyentity, "rcl_action_server_t");
-    ret = rcl_action_server_fini(action_server, node);
-    PyMem_Free(action_server);
->>>>>>> 1ab8af41
-  } else {
-    std::string entity_name = pyentity.name();
-    throw std::runtime_error(entity_name + " is not a known entity");
-  }
-
-  if (ret != RCL_RET_OK) {
-    std::string error_text = "Failed to fini '";
-    error_text += pyentity.name();
-    error_text += "'";
-    throw rclpy::RCLError(error_text);
-  }
-
-  if (PyCapsule_SetName(pyentity.ptr(), "_destroyed_by_rclpy_action_destroy_entity_")) {
-    throw py::error_already_set();
-  }
 }
 
 /// Fetch a predefined qos_profile from rcl_action and convert it to a Python QoSProfile object.
@@ -123,775 +73,6 @@
   return py::reinterpret_steal<py::dict>(pyqos_profile);
 }
 
-/// Add an action entitiy to a wait set.
-/**
- * Raises RuntimeError on failure.
- * \param[in] pyentity Capsule pointer to an action entity
- *   (rcl_action_client_t or rcl_action_server_t).
- * \param[in] pywait_set Capsule pointer to an rcl_wait_set_t.
- */
-void
-rclpy_action_wait_set_add(py::capsule pyentity, py::capsule pywait_set)
-{
-  auto wait_set = get_pointer<rcl_wait_set_t *>(pywait_set, "rcl_wait_set_t");
-
-  rcl_ret_t ret;
-  if (0 == strcmp(pyentity.name(), "rcl_action_server_t")) {
-    auto action_server = get_pointer<rcl_action_server_t *>(pyentity, "rcl_action_server_t");
-    ret = rcl_action_wait_set_add_action_server(wait_set, action_server, NULL);
-  } else {
-    std::string error_text{"Unknown entity: "};
-    error_text += pyentity.name();
-    throw std::runtime_error(error_text);
-  }
-
-  if (RCL_RET_OK != ret) {
-    std::string error_text{"Failed to add '"};
-    error_text += pyentity.name();
-    error_text += "' to wait set";
-    throw rclpy::RCLError(error_text);
-  }
-}
-
-/// Get the number of wait set entities that make up an action entity.
-/**
- * \param[in] pyentity Capsule pointer to an action entity
- *   (rcl_action_client_t or rcl_action_server_t).
- * \return Tuple containing the number of wait set entities:
- *   (num_subscriptions,
- *    num_guard_conditions,
- *    num_timers,
- *    num_clients,
- *    num_services)
- */
-py::tuple
-rclpy_action_wait_set_get_num_entities(py::capsule pyentity)
-{
-  size_t num_subscriptions = 0u;
-  size_t num_guard_conditions = 0u;
-  size_t num_timers = 0u;
-  size_t num_clients = 0u;
-  size_t num_services = 0u;
-
-  rcl_ret_t ret;
-<<<<<<< HEAD
-  if (0 == strcmp(pyentity.name(), "rcl_action_client_t")) {
-    auto action_client = get_pointer<rcl_action_client_t *>(pyentity, "rcl_action_client_t");
-
-    ret = rcl_action_client_wait_set_get_num_entities(
-      action_client,
-=======
-  if (0 == strcmp(pyentity.name(), "rcl_action_server_t")) {
-    auto action_server = get_pointer<rcl_action_server_t *>(pyentity, "rcl_action_server_t");
-
-    ret = rcl_action_server_wait_set_get_num_entities(
-      action_server,
->>>>>>> 1ab8af41
-      &num_subscriptions,
-      &num_guard_conditions,
-      &num_timers,
-      &num_clients,
-      &num_services);
-  } else {
-    std::string error_text{"Unknown entity: "};
-    error_text += pyentity.name();
-    throw std::runtime_error(error_text);
-  }
-
-  if (RCL_RET_OK != ret) {
-    std::string error_text{"Failed to get number of entities for '"};
-    error_text += pyentity.name();
-    error_text += "'";
-    throw rclpy::RCLError(error_text);
-  }
-
-  py::tuple result_tuple(5);
-  result_tuple[0] = py::int_(num_subscriptions);
-  result_tuple[1] = py::int_(num_guard_conditions);
-  result_tuple[2] = py::int_(num_timers);
-  result_tuple[3] = py::int_(num_clients);
-  result_tuple[4] = py::int_(num_services);
-  return result_tuple;
-}
-
-/// Check if an action entity has any ready wait set entities.
-/**
- * This must be called after waiting on the wait set.
- * Raises RuntimeError on failure.
- *
- * \param[in] entity Capsule pointing to the action entity
- *   (rcl_action_client_t or rcl_action_server_t).
- * \param[in] pywait_set Capsule pointing to the wait set structure.
- * \return A tuple of Bool representing the ready sub-entities.
- *     For a rcl_action_client_t:
- *       (is_feedback_ready,
- *        is_status_ready,
- *        is_goal_response_ready,
- *        is_cancel_response_ready,
- *        is_result_response_ready)
- *
- *     For a rcl_action_server_t:
- *       (is_goal_request_ready,
- *        is_cancel_request_ready,
- *        is_result_request_ready,
- *        is_goal_expired)
- */
-py::tuple
-rclpy_action_wait_set_is_ready(py::capsule pyentity, py::capsule pywait_set)
-{
-  auto wait_set = get_pointer<rcl_wait_set_t *>(pywait_set, "rcl_wait_set_t");
-
-  if (0 == strcmp(pyentity.name(), "rcl_action_client_t")) {
-    auto action_client = get_pointer<rcl_action_client_t *>(pyentity, "rcl_action_client_t");
-    bool is_feedback_ready = false;
-    bool is_status_ready = false;
-    bool is_goal_response_ready = false;
-    bool is_cancel_response_ready = false;
-    bool is_result_response_ready = false;
-    rcl_ret_t ret = rcl_action_client_wait_set_get_entities_ready(
-      wait_set,
-      action_client,
-      &is_feedback_ready,
-      &is_status_ready,
-      &is_goal_response_ready,
-      &is_cancel_response_ready,
-      &is_result_response_ready);
-    if (RCL_RET_OK != ret) {
-      throw rclpy::RCLError("Failed to get number of ready entities for action client");
-    }
-
-    py::tuple result_tuple(5);
-    result_tuple[0] = py::bool_(is_feedback_ready);
-    result_tuple[1] = py::bool_(is_status_ready);
-    result_tuple[2] = py::bool_(is_goal_response_ready);
-    result_tuple[3] = py::bool_(is_cancel_response_ready);
-    result_tuple[4] = py::bool_(is_result_response_ready);
-    return result_tuple;
-  }
-
-  std::string error_text{"Unknown entity: "};
-  error_text += pyentity.name();
-  throw std::runtime_error(error_text);
-}
-
-/// Create an action client.
-/**
- * This function will create an action client for the given action name.
- * This client will use the typesupport defined in the action module
- * provided as pyaction_type to send messages over the wire.
- *
- * On a successful call a capsule referencing the created rcl_action_client_t structure
- * is returned.
- *
- * Raises ValueError if action name is invalid
- * Raises RuntimeError if the action client could not be created.
- *
- * \remark Call rclpy_action_destroy_entity() to destroy an action client.
- * \param[in] pynode Capsule pointing to the node to add the action client to.
- * \param[in] pyaction_type Action module associated with the action client.
- * \param[in] pyaction_name Python object containing the action name.
- * \param[in] goal_service_qos rmw_qos_profile_t object for the goal service.
- * \param[in] result_service_qos rmw_qos_profile_t object for the result service.
- * \param[in] cancel_service_qos rmw_qos_profile_t object for the cancel service.
- * \param[in] feedback_qos rmw_qos_profile_t object for the feedback subscriber.
- * \param[in] status_qos rmw_qos_profile_t object for the status subscriber.
- * \return Capsule named 'rcl_action_client_t', or
- * \return NULL on failure.
- */
-py::capsule
-rclpy_action_create_client(
-  py::capsule pynode,
-  py::object pyaction_type,
-  const char * action_name,
-  const rmw_qos_profile_t & goal_service_qos,
-  const rmw_qos_profile_t & result_service_qos,
-  const rmw_qos_profile_t & cancel_service_qos,
-  const rmw_qos_profile_t & feedback_topic_qos,
-  const rmw_qos_profile_t & status_topic_qos)
-{
-  rcl_node_t * node = static_cast<rcl_node_t *>(
-    rclpy_handle_get_pointer_from_capsule(pynode.ptr(), "rcl_node_t"));
-  if (!node) {
-    throw py::error_already_set();
-  }
-
-  rosidl_action_type_support_t * ts =
-    static_cast<rosidl_action_type_support_t *>(rclpy_common_get_type_support(
-      pyaction_type.ptr()));
-  if (!ts) {
-    throw py::error_already_set();
-  }
-
-  rcl_action_client_options_t action_client_ops = rcl_action_client_get_default_options();
-
-  action_client_ops.goal_service_qos = goal_service_qos;
-  action_client_ops.result_service_qos = result_service_qos;
-  action_client_ops.cancel_service_qos = cancel_service_qos;
-  action_client_ops.feedback_topic_qos = feedback_topic_qos;
-  action_client_ops.status_topic_qos = status_topic_qos;
-
-  auto deleter = [](rcl_action_client_t * ptr) {PyMem_Free(ptr);};
-  auto action_client = std::unique_ptr<rcl_action_client_t, decltype(deleter)>(
-    static_cast<rcl_action_client_t *>(PyMem_Malloc(sizeof(rcl_action_client_t))),
-    deleter);
-  if (!action_client) {
-    throw std::bad_alloc();
-  }
-
-  *action_client = rcl_action_get_zero_initialized_client();
-  rcl_ret_t ret = rcl_action_client_init(
-    action_client.get(),
-    node,
-    ts,
-    action_name,
-    &action_client_ops);
-  if (ret == RCL_RET_ACTION_NAME_INVALID) {
-    std::string error_text{"Failed to create action client due to invalid topic name '"};
-    error_text += action_name;
-    error_text += "' : ";
-    error_text += rcl_get_error_string().str;
-    rcl_reset_error();
-    throw py::value_error(error_text);
-  } else if (ret != RCL_RET_OK) {
-    std::string error_text{"Failed to create action client: "};
-    error_text += rcl_get_error_string().str;
-    rcl_reset_error();
-    throw py::value_error(error_text);
-  }
-
-  return py::capsule(action_client.release(), "rcl_action_client_t");
-}
-
-/// Check if an action server is available for the given action client.
-/**
- * Raises RuntimeError on failure.
- *
- * \param[in] pynode Capsule pointing to the node to associated with the action client.
- * \param[in] pyaction_client The action client to use when checking for an available server.
- * \return True if an action server is available, False otherwise.
- */
-bool
-rclpy_action_server_is_available(py::capsule pynode, py::capsule pyaction_client)
-{
-  rcl_node_t * node = static_cast<rcl_node_t *>(
-    rclpy_handle_get_pointer_from_capsule(pynode.ptr(), "rcl_node_t"));
-  if (!node) {
-    throw py::error_already_set();
-  }
-
-  auto action_client = get_pointer<rcl_action_client_t *>(pyaction_client, "rcl_action_client_t");
-
-  bool is_available = false;
-  rcl_ret_t ret = rcl_action_server_is_available(node, action_client, &is_available);
-  if (RCL_RET_OK != ret) {
-    throw rclpy::RCLError("Failed to check if action server is available");
-  }
-  return is_available;
-}
-
-<<<<<<< HEAD
-#define SEND_SERVICE_REQUEST(Type) \
-  auto action_client = get_pointer<rcl_action_client_t *>(pyaction_client, "rcl_action_client_t"); \
-  destroy_ros_message_signature * destroy_ros_message = NULL; \
-  void * raw_ros_request = rclpy_convert_from_py(pyrequest.ptr(), &destroy_ros_message); \
-  if (!raw_ros_request) { \
-    throw py::error_already_set(); \
-  } \
-  int64_t sequence_number; \
-  rcl_ret_t ret = rcl_action_send_ ## Type ## _request( \
-    action_client, raw_ros_request, &sequence_number); \
-  destroy_ros_message(raw_ros_request); \
-  if (ret != RCL_RET_OK) { \
-    throw rclpy::RCLError("Failed to send " #Type " request"); \
-  } \
-  return sequence_number;
-#define TAKE_SERVICE_RESPONSE(Type) \
-  auto action_client = get_pointer<rcl_action_client_t *>(pyaction_client, "rcl_action_client_t"); \
-=======
-#define SEND_SERVICE_RESPONSE(Type) \
-  auto action_server = get_pointer<rcl_action_server_t *>(pyaction_server, "rcl_action_server_t"); \
-  destroy_ros_message_signature * destroy_ros_message = NULL; \
-  void * raw_ros_response = rclpy_convert_from_py(pyresponse.ptr(), &destroy_ros_message); \
-  if (!raw_ros_response) { \
-    throw py::error_already_set(); \
-  } \
-  rcl_ret_t ret = rcl_action_send_ ## Type ## _response(action_server, header, raw_ros_response); \
-  destroy_ros_message(raw_ros_response); \
-  if (ret != RCL_RET_OK) { \
-    throw rclpy::RCLError("Failed to send " #Type " response"); \
-  }
-
-#define TAKE_SERVICE_REQUEST(Type) \
-  auto action_server = get_pointer<rcl_action_server_t *>(pyaction_server, "rcl_action_server_t"); \
->>>>>>> 1ab8af41
-  destroy_ros_message_signature * destroy_ros_message = NULL; \
-  /* taken_msg is always destroyed in this function */ \
-  void * taken_msg = rclpy_create_from_py(pymsg_type.ptr(), &destroy_ros_message); \
-  if (!taken_msg) { \
-    throw py::error_already_set(); \
-  } \
-  auto taken_msg_ptr = \
-    std::unique_ptr<void, destroy_ros_message_signature *>(taken_msg, destroy_ros_message); \
-  rmw_request_id_t header; \
-<<<<<<< HEAD
-  rcl_ret_t ret = rcl_action_take_ ## Type ## _response(action_client, &header, taken_msg); \
-  int64_t sequence = header.sequence_number; \
-=======
-  rcl_ret_t ret = \
-    rcl_action_take_ ## Type ## _request(action_server, &header, taken_msg_ptr.get()); \
->>>>>>> 1ab8af41
-  /* Create the tuple to return */ \
-  py::tuple pytuple(2); \
-  if (ret == RCL_RET_ACTION_CLIENT_TAKE_FAILED || ret == RCL_RET_ACTION_SERVER_TAKE_FAILED) { \
-    pytuple[0] = py::none(); \
-    pytuple[1] = py::none(); \
-    return pytuple; \
-  } else if (ret != RCL_RET_OK) { \
-    throw rclpy::RCLError("Failed to take " #Type); \
-  } \
-<<<<<<< HEAD
-  pytuple[0] = py::int_(sequence); \
-  pytuple[1] = py::reinterpret_steal<py::object>( \
-    rclpy_convert_to_py(taken_msg_ptr.release(), pymsg_type.ptr())); \
-  return pytuple; \
-
-
-/// Send an action goal request.
-/**
- * Raises AttributeError if there is an issue parsing the pygoal_request.
- * Raises RuntimeError on failure.
- *
- * \param[in] pyaction_client The action client to use when sending the request.
- * \param[in] pygoal_request The request message to send.
- * \return sequence_number PyLong object representing the index of the sent request, or
- * \return NULL if there is a failure.
- */
-int64_t
-rclpy_action_send_goal_request(py::capsule pyaction_client, py::object pyrequest)
-{
-  SEND_SERVICE_REQUEST(goal)
-}
-
-/// Take an action goal response.
-/**
- * Raises AttributeError if there is an issue parsing the pygoal_response_type.
- * Raises RuntimeError if the underlying rcl library returns an error when taking the response.
- *
- * \param[in] pyaction_client The action client to use when sending the request.
- * \param[in] pygoal_response_type An instance of the response message type to take.
- * \return 2-tuple (sequence number, received response), or
- * \return 2-tuple (None, None) if there is no response, or
- * \return NULL if there is a failure.
- */
-py::tuple
-rclpy_action_take_goal_response(py::capsule pyaction_client, py::object pymsg_type)
-{
-  TAKE_SERVICE_RESPONSE(goal)
-}
-
-/// Send an action result request.
-/**
- * Raises AttributeError if there is an issue parsing the pyresult_request.
- * Raises RuntimeError if the underlying rcl library returns an error when sending the request.
- *
- * \param[in] pyaction_client The action client to use when sending the request.
- * \param[in] pyresult_request The request message to send.
- * \return sequence_number PyLong object representing the index of the sent request, or
- * \return NULL if there is a failure.
- */
-int64_t
-rclpy_action_send_result_request(py::capsule pyaction_client, py::object pyrequest)
-{
-  SEND_SERVICE_REQUEST(result);
-}
-
-/// Take an action result response.
-/**
- * Raises AttributeError if there is an issue parsing the pyresult_response_type.
- * Raises RuntimeError if the underlying rcl library returns an error when taking the response.
- *
- * \param[in] pyaction_client The action client to use when sending the request.
- * \param[in] pyresult_response_type An instance of the response message type to take.
- * \return 2-tuple (sequence number, received response), or
- * \return 2-tuple (None, None) if there is no response, or
- * \return NULL if there is a failure.
- */
-py::tuple
-rclpy_action_take_result_response(py::capsule pyaction_client, py::object pymsg_type)
-{
-  TAKE_SERVICE_RESPONSE(result);
-}
-
-/// Send an action cancel request.
-/**
- * Raises AttributeError if there is an issue parsing the pycancel_request.
- * Raises RuntimeError if the underlying rcl library returns an error when sending the request.
- *
- * \param[in] pyaction_client The action client to use when sending the request.
- * \param[in] pycancel_request The request message to send.
- * \return sequence_number PyLong object representing the index of the sent request, or
- * \return NULL if there is a failure.
- */
-int64_t
-rclpy_action_send_cancel_request(py::capsule pyaction_client, py::object pyrequest)
-{
-  SEND_SERVICE_REQUEST(cancel)
-}
-
-/// Take an action cancel response.
-/**
- * Raises AttributeError if there is an issue parsing the pycancel_response_type.
- * Raises RuntimeError if the underlying rcl library returns an error when taking the response.
- *
- * \param[in] pyaction_client The action client to use when sending the request.
- * \param[in] pycancel_response_type An instance of the response message type to take.
- * \return 2-tuple (sequence number, received response), or
- * \return 2-tuple (None, None) if there is no response, or
- * \return NULL if there is a failure.
- */
-py::tuple
-rclpy_action_take_cancel_response(py::capsule pyaction_client, py::object pymsg_type)
-{
-  TAKE_SERVICE_RESPONSE(cancel)
-}
-
-#define TAKE_MESSAGE(Type) \
-  auto action_client = get_pointer<rcl_action_client_t *>(pyaction_client, "rcl_action_client_t"); \
-  destroy_ros_message_signature * destroy_ros_message = NULL; \
-  void * taken_msg = rclpy_create_from_py(pymsg_type.ptr(), &destroy_ros_message); \
-  if (!taken_msg) { \
-    throw py::error_already_set(); \
-  } \
-  auto taken_msg_ptr = std::unique_ptr<void, decltype(destroy_ros_message)>( \
-    taken_msg, destroy_ros_message); \
-  rcl_ret_t ret = rcl_action_take_ ## Type(action_client, taken_msg); \
-  if (ret != RCL_RET_OK) { \
-    if (ret == RCL_RET_ACTION_CLIENT_TAKE_FAILED) { \
-      /* if take failed, just do nothing */ \
-      return py::none(); \
-    } \
-    throw rclpy::RCLError("Failed to take " #Type " with an action client"); \
-  } \
-  return py::reinterpret_steal<py::object>(rclpy_convert_to_py(taken_msg, pymsg_type.ptr()));
-
-/// Take a feedback message from a given action client.
-/**
- * Raises AttributeError if there is an issue parsing the pyfeedback_type.
- * Raises RuntimeError on failure while taking a feedback message. Note, this does not include
- * the case where there are no messages available.
- *
- * \param[in] pyaction_client Capsule pointing to the action client to process the message.
- * \param[in] pyfeedback_type Instance of the feedback message type to take.
- * \return Python message with all fields populated with received message, or
- * \return None if there is nothing to take, or
- * \return NULL if there is a failure.
- */
-py::object
-rclpy_action_take_feedback(py::capsule pyaction_client, py::object pymsg_type)
-{
-  TAKE_MESSAGE(feedback)
-}
-
-/// Take a status message from a given action client.
-/**
- * Raises AttributeError if there is an issue parsing the pystatus_type.
- * Raises RuntimeError on failure while taking a status message. Note, this does not include
- * the case where there are no messages available.
- *
- * \param[in] pyaction_client Capsule pointing to the action client to process the message.
- * \param[in] pystatus_type Instance of the status message type to take.
- * \return Python message with all fields populated with received message, or
- * \return None if there is nothing to take, or
- * \return NULL if there is a failure.
- */
-py::object
-rclpy_action_take_status(py::capsule pyaction_client, py::object pymsg_type)
-{
-  TAKE_MESSAGE(status)
-}
-
-=======
-  pytuple[0] = header; \
-  pytuple[1] = py::reinterpret_steal<py::object>( \
-    rclpy_convert_to_py(taken_msg_ptr.get(), pymsg_type.ptr())); \
-  return pytuple;
-
-/// Take an action goal request.
-/**
- * Raises AttributeError if there is an issue parsing the pygoal_request_type.
- * Raises RuntimeError on failure.
- *
- * \param[in] pyaction_server The action server to use when taking the request.
- * \param[in] pygoal_request_type An instance of the type of request message to take.
- * \return 2-tuple (header, received request message) where the header is an
- *   "rclpy.rmw_request_id_t" type, or
- * \return 2-tuple (None, None) if there as no message to take, or
- * \return NULL if there is a failure.
- */
-py::tuple
-rclpy_action_take_goal_request(py::capsule pyaction_server, py::object pymsg_type)
-{
-  TAKE_SERVICE_REQUEST(goal)
-}
-
-/// Send an action goal response.
-/**
- * Raises AttributeError if there is an issue parsing the pygoal_response.
- * Raises RuntimeError on failure.
- *
- * \param[in] pyaction_server The action server to use when sending the response.
- * \param[in] header Pointer to the message header.
- * \param[in] pygoal_response The response message to send.
- * \return None
- * \return NULL if there is a failure.
- */
-void
-rclpy_action_send_goal_response(
-  py::capsule pyaction_server, rmw_request_id_t * header, py::object pyresponse)
-{
-  SEND_SERVICE_RESPONSE(goal)
-}
-
-/// Take an action result request.
-/**
- * Raises AttributeError if there is an issue parsing the pyresult_request_type.
- * Raises RuntimeError on failure.
- *
- * \param[in] pyaction_server The action server to use when taking the request.
- * \param[in] pyresult_request_type An instance of the type of request message to take.
- * \return 2-tuple (header, received request message) where the header is an
- *   "rclpy.rmw_request_id_t" type, or
- * \return 2-tuple (None, None) if there as no message to take, or
- * \return NULL if there is a failure.
- */
-py::tuple
-rclpy_action_take_result_request(py::capsule pyaction_server, py::object pymsg_type)
-{
-  TAKE_SERVICE_REQUEST(result)
-}
-
-/// Send an action result response.
-/**
- * Raises AttributeError if there is an issue parsing the pyresult_response.
- * Raises RuntimeError on failure.
- *
- * \param[in] pyaction_server The action server to use when sending the response.
- * \param[in] pyheader Pointer to the message header.
- * \param[in] pyresult_response The response message to send.
- * \return None
- * \return NULL if there is a failure.
- */
-void
-rclpy_action_send_result_response(
-  py::capsule pyaction_server, rmw_request_id_t * header, py::object pyresponse)
-{
-  SEND_SERVICE_RESPONSE(result)
-}
-
-/// Take an action cancel request.
-/**
- * Raises AttributeError if there is an issue parsing the pycancel_request_type.
- * Raises RuntimeError on failure.
- *
- * \param[in] pyaction_server The action server to use when taking the request.
- * \param[in] pycancel_request_type An instance of the type of request message to take.
- * \return 2-tuple (header, received request message) where the header is an
- *   "rmw_request_id_t" type, or
- * \return 2-tuple (None, None) if there as no message to take, or
- * \return NULL if there is a failure.
- */
-py::tuple
-rclpy_action_take_cancel_request(py::capsule pyaction_server, py::object pymsg_type)
-{
-  TAKE_SERVICE_REQUEST(cancel)
-}
-
-/// Send an action cancel response.
-/**
- * Raises AttributeError if there is an issue parsing the pycancel_response.
- * Raises RuntimeError on failure.
- *
- * \param[in] pyaction_server The action server to use when sending the response.
- * \param[in] pyheader Pointer to the message header.
- * \param[in] pycancel_response The response message to send.
- * \return sequence_number PyLong object representing the index of the sent response, or
- * \return NULL if there is a failure.
- */
-void
-rclpy_action_send_cancel_response(
-  py::capsule pyaction_server, rmw_request_id_t * header, py::object pyresponse)
-{
-  SEND_SERVICE_RESPONSE(cancel)
-}
-
-
-/// Publish a feedback message from a given action server.
-/**
- * Raises AttributeError if there is an issue parsing the pyfeedback_msg.
- * Raises RuntimeError on failure while publishing a feedback message.
- *
- * \param[in] pyaction_server Capsule pointing to the action server to publish the message.
- * \param[in] pyfeedback_msg The feedback message to publish.
- * \return None
- */
-void
-rclpy_action_publish_feedback(py::capsule pyaction_server, py::object pymsg)
-{
-  auto action_server = get_pointer<rcl_action_server_t *>(pyaction_server, "rcl_action_server_t");
-  destroy_ros_message_signature * destroy_ros_message = NULL;
-  void * raw_ros_message = rclpy_convert_from_py(pymsg.ptr(), &destroy_ros_message);
-  if (!raw_ros_message) {
-    throw py::error_already_set();
-  }
-  auto raw_ros_message_ptr = std::unique_ptr<void, decltype(destroy_ros_message)>(
-    raw_ros_message, destroy_ros_message);
-  rcl_ret_t ret = rcl_action_publish_feedback(action_server, raw_ros_message);
-  if (ret != RCL_RET_OK) {
-    throw rclpy::RCLError("Failed to publish feedback with an action server");
-  }
-}
-
-/// Publish a status message from a given action server.
-/**
- * Raises RuntimeError on failure while publishing a status message.
- *
- * \param[in] pyaction_server Capsule pointing to the action server to publish the message.
- * \return None
- */
-void
-rclpy_action_publish_status(py::capsule pyaction_server)
-{
-  auto action_server = get_pointer<rcl_action_server_t *>(pyaction_server, "rcl_action_server_t");
-  rcl_action_goal_status_array_t status_message =
-    rcl_action_get_zero_initialized_goal_status_array();
-  rcl_ret_t ret = rcl_action_get_goal_status_array(action_server, &status_message);
-  if (RCL_RET_OK != ret) {
-    throw rclpy::RCLError("Failed get goal status array");
-  }
-
-  ret = rcl_action_publish_status(action_server, &status_message);
-
-  if (RCL_RET_OK != ret) {
-    throw rclpy::RCLError("Failed publish goal status array");
-  }
-}
-
-rclpy::ActionGoalHandle
-rclpy_action_accept_new_goal(py::capsule pyaction_server, py::object pygoal_info_msg)
-{
-  return rclpy::ActionGoalHandle(pyaction_server, pygoal_info_msg);
-}
-
-void
-rclpy_action_notify_goal_done(py::capsule pyaction_server)
-{
-  auto action_server = get_pointer<rcl_action_server_t *>(pyaction_server, "rcl_action_server_t");
-  rcl_ret_t ret = rcl_action_notify_goal_done(action_server);
-  if (RCL_RET_OK != ret) {
-    throw rclpy::RCLError("Failed to notfiy action server of goal done");
-  }
-}
-
-bool
-rclpy_action_server_goal_exists(py::capsule pyaction_server, py::object pygoal_info)
-{
-  auto action_server = get_pointer<rcl_action_server_t *>(pyaction_server, "rcl_action_server_t");
-  destroy_ros_message_signature * destroy_ros_message = NULL;
-  rcl_action_goal_info_t * goal_info = static_cast<rcl_action_goal_info_t *>(
-    rclpy_convert_from_py(pygoal_info.ptr(), &destroy_ros_message));
-  if (!goal_info) {
-    throw py::error_already_set();
-  }
-
-  auto goal_info_ptr = std::unique_ptr<rcl_action_goal_info_t, decltype(destroy_ros_message)>(
-    goal_info, destroy_ros_message);
-
-  return rcl_action_server_goal_exists(action_server, goal_info);
-}
-
-py::object
-rclpy_action_process_cancel_request(
-  py::capsule pyaction_server, py::object pycancel_request, py::object pycancel_response_type)
-{
-  auto action_server = get_pointer<rcl_action_server_t *>(pyaction_server, "rcl_action_server_t");
-
-  destroy_ros_message_signature * destroy_cancel_request = NULL;
-  rcl_action_cancel_request_t * cancel_request = static_cast<rcl_action_cancel_request_t *>(
-    rclpy_convert_from_py(pycancel_request.ptr(), &destroy_cancel_request));
-  if (!cancel_request) {
-    throw py::error_already_set();
-  }
-  auto cancel_request_ptr =
-    std::unique_ptr<rcl_action_cancel_request_t, decltype(destroy_cancel_request)>(
-    cancel_request, destroy_cancel_request);
-
-  rcl_action_cancel_response_t cancel_response = rcl_action_get_zero_initialized_cancel_response();
-  rcl_ret_t ret = rcl_action_process_cancel_request(
-    action_server, cancel_request, &cancel_response);
-
-  if (RCL_RET_OK != ret) {
-    std::string error_text{"Failed to process cancel request: "};
-    error_text += rcl_get_error_string().str;
-    rcl_reset_error();
-
-    ret = rcl_action_cancel_response_fini(&cancel_response);
-    if (RCL_RET_OK != ret) {
-      error_text += ".  Also failed to cleanup response: ";
-      error_text += rcl_get_error_string().str;
-      rcl_reset_error();
-    }
-    throw std::runtime_error(error_text);
-  }
-
-  PyObject * pycancel_response =
-    rclpy_convert_to_py(&cancel_response.msg, pycancel_response_type.ptr());
-  if (!pycancel_response) {
-    rcl_ret_t ignore = rcl_action_cancel_response_fini(&cancel_response);
-    (void) ignore;
-    throw py::error_already_set();
-  }
-  py::object return_value = py::reinterpret_steal<py::object>(pycancel_response);
-
-  ret = rcl_action_cancel_response_fini(&cancel_response);
-
-  if (RCL_RET_OK != ret) {
-    throw rclpy::RCLError("Failed to finalize cancel response");
-  }
-  return return_value;
-}
-
-py::tuple
-rclpy_action_expire_goals(py::capsule pyaction_server, int64_t max_num_goals)
-{
-  auto action_server = get_pointer<rcl_action_server_t *>(pyaction_server, "rcl_action_server_t");
-
-  auto expired_goals =
-    std::unique_ptr<rcl_action_goal_info_t[]>(new rcl_action_goal_info_t[max_num_goals]);
-  size_t num_expired;
-  rcl_ret_t ret = rcl_action_expire_goals(
-    action_server, expired_goals.get(), max_num_goals, &num_expired);
-  if (RCL_RET_OK != ret) {
-    throw rclpy::RCLError("Failed to expire goals");
-  }
-
-  // Get Python GoalInfo type
-  py::module pyaction_msgs_module = py::module::import("action_msgs.msg");
-  py::object pygoal_info_class = pyaction_msgs_module.attr("GoalInfo");
-  py::object pygoal_info_type = pygoal_info_class();
-
-  // Create a tuple of GoalInfo instances to return
-  py::tuple result_tuple(num_expired);
-
-  for (size_t i = 0; i < num_expired; ++i) {
-    result_tuple[i] = py::reinterpret_steal<py::object>(
-      rclpy_convert_to_py(&(expired_goals.get()[i]), pygoal_info_type.ptr()));
-  }
-
-  return result_tuple;
-}
-
-
->>>>>>> 1ab8af41
 py::object
 rclpy_action_get_client_names_and_types_by_node(
   py::capsule pynode, const char * remote_node_name, const char * remote_node_namespace)
@@ -983,85 +164,8 @@
 define_action_api(py::module m)
 {
   m.def(
-    "rclpy_action_destroy_entity", &rclpy_action_destroy_entity,
-    "Destroy a rclpy_action entity.");
-  m.def(
     "rclpy_action_get_rmw_qos_profile", &rclpy_action_get_rmw_qos_profile,
     "Get an action RMW QoS profile.");
-  m.def(
-    "rclpy_action_wait_set_add", &rclpy_action_wait_set_add,
-    "Add an action entitiy to a wait set.");
-  m.def(
-    "rclpy_action_wait_set_get_num_entities", &rclpy_action_wait_set_get_num_entities,
-    "Get the number of wait set entities for an action entitity.");
-  m.def(
-    "rclpy_action_wait_set_is_ready", &rclpy_action_wait_set_is_ready,
-    "Check if an action entity has any sub-entities ready in a wait set.");
-  m.def(
-<<<<<<< HEAD
-    "rclpy_action_create_client", &rclpy_action_create_client,
-    "Create an action client.");
-=======
-    "rclpy_action_create_server", &rclpy_action_create_server,
-    "Create an action server.");
->>>>>>> 1ab8af41
-  m.def(
-    "rclpy_action_server_is_available", &rclpy_action_server_is_available,
-    "Check if an action server is available for a given client.");
-  m.def(
-<<<<<<< HEAD
-    "rclpy_action_send_goal_request", &rclpy_action_send_goal_request,
-    "Send a goal request.");
-  m.def(
-    "rclpy_action_take_goal_response", &rclpy_action_take_goal_response,
-    "Take a goal response.");
-  m.def(
-    "rclpy_action_send_result_request", &rclpy_action_send_result_request,
-    "Send a result request.");
-  m.def(
-    "rclpy_action_send_cancel_request", &rclpy_action_send_cancel_request,
-    "Send a cancel request.");
-  m.def(
-    "rclpy_action_take_cancel_response", &rclpy_action_take_cancel_response,
-    "Take a cancel response.");
-  m.def(
-    "rclpy_action_take_feedback", &rclpy_action_take_feedback,
-    "Take a feedback message.");
-  m.def(
-    "rclpy_action_take_status", &rclpy_action_take_status,
-    "Take a status message.");
-=======
-    "rclpy_action_take_goal_request", &rclpy_action_take_goal_request,
-    "Take a goal request.");
-  m.def(
-    "rclpy_action_send_goal_response", &rclpy_action_send_goal_response,
-    "Send a goal response.");
-  m.def(
-    "rclpy_action_take_result_request", &rclpy_action_take_result_request,
-    "Take a result request.");
-  m.def(
-    "rclpy_action_send_result_response", &rclpy_action_send_result_response,
-    "Send a result response.");
-  m.def(
-    "rclpy_action_take_cancel_request", &rclpy_action_take_cancel_request,
-    "Take a cancel request.");
-  m.def(
-    "rclpy_action_send_cancel_response", &rclpy_action_send_cancel_response,
-    "Send a cancel response.");
-  m.def(
-    "rclpy_action_publish_feedback", &rclpy_action_publish_feedback,
-    "Publish a feedback message.");
-  m.def(
-    "rclpy_action_publish_status", &rclpy_action_publish_status,
-    "Publish a status message.");
-  m.def(
-    "rclpy_action_accept_new_goal", &rclpy_action_accept_new_goal,
-    "Accept a new goal using an action server.");
-  m.def(
-    "rclpy_action_notify_goal_done", &rclpy_action_notify_goal_done,
-    "Notify and action server that a goal has reached a terminal state.");
->>>>>>> 1ab8af41
-
   define_action_goal_handle(m);
   define_action_server(m);
 
