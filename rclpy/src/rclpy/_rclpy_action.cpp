--- conflicted
+++ resolved
@@ -26,15 +26,6 @@
 #include "rclpy_common/common.h"
 #include "rclpy_common/handle.h"
 
-<<<<<<< HEAD
-#include "action_client.hpp"
-#include "action_goal_handle.hpp"
-#include "action_server.hpp"
-#include "clock.hpp"
-#include "node.hpp"
-
-=======
->>>>>>> 32819424
 namespace py = pybind11;
 
 /// Fetch a predefined qos_profile from rcl_action and convert it to a Python QoSProfile object.
@@ -68,23 +59,5 @@
   m.def(
     "rclpy_action_get_rmw_qos_profile", &rclpy_action_get_rmw_qos_profile,
     "Get an action RMW QoS profile.");
-<<<<<<< HEAD
-  define_action_goal_handle(m);
-  define_action_server(m);
-  rclpy::define_action_client(m);
-=======
-
-  m.def(
-    "rclpy_action_get_client_names_and_types_by_node",
-    &rclpy_action_get_client_names_and_types_by_node,
-    "Get action client names and types by node.");
-  m.def(
-    "rclpy_action_get_server_names_and_types_by_node",
-    &rclpy_action_get_server_names_and_types_by_node,
-    "Get action server names and types by node.");
-  m.def(
-    "rclpy_action_get_names_and_types", &rclpy_action_get_names_and_types,
-    "Get action names and types.");
->>>>>>> 32819424
 }
 }  // namespace rclpy