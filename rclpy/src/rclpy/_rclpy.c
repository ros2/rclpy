--- conflicted
+++ resolved
@@ -1975,76 +1975,6 @@
   Py_RETURN_NONE;
 }
 
-<<<<<<< HEAD
-/// Destructor for a clock
-static void
-_rclpy_destroy_clock(void * p)
-{
-  rcl_clock_t * clock = p;
-  if (!clock) {
-    // Warning should use line number of the current stack frame
-    int stack_level = 1;
-    PyErr_WarnFormat(
-      PyExc_RuntimeWarning, stack_level, "Failed to get clock pointer in destructor");
-    rcl_reset_error();
-    return;
-  }
-
-  rcl_ret_t ret_clock = rcl_clock_fini(clock);
-  PyMem_Free(clock);
-  if (ret_clock != RCL_RET_OK) {
-    // Warning should use line number of the current stack frame
-    int stack_level = 1;
-    PyErr_WarnFormat(
-      PyExc_RuntimeWarning, stack_level, "Failed to fini clock: %s",
-      rcl_get_error_string().str);
-    rcl_reset_error();
-  }
-=======
-/// Check if a service server is available
-/**
- * Raises ValueError if the arguments are not capsules
- *
- * \param[in] pyclient Capsule pointing to the client
- * \return True if the service server is available
- */
-static PyObject *
-rclpy_service_server_is_available(PyObject * module, PyObject * args)
-{
-  rclpy_module_state_t * module_state = (rclpy_module_state_t *)PyModule_GetState(module);
-  if (!module_state) {
-    // exception already raised
-    return NULL;
-  }
-  PyObject * pyclient;
-
-  if (!PyArg_ParseTuple(args, "O", &pyclient)) {
-    return NULL;
-  }
-
-  rclpy_client_t * client = rclpy_handle_get_pointer_from_capsule(pyclient, "rclpy_client_t");
-  if (!client) {
-    return NULL;
-  }
-
-  bool is_ready;
-  rcl_ret_t ret = rcl_service_server_is_available(client->node, &(client->client), &is_ready);
-
-  if (ret != RCL_RET_OK) {
-    PyErr_Format(
-      module_state->RCLError,
-      "Failed to check service availability: %s", rcl_get_error_string().str);
-    rcl_reset_error();
-    return NULL;
-  }
-
-  if (is_ready) {
-    Py_RETURN_TRUE;
-  }
-  Py_RETURN_FALSE;
->>>>>>> d10075eb
-}
-
 /// Return the identifier of the current rmw_implementation
 /**
  * \return string containing the identifier of the current rmw_implementation
@@ -4259,23 +4189,6 @@
   },
 
   {
-<<<<<<< HEAD
-    "rclpy_publish", rclpy_publish, METH_VARARGS,
-    "Publish a message."
-  },
-  {
-    "rclpy_publish_raw", rclpy_publish_raw, METH_VARARGS,
-    "Publish a serialized message."
-  },
-  {
-    "rclpy_publisher_get_subscription_count", rclpy_publisher_get_subscription_count, METH_VARARGS,
-    "Count subscribers from a publisher."
-=======
-    "rclpy_send_request", rclpy_send_request, METH_VARARGS,
-    "Send a request."
->>>>>>> d10075eb
-  },
-  {
     "rclpy_send_response", rclpy_send_response, METH_VARARGS,
     "Send a response."
   },
