// Copyright 2016-2020 Open Source Robotics Foundation, Inc.
//
// Licensed under the Apache License, Version 2.0 (the "License");
// you may not use this file except in compliance with the License.
// You may obtain a copy of the License at
//
//     http://www.apache.org/licenses/LICENSE-2.0
//
// Unless required by applicable law or agreed to in writing, software
// distributed under the License is distributed on an "AS IS" BASIS,
// WITHOUT WARRANTIES OR CONDITIONS OF ANY KIND, either express or implied.
// See the License for the specific language governing permissions and
// limitations under the License.

// Must be before Python.h; makes #-formats use ssize_t instead of int
#define PY_SSIZE_T_CLEAN
#include <Python.h>

#include <rcl/error_handling.h>
#include <rcl/expand_topic_name.h>
#include <rcl/graph.h>
#include <rcl/logging.h>
#include <rcl/node.h>
#include <rcl/publisher.h>
#include <rcl/rcl.h>
#include <rcl/remap.h>
#include <rcl/time.h>
#include <rcl/validate_topic_name.h>
#include <rcl/init_options.h>
#include <rcl/context.h>
#include <rcl_interfaces/msg/parameter_type.h>
#include <rcl_yaml_param_parser/parser.h>
#include <rcutils/allocator.h>
#include <rcutils/format_string.h>
#include <rcutils/macros.h>
#include <rcutils/strdup.h>
#include <rcutils/types.h>
#include <rmw/error_handling.h>
#include <rmw/rmw.h>
#include <rmw/serialized_message.h>
#include <rmw/topic_endpoint_info_array.h>
#include <rmw/types.h>
#include <rmw/validate_full_topic_name.h>
#include <rmw/validate_namespace.h>
#include <rmw/validate_node_name.h>
#include <rosidl_runtime_c/message_type_support_struct.h>

#include "./detail/thread_safe_logging_output_handler.h"
#include "./detail/execute_with_logging_mutex.h"
#include "rclpy_common/common.h"
#include "rclpy_common/handle.h"

typedef struct
{
  PyObject * NodeNameNonExistentError;
  PyObject * RCLError;
  PyObject * RCLInvalidROSArgsError;
  PyObject * UnknownROSArgsError;
  PyObject * UnsupportedEventTypeError;
} rclpy_module_state_t;

#include "./_rclpy_qos_event.c"


/// Deallocate a list of allocated strings.
void
_rclpy_arg_list_fini(int num_args, char ** argv)
{
  if (!argv) {
    return;
  }
  rcl_allocator_t allocator = rcl_get_default_allocator();
  // Free each arg individually
  for (int i = 0; i < num_args; ++i) {
    char * arg = argv[i];
    if (!arg) {
      // NULL in list means array was partially initialized when an error occurred
      break;
    }
    allocator.deallocate(arg, allocator.state);
  }
  // Then free the whole array
  allocator.deallocate(argv, allocator.state);
}

/// Copy a sequence of strings into a c-style array
/* Raises OverflowError if there are too many arguments in pyargs
 * Raises MemoryError if an allocation fails
 * \param[in] pyargs a sequence of strings to be converted
 * \param[out] num_args the number of args in the output, equal to len(pyargs)
 * \param[out] arg_values a c-array of c-style strings
 */
rcl_ret_t
_rclpy_pyargs_to_list(PyObject * pyargs, int * num_args, char *** arg_values)
{
  // Convert to list() in case pyargs is a generator
  pyargs = PySequence_List(pyargs);
  if (!pyargs) {
    // Exception raised
    return RCL_RET_ERROR;
  }
  Py_ssize_t pysize_num_args = PyList_Size(pyargs);
  if (pysize_num_args > INT_MAX) {
    PyErr_Format(PyExc_OverflowError, "Too many arguments");
    Py_DECREF(pyargs);
    return RCL_RET_ERROR;
  }
  *num_args = (int)pysize_num_args;
  *arg_values = NULL;

  rcl_allocator_t allocator = rcl_get_default_allocator();
  if (*num_args > 0) {
    *arg_values = allocator.allocate(sizeof(char *) * (*num_args), allocator.state);
    if (!*arg_values) {
      PyErr_Format(PyExc_MemoryError, "Failed to allocate space for arguments");
      Py_DECREF(pyargs);
      return RCL_RET_BAD_ALLOC;
    }

    for (int i = 0; i < *num_args; ++i) {
      // Returns borrowed reference, do not decref
      PyObject * pyarg = PyList_GetItem(pyargs, i);
      if (!pyarg) {
        _rclpy_arg_list_fini(i, *arg_values);
        Py_DECREF(pyargs);
        // Exception raised
        return RCL_RET_ERROR;
      }
      const char * arg_str = PyUnicode_AsUTF8(pyarg);
      (*arg_values)[i] = rcutils_strdup(arg_str, allocator);
      if (!(*arg_values)[i]) {
        _rclpy_arg_list_fini(i, *arg_values);
        PyErr_Format(PyExc_MemoryError, "Failed to duplicate string");
        Py_DECREF(pyargs);
        return RCL_RET_BAD_ALLOC;
      }
    }
  }
  Py_DECREF(pyargs);
  return RCL_RET_OK;
}

/// Raise an UnknownROSArgsError exception
/* \param[in] module_state the module state for the _rclpy module
 * \param[in] pyargs a sequence of string args
 * \param[in] unknown_ros_args_count the number of unknown ROS args
 * \param[in] unknown_ros_args_indices the indices to unknown ROS args
 */
void _rclpy_raise_unknown_ros_args(
  rclpy_module_state_t * module_state,
  PyObject * pyargs,
  const int * unknown_ros_args_indices,
  int unknown_ros_args_count)
{
  PyObject * unknown_ros_pyargs = NULL;
  if (!module_state) {
    PyErr_Format(PyExc_RuntimeError, "_rclpy_raise_unknown_ros_args got NULL module state");
    goto cleanup;
  }

  pyargs = PySequence_List(pyargs);
  if (NULL == pyargs) {
    goto cleanup;
  }

  unknown_ros_pyargs = PyList_New(0);
  if (NULL == unknown_ros_pyargs) {
    goto cleanup;
  }

  for (int i = 0; i < unknown_ros_args_count; ++i) {
    PyObject * ros_pyarg = PyList_GetItem(
      pyargs, (Py_ssize_t)unknown_ros_args_indices[i]);
    if (NULL == ros_pyarg) {
      goto cleanup;
    }
    if (PyList_Append(unknown_ros_pyargs, ros_pyarg) != 0) {
      goto cleanup;
    }
  }

  PyErr_Format(
    module_state->UnknownROSArgsError,
    "Found unknown ROS arguments: %R",
    unknown_ros_pyargs);
cleanup:
  Py_XDECREF(unknown_ros_pyargs);
  Py_XDECREF(pyargs);
}

/// Parse a sequence of strings into rcl_arguments_t struct
/* Raises TypeError of pyargs is not a sequence
 * Raises OverflowError if len(pyargs) > INT_MAX
 * \param[in] module_state the module state for the _rclpy module
 * \param[in] pyargs a Python sequence of strings
 * \param[out] parsed_args a zero initialized pointer to rcl_arguments_t
 */
rcl_ret_t
_rclpy_parse_args(
  rclpy_module_state_t * module_state, PyObject * pyargs, rcl_arguments_t * parsed_args)
{
  if (!module_state) {
    PyErr_Format(PyExc_RuntimeError, "_rclpy_parse_args got NULL module state");
    return RCL_RET_ERROR;
  }
  rcl_ret_t ret;

  int num_args = 0;
  char ** arg_values = NULL;
  // Py_None is a singleton so comparing pointer value works
  if (Py_None != pyargs) {
    ret = _rclpy_pyargs_to_list(pyargs, &num_args, &arg_values);
    if (RCL_RET_OK != ret) {
      // Exception set
      return ret;
    }
  }
  // call rcl_parse_arguments() even if pyargs is None so rcl_arguments_t structure is always valid.
  // Otherwise the remapping functions will error if the user passes no arguments to a node and sets
  // use_global_arguments to False.

  rcl_allocator_t allocator = rcl_get_default_allocator();
  // Adding const via cast to eliminate warning about incompatible pointer type
  const char ** const_arg_values = (const char **)arg_values;
  ret = rcl_parse_arguments(num_args, const_arg_values, allocator, parsed_args);

  if (ret != RCL_RET_OK) {
    if (ret == RCL_RET_INVALID_ROS_ARGS) {
      PyErr_Format(
        module_state->RCLInvalidROSArgsError,
        "Failed to parse ROS arguments: %s",
        rcl_get_error_string().str);
    } else {
      PyErr_Format(
        module_state->RCLError,
        "Failed to init: %s",
        rcl_get_error_string().str);
    }
    rcl_reset_error();
    goto cleanup;
  }

  int unparsed_ros_args_count = rcl_arguments_get_count_unparsed_ros(parsed_args);
  if (unparsed_ros_args_count > 0) {
    int * unparsed_ros_args_indices = NULL;
    ret = rcl_arguments_get_unparsed_ros(
      parsed_args, allocator, &unparsed_ros_args_indices);
    if (RCL_RET_OK != ret) {
      PyErr_Format(
        module_state->RCLError,
        "Failed to get unparsed ROS arguments: %s",
        rcl_get_error_string().str);
      rcl_reset_error();
      goto cleanup;
    }
    _rclpy_raise_unknown_ros_args(
      module_state, pyargs, unparsed_ros_args_indices, unparsed_ros_args_count);
    allocator.deallocate(unparsed_ros_args_indices, allocator.state);
    ret = RCL_RET_ERROR;
  }
cleanup:
  _rclpy_arg_list_fini(num_args, arg_values);
  return ret;
}

static PyObject *
rclpy_remove_ros_args(PyObject * module, PyObject * args)
{
  rclpy_module_state_t * module_state = (rclpy_module_state_t *)PyModule_GetState(module);
  if (!module_state) {
    // exception already raised
    return NULL;
  }

  // Expect one argument which is a list of strings
  PyObject * pyargs;
  if (!PyArg_ParseTuple(args, "O", &pyargs)) {
    // Exception raised
    return NULL;
  }

  rcl_ret_t ret;
  rcl_allocator_t allocator = rcl_get_default_allocator();
  int num_args;
  char ** arg_values;
  ret = _rclpy_pyargs_to_list(pyargs, &num_args, &arg_values);
  if (RCL_RET_OK != ret) {
    // Exception set
    return NULL;
  }

  // Adding const via cast to eliminate warning about incompatible pointer type
  const char ** const_arg_values = (const char **)arg_values;
  rcl_arguments_t parsed_args = rcl_get_zero_initialized_arguments();

  ret = rcl_parse_arguments(num_args, const_arg_values, allocator, &parsed_args);
  if (ret != RCL_RET_OK) {
    PyErr_Format(module_state->RCLError, "Failed to init: %s", rcl_get_error_string().str);
    rcl_reset_error();
    _rclpy_arg_list_fini(num_args, arg_values);
    return NULL;
  }

  int nonros_argc = 0;
  const char ** nonros_argv = NULL;

  ret = rcl_remove_ros_arguments(
    const_arg_values,
    &parsed_args,
    allocator,
    &nonros_argc,
    &nonros_argv);
  if (RCL_RET_OK != ret) {
    PyErr_Format(module_state->RCLError, "Failed to init: %s", rcl_get_error_string().str);
    rcl_reset_error();
    _rclpy_arg_list_fini(num_args, arg_values);
    return NULL;
  }

  PyObject * pyresult_list = PyList_New(nonros_argc);
  if (!pyresult_list) {
    goto cleanup;
  }
  for (int ii = 0; ii < nonros_argc; ++ii) {
    PyObject * pynonros_argv_string = PyUnicode_FromString(nonros_argv[ii]);
    if (!pynonros_argv_string) {
      Py_DECREF(pyresult_list);
      goto cleanup;
    }
    // Steals the reference to the item, so it will be destroyed with the list
    PyList_SET_ITEM(pyresult_list, ii, pynonros_argv_string);
  }

cleanup:
/* it was determined that the following warning is likely a front-end parsing issue in MSVC.
 * See: https://github.com/ros2/rclpy/pull/180#issuecomment-375452757
 */
#if defined(_MSC_VER)
#pragma warning(push)
#pragma warning(disable: 4090)
#endif
  allocator.deallocate(nonros_argv, allocator.state);
#if defined(_MSC_VER)
#pragma warning(pop)
#endif

  _rclpy_arg_list_fini(num_args, arg_values);

  ret = rcl_arguments_fini(&parsed_args);
  if (PyErr_Occurred()) {
    return NULL;
  }
  if (RCL_RET_OK != ret) {
    PyErr_Format(module_state->RCLError, "Failed to init: %s", rcl_get_error_string().str);
    rcl_reset_error();
    Py_XDECREF(pyresult_list);
    return NULL;
  }

  return pyresult_list;
}

int pyobj_to_long(PyObject * obj, void * i)
{
  PY_LONG_LONG tmp;
  PY_LONG_LONG * val = (PY_LONG_LONG *)i;

  if (obj == Py_None) {
    return 1;  // Return success if object is None
  }

  if (PyLong_Check(obj)) {
    tmp = PyLong_AsLongLong(obj);
    if (PyErr_Occurred()) {
      return 0;  // Conversion failed.
    } else {
      *val = tmp;
      return 1;  // Successful conversion.
    }
  }

  PyErr_SetString(PyExc_TypeError, "PyObject must be long or None.");
  return 0;  // Conversion failed
}

/// Initialize rcl with default options, ignoring parameters
/**
 * Raises RuntimeError if rcl could not be initialized
 */
static PyObject *
rclpy_init(PyObject * module, PyObject * args)
{
  rclpy_module_state_t * module_state = (rclpy_module_state_t *)PyModule_GetState(module);
  if (!module_state) {
    // exception already raised
    return NULL;
  }
  // Expect two arguments, one is a list of strings and the other is a context.
  PyObject * pyargs;
  PyObject * pyseqlist;
  PyObject * pycontext;
  PY_LONG_LONG domain_id = (PY_LONG_LONG) RCL_DEFAULT_DOMAIN_ID;

  if (!PyArg_ParseTuple(args, "OO|O&", &pyargs, &pycontext, pyobj_to_long, (void *)&domain_id)) {
    // Exception raised
    return NULL;
  }

  if (domain_id != (PY_LONG_LONG)RCL_DEFAULT_DOMAIN_ID && domain_id < 0) {
    PyErr_Format(
      PyExc_RuntimeError,
      "Domain id (%ll) should not be lower than zero.", domain_id);
    return NULL;
  }

  pyseqlist = PySequence_List(pyargs);
  if (!pyseqlist) {
    // Exception raised
    return NULL;
  }
  Py_ssize_t pysize_num_args = PyList_Size(pyseqlist);
  if (pysize_num_args > INT_MAX) {
    PyErr_Format(PyExc_OverflowError, "Too many arguments");
    Py_DECREF(pyseqlist);
    return NULL;
  }
  int num_args = (int)pysize_num_args;

  rcl_context_t * context = rclpy_handle_get_pointer_from_capsule(pycontext, "rcl_context_t");
  if (!context) {
    Py_DECREF(pyseqlist);
    return NULL;
  }

  rcl_allocator_t allocator = rcl_get_default_allocator();
  const char ** arg_values = NULL;
  bool have_args = true;
  if (num_args > 0) {
    arg_values = allocator.allocate(sizeof(char *) * num_args, allocator.state);
    if (!arg_values) {
      PyErr_Format(PyExc_MemoryError, "Failed to allocate space for arguments");
      Py_DECREF(pyseqlist);
      return NULL;
    }

    for (int i = 0; i < num_args; ++i) {
      // Returns borrowed reference, do not decref
      PyObject * pyarg = PyList_GetItem(pyseqlist, i);
      if (!pyarg) {
        have_args = false;
        break;
      }
      // Borrows a pointer, do not free arg_values[i]
      arg_values[i] = PyUnicode_AsUTF8(pyarg);
      if (!arg_values[i]) {
        have_args = false;
        break;
      }
    }
  }

  if (have_args) {
    rcl_init_options_t init_options = rcl_get_zero_initialized_init_options();
    rcl_ret_t ret = rcl_init_options_init(&init_options, allocator);
    if (RCL_RET_OK == ret) {
      // Set domain id
      ret = rcl_init_options_set_domain_id(&init_options, (size_t)domain_id);
      if (RCL_RET_OK != ret) {
        PyErr_Format(
          PyExc_RuntimeError,
          "Failed to set domain id to init_options: %s",
          rcl_get_error_string().str);
        rcl_reset_error();
      }
      ret = rcl_init(num_args, arg_values, &init_options, context);
      if (RCL_RET_OK == ret) {
        int unparsed_ros_args_count =
          rcl_arguments_get_count_unparsed_ros(&context->global_arguments);
        if (unparsed_ros_args_count > 0) {
          int * unparsed_ros_args_indices = NULL;
          ret = rcl_arguments_get_unparsed_ros(
            &context->global_arguments, allocator, &unparsed_ros_args_indices);
          if (RCL_RET_OK == ret) {
            _rclpy_raise_unknown_ros_args(
              module_state,
              pyargs, unparsed_ros_args_indices, unparsed_ros_args_count);
            allocator.deallocate(unparsed_ros_args_indices, allocator.state);
          } else {
            PyErr_Format(
              PyExc_RuntimeError,
              "Failed to get unparsed ROS arguments: %s",
              rcl_get_error_string().str);
            rcl_reset_error();
          }
        }
      } else {
        PyErr_Format(PyExc_RuntimeError, "Failed to init: %s", rcl_get_error_string().str);
        rcl_reset_error();
      }
    } else {
      PyErr_Format(
        PyExc_RuntimeError, "Failed to initialize init_options: %s", rcl_get_error_string().str);
      rcl_reset_error();
    }
  }
  if (NULL != arg_values) {
/* it was determined that the following warning is likely a front-end parsing issue in MSVC.
 * See: https://github.com/ros2/rclpy/pull/180#issuecomment-375452757
 */
#if defined(_MSC_VER)
#pragma warning(push)
#pragma warning(disable: 4090)
#endif
    allocator.deallocate(arg_values, allocator.state);
#if defined(_MSC_VER)
#pragma warning(pop)
#endif
  }
  Py_DECREF(pyseqlist);

  if (PyErr_Occurred()) {
    return NULL;
  }
  Py_RETURN_NONE;
}

/// Initialize rcl logging
/**
 * Raises RuntimeError if rcl logging could not be initialized
 */
static PyObject *
rclpy_logging_configure_impl(PyObject * module, PyObject * args)
{
  rclpy_module_state_t * module_state = (rclpy_module_state_t *)PyModule_GetState(module);
  if (!module_state) {
    // exception already raised
    return NULL;
  }
  // Expect one argument, a context.
  PyObject * pycontext;
  if (!PyArg_ParseTuple(args, "O", &pycontext)) {
    // Exception raised
    return NULL;
  }
  rcl_context_t * context = rclpy_handle_get_pointer_from_capsule(pycontext, "rcl_context_t");
  if (!context) {
    return NULL;
  }
  rcl_allocator_t allocator = rcl_get_default_allocator();
  rcl_ret_t ret = rcl_logging_configure_with_output_handler(
    &context->global_arguments,
    &allocator,
    rclpy_detail_thread_safe_logging_output_handler);
  if (RCL_RET_OK != ret) {
    PyErr_Format(
      module_state->RCLError,
      "Failed to initialize logging: %s", rcl_get_error_string().str);
    rcl_reset_error();
    return NULL;
  }
  Py_RETURN_NONE;
}

/// See rclpy_logging_configure_impl above.
static PyObject *
rclpy_logging_configure(PyObject * self, PyObject * args)
{
  return rclpy_detail_execute_with_logging_mutex(rclpy_logging_configure_impl, self, args);
}

/// Finalize rcl logging
/**
 * Produces a RuntimeWarning if rcl logging could not be finalized
 */
static PyObject *
rclpy_logging_fini_impl(PyObject * Py_UNUSED(self), PyObject * Py_UNUSED(args))
{
  rcl_ret_t ret = rcl_logging_fini();
  if (RCL_RET_OK != ret) {
    int stack_level = 1;
    PyErr_WarnFormat(
      PyExc_RuntimeWarning,
      stack_level,
      "Failed to fini logging: %s",
      rcl_get_error_string().str);
    rcl_reset_error();
    return NULL;
  }
  Py_RETURN_NONE;
}

/// See rclpy_logging_fini_impl above.
static PyObject *
rclpy_logging_fini(PyObject * self, PyObject * args)
{
  return rclpy_detail_execute_with_logging_mutex(rclpy_logging_fini_impl, self, args);
}

/// Handle destructor for node
static void
_rclpy_destroy_node_impl(void * p)
{
  rcl_node_t * node = p;
  if (!node) {
    // Warning should use line number of the current stack frame
    int stack_level = 1;
    PyErr_WarnFormat(
      PyExc_RuntimeWarning, stack_level, "_rclpy_destroy_node got a NULL pointer");
    return;
  }

  rcl_ret_t ret = rcl_node_fini(node);
  if (RCL_RET_OK != ret) {
    // Warning should use line number of the current stack frame
    int stack_level = 1;
    PyErr_WarnFormat(
      PyExc_RuntimeWarning, stack_level, "Failed to fini node: %s",
      rcl_get_error_string().str);
  }
  PyMem_Free(node);
}

/// See _rclpy_destroy_node_impl above.
static void
_rclpy_destroy_node(void * p)
{
  rclpy_detail_execute_with_logging_mutex2(_rclpy_destroy_node_impl, p);
}

/// Create a node
/**
 * Raises ValueError if the node name or namespace is invalid
 * Raises RuntimeError if the node could not be initialized for an unexpected reason
 * Raises MemoryError if memory could not be allocated for the node
 *
 * \param[in] node_name string name of the node to be created
 * \param[in] namespace string namespace for the node
 * \return Capsule of the pointer to the created rcl_node_t * structure, or
 * \return NULL on failure
 */
static PyObject *
rclpy_create_node_impl(PyObject * module, PyObject * args)
{
  rcl_ret_t ret;
  const char * node_name;
  const char * namespace_;
  PyObject * pycontext;
  PyObject * py_cli_args;
  int use_global_arguments;
  int enable_rosout;

  rclpy_module_state_t * module_state = (rclpy_module_state_t *)PyModule_GetState(module);
  if (!module_state) {
    // exception already raised
    return NULL;
  }

  if (!PyArg_ParseTuple(
      args, "ssOOpp",
      &node_name,
      &namespace_,
      &pycontext,
      &py_cli_args,
      &use_global_arguments,
      &enable_rosout))
  {
    return NULL;
  }

  rclpy_handle_t * context_handle = PyCapsule_GetPointer(pycontext, "rcl_context_t");
  if (!context_handle) {
    return NULL;
  }
  rcl_context_t * context = _rclpy_handle_get_pointer(context_handle);
  if (!context) {
    return NULL;
  }

  rcl_arguments_t arguments = rcl_get_zero_initialized_arguments();
  ret = _rclpy_parse_args(module_state, py_cli_args, &arguments);
  if (RCL_RET_OK != ret) {
    // exception set
    return NULL;
  }

  rcl_node_t * node = PyMem_Malloc(sizeof(rcl_node_t));
  if (!node) {
    PyErr_Format(PyExc_MemoryError, "Failed to allocate memory for node");
    return NULL;
  }
  *node = rcl_get_zero_initialized_node();
  rcl_node_options_t options = rcl_node_get_default_options();
  options.use_global_arguments = use_global_arguments;
  options.arguments = arguments;
  options.enable_rosout = enable_rosout;
  ret = rcl_node_init(node, node_name, namespace_, context, &options);
  if (ret != RCL_RET_OK) {
    if (ret == RCL_RET_BAD_ALLOC) {
      PyErr_Format(
        PyExc_MemoryError, "%s", rcl_get_error_string().str);
    } else if (ret == RCL_RET_NODE_INVALID_NAME) {
      PyErr_Format(
        PyExc_ValueError, "invalid node name: %s", rcl_get_error_string().str);
    } else if (ret == RCL_RET_NODE_INVALID_NAMESPACE) {
      PyErr_Format(
        PyExc_ValueError,
        "invalid node namespace: %s", rcl_get_error_string().str);
    } else {
      PyErr_Format(
        module_state->RCLError,
        "Unknown error creating node: %s", rcl_get_error_string().str);
    }
    rcl_reset_error();
    PyMem_Free(node);

    if (RCL_RET_OK != rcl_arguments_fini(&arguments)) {
      // Warn because an exception is already raised
      // Warning should use line number of the current stack frame
      int stack_level = 1;
      PyErr_WarnFormat(
        PyExc_RuntimeWarning, stack_level, "Failed to fini arguments during error handling: %s",
        rcl_get_error_string().str);
      rcl_reset_error();
    }
    return NULL;
  }
  if (RCL_RET_OK != rcl_arguments_fini(&arguments)) {
    // Warn because the node was successfully created
    // Warning should use line number of the current stack frame
    int stack_level = 1;
    PyErr_WarnFormat(
      PyExc_RuntimeWarning, stack_level, "Failed to fini arguments: %s",
      rcl_get_error_string().str);
    rcl_reset_error();
  }

  rclpy_handle_t * node_handle = _rclpy_create_handle(node, _rclpy_destroy_node);
  if (!node_handle) {
    _rclpy_destroy_node(node);
    return NULL;
  }
  _rclpy_handle_add_dependency(node_handle, context_handle);
  if (PyErr_Occurred()) {
    _rclpy_handle_dec_ref(node_handle);
    return NULL;
  }
  PyObject * node_capsule = _rclpy_create_handle_capsule(node_handle, "rcl_node_t");
  if (!node_capsule) {
    _rclpy_handle_dec_ref(node_handle);
    return NULL;
  }
  return node_capsule;
}

/// See rclpy_create_node_impl above.
static PyObject *
rclpy_create_node(PyObject * self, PyObject * args)
{
  return rclpy_detail_execute_with_logging_mutex(rclpy_create_node_impl, self, args);
}

/// Get the name of a node.
/**
 * Raises ValueError if pynode is not a node capsule
 *
 * \param[in] pynode Capsule pointing to the node to get the name from
 * \return None on failure
 *         String containing the name of the node otherwise
 */
static PyObject *
rclpy_get_node_name(PyObject * Py_UNUSED(self), PyObject * args)
{
  PyObject * pynode;

  if (!PyArg_ParseTuple(args, "O", &pynode)) {
    return NULL;
  }

  rcl_node_t * node = rclpy_handle_get_pointer_from_capsule(pynode, "rcl_node_t");
  if (!node) {
    return NULL;
  }

  const char * node_name = rcl_node_get_name(node);
  if (!node_name) {
    Py_RETURN_NONE;
  }

  return PyUnicode_FromString(node_name);
}

/// Get the namespace of a node.
/**
 * Raises ValueError if pynode is not a node capsule
 *
 * \param[in] pynode Capsule pointing to the node to get the namespace from
 * \return namespace, or
 * \return None on failure
 */
static PyObject *
rclpy_get_node_namespace(PyObject * Py_UNUSED(self), PyObject * args)
{
  PyObject * pynode;

  if (!PyArg_ParseTuple(args, "O", &pynode)) {
    return NULL;
  }

  rcl_node_t * node = rclpy_handle_get_pointer_from_capsule(pynode, "rcl_node_t");
  if (!node) {
    return NULL;
  }

  const char * node_namespace = rcl_node_get_namespace(node);
  if (!node_namespace) {
    Py_RETURN_NONE;
  }

  return PyUnicode_FromString(node_namespace);
}

/// Get the name of the logger associated with a node.
/**
 * Raises ValueError if pynode is not a node capsule
 *
 * \param[in] pynode Capsule pointing to the node to get the logger name of
 * \return logger_name, or
 * \return None on failure
 */
static PyObject *
rclpy_get_node_logger_name(PyObject * Py_UNUSED(self), PyObject * args)
{
  PyObject * pynode;
  if (!PyArg_ParseTuple(args, "O", &pynode)) {
    return NULL;
  }

  rcl_node_t * node = rclpy_handle_get_pointer_from_capsule(pynode, "rcl_node_t");
  if (!node) {
    return NULL;
  }

  const char * node_logger_name = rcl_node_get_logger_name(node);
  if (!node_logger_name) {
    Py_RETURN_NONE;
  }

  return PyUnicode_FromString(node_logger_name);
}

/// Get the name of the logger associated with the node of the publisher.
/**
 * Raises ValueError if pypublisher is not a publisher capsule
 *
 * \param[in] pypublisher Capsule pointing to the publisher to get the logger name of
 * \return logger_name, or
 * \return None on failure
 */
static PyObject *
rclpy_get_publisher_logger_name(PyObject * Py_UNUSED(self), PyObject * args)
{
  PyObject * pypublisher;
  if (!PyArg_ParseTuple(args, "O", &pypublisher)) {
    return NULL;
  }

  rclpy_publisher_t * pub = rclpy_handle_get_pointer_from_capsule(pypublisher, "rclpy_publisher_t");
  if (NULL == pub) {
    return NULL;
  }

  const char * node_logger_name = rcl_node_get_logger_name(pub->node);
  if (NULL == node_logger_name) {
    Py_RETURN_NONE;
  }

  return PyUnicode_FromString(node_logger_name);
}

/// Get the name of the logger associated with the node of the subscription.
/**
 * Raises ValueError if pysubscription is not a subscription capsule
 *
 * \param[in] pysubscription Capsule pointing to the subscription to get the logger name of
 * \return logger_name, or
 * \return None on failure
 */
static PyObject *
rclpy_get_subscription_logger_name(PyObject * module, PyObject * args)
{
  rclpy_module_state_t * module_state = (rclpy_module_state_t *)PyModule_GetState(module);
  if (!module_state) {
    // exception already raised
    return NULL;
  }
  PyObject * pysubscription;
  if (!PyArg_ParseTuple(args, "O", &pysubscription)) {
    return NULL;
  }

  rclpy_subscription_t * sub =
    rclpy_handle_get_pointer_from_capsule(pysubscription, "rclpy_subscription_t");
  if (NULL == sub) {
    return NULL;
  }

  const char * node_logger_name = rcl_node_get_logger_name(sub->node);
  if (NULL == node_logger_name) {
    Py_RETURN_NONE;
  }

  return PyUnicode_FromString(node_logger_name);
}

typedef rcl_ret_t (* count_func)(const rcl_node_t * node, const char * topic_name, size_t * count);

static PyObject *
_count_subscribers_publishers(
  PyObject * module, PyObject * args, const char * type, count_func count_function)
{
  rclpy_module_state_t * module_state = (rclpy_module_state_t *)PyModule_GetState(module);
  if (!module_state) {
    // exception already raised
    return NULL;
  }
  PyObject * pynode;
  const char * topic_name;

  if (!PyArg_ParseTuple(args, "Os", &pynode, &topic_name)) {
    return NULL;
  }

  rcl_node_t * node = rclpy_handle_get_pointer_from_capsule(pynode, "rcl_node_t");
  if (!node) {
    return NULL;
  }

  size_t count = 0;
  rcl_ret_t ret = count_function(node, topic_name, &count);
  if (ret != RCL_RET_OK) {
    PyErr_Format(
      module_state->RCLError, "Failed to count %s: %s", type, rcl_get_error_string().str);
    rcl_reset_error();
    return NULL;
  }

  return PyLong_FromSize_t(count);
}

/// Count publishers for a topic.
/**
 *
 * \param[in] pynode Capsule pointing to the node to get the namespace from
 * \param[in] topic_name string fully qualified topic name
 * \return count of publishers
 */
static PyObject *
rclpy_count_publishers(PyObject * module, PyObject * args)
{
  return _count_subscribers_publishers(module, args, "publishers", rcl_count_publishers);
}

/// Count subscribers for a topic.
/**
 *
 * \param[in] pynode Capsule pointing to the node to get the namespace from
 * \param[in] topic_name string fully qualified topic name
 * \return count of subscribers
 */
static PyObject *
rclpy_count_subscribers(PyObject * module, PyObject * args)
{
  return _count_subscribers_publishers(module, args, "subscribers", rcl_count_subscribers);
}

typedef rcl_ret_t (* rcl_get_info_by_topic_func_t)(
  const rcl_node_t * node,
  rcutils_allocator_t * allocator,
  const char * topic_name,
  bool no_mangle,
  rcl_topic_endpoint_info_array_t * info_array);

static PyObject *
_get_info_by_topic(
  PyObject * module,
  PyObject * args,
  const char * type,
  rcl_get_info_by_topic_func_t rcl_get_info_by_topic)
{
  rclpy_module_state_t * module_state = (rclpy_module_state_t *)PyModule_GetState(module);
  if (!module_state) {
    // exception already raised
    return NULL;
  }
  PyObject * pynode;
  const char * topic_name;
  int no_mangle;

  if (!PyArg_ParseTuple(args, "Osp", &pynode, &topic_name, &no_mangle)) {
    return NULL;
  }

  rcl_node_t * node = rclpy_handle_get_pointer_from_capsule(pynode, "rcl_node_t");
  if (!node) {
    return NULL;
  }
  rcutils_allocator_t allocator = rcutils_get_default_allocator();
  rcl_topic_endpoint_info_array_t info_array = rcl_get_zero_initialized_topic_endpoint_info_array();
  rcl_ret_t ret = rcl_get_info_by_topic(node, &allocator, topic_name, no_mangle, &info_array);
  rcl_ret_t fini_ret;
  if (RCL_RET_OK != ret) {
    if (RCL_RET_BAD_ALLOC == ret) {
      PyErr_Format(
        PyExc_MemoryError, "Failed to get information by topic for %s: %s",
        type, rcl_get_error_string().str);
    } else if (RCL_RET_UNSUPPORTED == ret) {
      PyErr_Format(
        PyExc_NotImplementedError, "Failed to get information by topic for %s: "
        "function not supported by RMW_IMPLEMENTATION", type);
    } else {
      PyErr_Format(
        module_state->RCLError, "Failed to get information by topic for %s: %s",
        type, rcl_get_error_string().str);
    }
    rcl_reset_error();
    fini_ret = rcl_topic_endpoint_info_array_fini(&info_array, &allocator);
    if (fini_ret != RCL_RET_OK) {
      PyErr_Format(
        module_state->RCLError, "rcl_topic_endpoint_info_array_fini failed: %s",
        rcl_get_error_string().str);
      rcl_reset_error();
    }
    return NULL;
  }
  PyObject * py_info_array = rclpy_convert_to_py_topic_endpoint_info_list(&info_array);
  fini_ret = rcl_topic_endpoint_info_array_fini(&info_array, &allocator);
  if (RCL_RET_OK != fini_ret) {
    PyErr_Format(module_state->RCLError, "rcl_topic_endpoint_info_array_fini failed.");
    rcl_reset_error();
    return NULL;
  }
  return py_info_array;
}

/// Return a list of publishers on a given topic.
/**
 * The returned publisher information includes node name, node namespace, topic type, gid,
 * and qos profile
 *
 * \param[in] pynode Capsule pointing to the node to get the namespace from.
 * \param[in] topic_name the topic name to get the publishers for.
 * \param[in] no_mangle if `true`, `topic_name` needs to be a valid middleware topic name,
 *     otherwise it should be a valid ROS topic name.
 * \return list of publishers
 */
static PyObject *
rclpy_get_publishers_info_by_topic(PyObject * module, PyObject * args)
{
  return _get_info_by_topic(module, args, "publishers", rcl_get_publishers_info_by_topic);
}

/// Return a list of subscriptions on a given topic.
/**
 * The returned subscription information includes node name, node namespace, topic type, gid,
 * and qos profile
 *
 * \param[in] pynode Capsule pointing to the node to get the namespace from.
 * \param[in] topic_name the topic name to get the subscriptions for.
 * \param[in] no_mangle if `true`, `topic_name` needs to be a valid middleware topic name,
 *     otherwise it should be a valid ROS topic name.
 * \return list of subscriptions.
 */
static PyObject *
rclpy_get_subscriptions_info_by_topic(PyObject * module, PyObject * args)
{
  return _get_info_by_topic(module, args, "subscriptions", rcl_get_subscriptions_info_by_topic);
}

/// Return the resolved topic name of a subscription.
/**
 * The returned string is the resolved topic name after remappings have be applied.
 *
 * \param[in] pynode Capsule pointing to the node to get the namespace from.
 * \return a string with the topic name
 */
static PyObject *
rclpy_get_subscription_topic_name(PyObject * module, PyObject * args)
{
  rclpy_module_state_t * module_state = (rclpy_module_state_t *)PyModule_GetState(module);
  if (!module_state) {
    // exception already raised
    return NULL;
  }
  PyObject * pysubscription;
  if (!PyArg_ParseTuple(args, "O", &pysubscription)) {
    return NULL;
  }

  rclpy_subscription_t * sub =
    rclpy_handle_get_pointer_from_capsule(pysubscription, "rclpy_subscription_t");
  if (NULL == sub) {
    return NULL;
  }

  const char * subscription_name = rcl_subscription_get_topic_name(&(sub->subscription));
  if (NULL == subscription_name) {
    PyErr_Format(
      module_state->RCLError, "Failed to get subscription topic name: %s",
      rcl_get_error_string().str);
    rcl_reset_error();
  }

  return PyUnicode_FromString(subscription_name);
}

/// Validate a topic name and return error message and index of invalidation.
/**
 * Does not have to be a fully qualified topic name.
 * The topic name is not expanded.
 *
 * Raises MemoryError if memory could not be allocated
 * Raises RuntimeError if an unexpected error happened while validating the topic name
 *
 * \param[in] topic_name name of the topic to be validated
 * \return tuple of error message and invalid index if invalid, or
 * \return None if valid
 */
static PyObject *
rclpy_get_validation_error_for_topic_name(PyObject * module, PyObject * args)
{
  rclpy_module_state_t * module_state = (rclpy_module_state_t *)PyModule_GetState(module);
  if (!module_state) {
    // exception already raised
    return NULL;
  }
  PyObject * pytopic_name;

  if (!PyArg_ParseTuple(args, "O", &pytopic_name)) {
    return NULL;
  }

  const char * topic_name = PyUnicode_AsUTF8(pytopic_name);
  if (!topic_name) {
    return NULL;
  }

  int validation_result;
  size_t invalid_index;
  rcl_ret_t ret = rcl_validate_topic_name(topic_name, &validation_result, &invalid_index);
  if (ret != RCL_RET_OK) {
    if (ret == RCL_RET_BAD_ALLOC) {
      PyErr_Format(PyExc_MemoryError, "%s", rcl_get_error_string().str);
    } else {
      PyErr_Format(module_state->RCLError, "%s", rcl_get_error_string().str);
    }
    rcl_reset_error();
    return NULL;
  }

  if (validation_result == RCL_TOPIC_NAME_VALID) {
    Py_RETURN_NONE;
  }

  const char * validation_message = rcl_topic_name_validation_result_string(validation_result);

  PyObject * pyresult_list = PyList_New(2);
  if (!pyresult_list) {
    return NULL;
  }
  PyObject * pyvalidation_message = PyUnicode_FromString(validation_message);
  if (!pyvalidation_message) {
    Py_DECREF(pyresult_list);
    return NULL;
  }
  PyObject * pyinvalid_index = PyLong_FromSize_t(invalid_index);
  if (!pyinvalid_index) {
    Py_DECREF(pyresult_list);
    Py_DECREF(pyvalidation_message);
    return NULL;
  }
  PyList_SET_ITEM(pyresult_list, 0, pyvalidation_message);
  PyList_SET_ITEM(pyresult_list, 1, pyinvalid_index);

  return pyresult_list;
}

/// Validate a full topic name and return error message and index of invalidation.
/**
 * Must be a fully qualified topic name.
 *
 * Raises MemoryError if memory could not be allocated
 * Raises RuntimeError if an unexpected error happened while validating the topic name
 *
 * \param[in] topic_name name of the topic to be validated
 * \return tuple of error message and invalid index if invalid, or
 * \return None if valid
 */
static PyObject *
rclpy_get_validation_error_for_full_topic_name(PyObject * module, PyObject * args)
{
  rclpy_module_state_t * module_state = (rclpy_module_state_t *)PyModule_GetState(module);
  if (!module_state) {
    // exception already raised
    return NULL;
  }
  PyObject * pytopic_name;

  if (!PyArg_ParseTuple(args, "O", &pytopic_name)) {
    return NULL;
  }

  const char * topic_name = PyUnicode_AsUTF8(pytopic_name);
  if (!topic_name) {
    return NULL;
  }

  int validation_result;
  size_t invalid_index;
  rmw_ret_t ret = rmw_validate_full_topic_name(topic_name, &validation_result, &invalid_index);
  if (ret != RMW_RET_OK) {
    if (ret == RMW_RET_BAD_ALLOC) {
      PyErr_Format(PyExc_MemoryError, "%s", rmw_get_error_string().str);
    } else {
      PyErr_Format(module_state->RCLError, "%s", rmw_get_error_string().str);
    }
    rmw_reset_error();
    return NULL;
  }

  if (validation_result == RMW_NAMESPACE_VALID) {
    Py_RETURN_NONE;
  }

  const char * validation_message = rmw_full_topic_name_validation_result_string(validation_result);

  PyObject * pyresult_list = PyList_New(2);
  if (!pyresult_list) {
    return NULL;
  }
  PyObject * pyvalidation_message = PyUnicode_FromString(validation_message);
  if (!pyvalidation_message) {
    Py_DECREF(pyresult_list);
    return NULL;
  }
  PyObject * pyinvalid_index = PyLong_FromSize_t(invalid_index);
  if (!pyinvalid_index) {
    Py_DECREF(pyresult_list);
    Py_DECREF(pyvalidation_message);
    return NULL;
  }
  PyList_SET_ITEM(pyresult_list, 0, pyvalidation_message);
  PyList_SET_ITEM(pyresult_list, 1, pyinvalid_index);

  return pyresult_list;
}

/// Validate a namespace and return error message and index of invalidation.
/**
 * Raises MemoryError if memory could not be allocated
 * Raises RuntimeError if an unexpected error happened while validating the namespace
 *
 * \param[in] namespace namespace to be validated
 * \return tuple of error message and invalid index if invalid, or
 * \return None if valid
 */
static PyObject *
rclpy_get_validation_error_for_namespace(PyObject * module, PyObject * args)
{
  rclpy_module_state_t * module_state = (rclpy_module_state_t *)PyModule_GetState(module);
  if (!module_state) {
    // exception already raised
    return NULL;
  }
  PyObject * pynamespace;

  if (!PyArg_ParseTuple(args, "O", &pynamespace)) {
    return NULL;
  }

  const char * namespace_ = PyUnicode_AsUTF8(pynamespace);
  if (!namespace_) {
    return NULL;
  }

  int validation_result;
  size_t invalid_index;
  rmw_ret_t ret = rmw_validate_namespace(namespace_, &validation_result, &invalid_index);
  if (ret != RMW_RET_OK) {
    if (ret == RMW_RET_BAD_ALLOC) {
      PyErr_Format(PyExc_MemoryError, "%s", rmw_get_error_string().str);
    } else {
      PyErr_Format(module_state->RCLError, "%s", rmw_get_error_string().str);
    }
    rmw_reset_error();
    return NULL;
  }

  if (validation_result == RMW_NAMESPACE_VALID) {
    Py_RETURN_NONE;
  }

  const char * validation_message = rmw_namespace_validation_result_string(validation_result);

  PyObject * pyresult_list = PyList_New(2);
  if (!pyresult_list) {
    return NULL;
  }
  PyObject * pyvalidation_message = PyUnicode_FromString(validation_message);
  if (!pyvalidation_message) {
    Py_DECREF(pyresult_list);
    return NULL;
  }
  PyObject * pyinvalid_index = PyLong_FromSize_t(invalid_index);
  if (!pyinvalid_index) {
    Py_DECREF(pyresult_list);
    Py_DECREF(pyvalidation_message);
    return NULL;
  }
  PyList_SET_ITEM(pyresult_list, 0, pyvalidation_message);
  PyList_SET_ITEM(pyresult_list, 1, pyinvalid_index);

  return pyresult_list;
}

/// Validate a node name and return error message and index of invalidation.
/**
 * Raises MemoryError if memory could not be allocated
 * Raises RuntimeError if an unexpected error happened while validating the node name
 *
 * \param[in] node_name name of the node to be validated
 * \return tuple of error message and invalid index if invalid, or
 * \return None if valid
 */
static PyObject *
rclpy_get_validation_error_for_node_name(PyObject * module, PyObject * args)
{
  rclpy_module_state_t * module_state = (rclpy_module_state_t *)PyModule_GetState(module);
  if (!module_state) {
    // exception already raised
    return NULL;
  }
  PyObject * pynode_name;

  if (!PyArg_ParseTuple(args, "O", &pynode_name)) {
    return NULL;
  }

  const char * node_name = PyUnicode_AsUTF8(pynode_name);
  if (!node_name) {
    return NULL;
  }

  int validation_result;
  size_t invalid_index;
  rmw_ret_t ret = rmw_validate_node_name(node_name, &validation_result, &invalid_index);
  if (ret != RMW_RET_OK) {
    if (ret == RMW_RET_BAD_ALLOC) {
      PyErr_Format(PyExc_MemoryError, "%s", rmw_get_error_string().str);
    } else {
      PyErr_Format(module_state->RCLError, "%s", rmw_get_error_string().str);
    }
    rmw_reset_error();
    return NULL;
  }

  if (validation_result == RMW_NODE_NAME_VALID) {
    Py_RETURN_NONE;
  }

  const char * validation_message = rmw_node_name_validation_result_string(validation_result);

  PyObject * pyresult_list = PyList_New(2);
  if (!pyresult_list) {
    return NULL;
  }
  PyObject * pyvalidation_message = PyUnicode_FromString(validation_message);
  if (!pyvalidation_message) {
    Py_DECREF(pyresult_list);
    return NULL;
  }
  PyObject * pyinvalid_index = PyLong_FromSize_t(invalid_index);
  if (!pyinvalid_index) {
    Py_DECREF(pyresult_list);
    Py_DECREF(pyvalidation_message);
    return NULL;
  }
  PyList_SET_ITEM(pyresult_list, 0, pyvalidation_message);
  PyList_SET_ITEM(pyresult_list, 1, pyinvalid_index);

  return pyresult_list;
}

static char *
_expand_topic_name_with_exceptions(
  rclpy_module_state_t * module_state,
  const char * topic, const char * node, const char * namespace)
{
  if (!module_state) {
    PyErr_Format(PyExc_RuntimeError, "_expand_topic_name_with_exceptions got NULL module state");
    return NULL;
  }
  char * expanded_topic = NULL;
  rcl_allocator_t allocator = rcl_get_default_allocator();
  rcutils_allocator_t rcutils_allocator = rcutils_get_default_allocator();
  rcutils_string_map_t substitutions_map = rcutils_get_zero_initialized_string_map();

  rcutils_ret_t rcutils_ret = rcutils_string_map_init(&substitutions_map, 0, rcutils_allocator);
  if (rcutils_ret != RCUTILS_RET_OK) {
    if (rcutils_ret == RCUTILS_RET_BAD_ALLOC) {
      PyErr_Format(PyExc_MemoryError, "%s", rcutils_get_error_string().str);
    } else {
      PyErr_Format(PyExc_RuntimeError, "%s", rcutils_get_error_string().str);
    }
    rcutils_reset_error();
    return NULL;
  }
  rcl_ret_t ret = rcl_get_default_topic_name_substitutions(&substitutions_map);
  if (ret != RCL_RET_OK) {
    if (ret == RCL_RET_BAD_ALLOC) {
      PyErr_Format(PyExc_MemoryError, "%s", rcl_get_error_string().str);
    } else {
      PyErr_Format(module_state->RCLError, "%s", rcl_get_error_string().str);
    }
    rcl_reset_error();
    // finalize the string map before returning
    rcutils_ret = rcutils_string_map_fini(&substitutions_map);
    if (rcutils_ret != RCUTILS_RET_OK) {
      fprintf(
        stderr,
        "[rclpy|" RCUTILS_STRINGIFY(__FILE__) ":" RCUTILS_STRINGIFY(__LINE__) "]: "
        "failed to fini string_map (%d) during error handling: %s\n",
        rcutils_ret,
        rcutils_get_error_string().str);
      rcutils_reset_error();
    }
    return NULL;
  }

  ret = rcl_expand_topic_name(
    topic,
    node,
    namespace,
    &substitutions_map,
    allocator,
    &expanded_topic);

  rcutils_ret = rcutils_string_map_fini(&substitutions_map);
  if (rcutils_ret != RCUTILS_RET_OK) {
    PyErr_Format(PyExc_RuntimeError, "%s", rcutils_get_error_string().str);
    rcutils_reset_error();
    allocator.deallocate(expanded_topic, allocator.state);
    return NULL;
  }
  if (ret != RCL_RET_OK) {
    if (ret == RCL_RET_BAD_ALLOC) {
      PyErr_Format(PyExc_MemoryError, "%s", rcl_get_error_string().str);
    } else if (  // NOLINT
      ret == RCL_RET_TOPIC_NAME_INVALID ||
      ret == RCL_RET_UNKNOWN_SUBSTITUTION)
    {
      PyErr_Format(
        PyExc_ValueError,
        "topic name '%s' is invalid: %s", topic, rcl_get_error_string().str);
    } else if (ret == RCL_RET_NODE_INVALID_NAME) {
      PyErr_Format(
        PyExc_ValueError,
        "node name '%s' is invalid: %s", node, rcl_get_error_string().str);
    } else if (ret == RCL_RET_NODE_INVALID_NAMESPACE) {
      PyErr_Format(
        PyExc_ValueError,
        "node namespace '%s' is invalid: %s", namespace, rcl_get_error_string().str);
    } else {
      PyErr_Format(module_state->RCLError, "%s", rcl_get_error_string().str);
    }
    rcl_reset_error();
    return NULL;
  }

  return expanded_topic;
}

/// Expand a topic name
/**
 * Raises ValueError if the topic name, node name, or namespace are not valid.
 *
 * \param[in] topic_name topic string to be expanded
 * \param[in] node_name name of the node to be used during expansion
 * \param[in] node_namespace namespace of the node to be used during expansion
 * \return expanded topic name
 */
static PyObject *
rclpy_expand_topic_name(PyObject * module, PyObject * args)
{
  rclpy_module_state_t * module_state = (rclpy_module_state_t *)PyModule_GetState(module);
  if (!module_state) {
    // exception already raised
    return NULL;
  }
  PyObject * pytopic_name;
  PyObject * pynode_name;
  PyObject * pynode_namespace;

  if (!PyArg_ParseTuple(args, "OOO", &pytopic_name, &pynode_name, &pynode_namespace)) {
    return NULL;
  }

  const char * topic = PyUnicode_AsUTF8(pytopic_name);
  if (!topic) {
    return NULL;
  }

  const char * node_name = PyUnicode_AsUTF8(pynode_name);
  if (!node_name) {
    return NULL;
  }

  const char * node_namespace = PyUnicode_AsUTF8(pynode_namespace);
  if (!node_namespace) {
    return NULL;
  }

  char * expanded_topic =
    _expand_topic_name_with_exceptions(module_state, topic, node_name, node_namespace);
  if (!expanded_topic) {
    // exception already set
    return NULL;
  }

  PyObject * result = PyUnicode_FromString(expanded_topic);

  rcl_allocator_t allocator = rcl_get_default_allocator();
  allocator.deallocate(expanded_topic, allocator.state);

  return result;
}

static char *
_remap_topic_name_with_exceptions(const rcl_node_t * node_handle, const char * topic_name)
{
  // Get the node options
  const rcl_node_options_t * node_options = rcl_node_get_options(node_handle);
  if (node_options == NULL) {
    return NULL;
  }
  const rcl_arguments_t * global_args = NULL;
  if (node_options->use_global_arguments) {
    global_args = &(node_handle->context->global_arguments);
  }

  char * remapped_topic = NULL;
  rcl_ret_t ret = rcl_remap_topic_name(
    &(node_options->arguments),
    global_args,
    topic_name,
    rcl_node_get_name(node_handle),
    rcl_node_get_namespace(node_handle),
    node_options->allocator,
    &remapped_topic);
  if (ret != RCL_RET_OK) {
    PyErr_Format(PyExc_RuntimeError, "Failed to remap topic name %s", topic_name);
    return NULL;
  }

  return remapped_topic;
}

/// Remap a topic name
/**
 * Raises ValueError if the capsule is not the correct type
 *
 * \param[in] pynode Capsule pointing to the node
 * \param[in] topic_name topic string to be remapped
 * \return remapped topic name
 */
static PyObject *
rclpy_remap_topic_name(PyObject * Py_UNUSED(self), PyObject * args)
{
  PyObject * pynode;
  const char * topic_name;

  if (!PyArg_ParseTuple(args, "Os", &pynode, &topic_name)) {
    return NULL;
  }

  const rcl_node_t * node = rclpy_handle_get_pointer_from_capsule(pynode, "rcl_node_t");
  if (node == NULL) {
    return NULL;
  }

  char * remapped_topic_name = _remap_topic_name_with_exceptions(node, topic_name);
  if (remapped_topic_name == NULL) {
    return PyUnicode_FromString(topic_name);
  }

  PyObject * result = PyUnicode_FromString(remapped_topic_name);

  const rcl_node_options_t * node_options = rcl_node_get_options(node);
  rcl_allocator_t allocator = node_options->allocator;
  allocator.deallocate(remapped_topic_name, allocator.state);

  return result;
}


/// Expand and remap a topic name
/**
 * Raises ValueError if the capsule is not the correct type
 *
 * \param[in] pynode Capsule pointing to the node
 * \param[in] topic_name topic string to be remapped
 * \param[in] only_expand when `false`, remapping rules are ignored
 * \param[in] is_service `true` for service names, `false` for topic names
 * \return expanded and remapped topic name
 */
static PyObject *
rclpy_resolve_name(PyObject * Py_UNUSED(self), PyObject * args)
{
  PyObject * pynode = NULL;
  const char * name = NULL;
  int only_expand = false;
  int is_service = false;


  if (!PyArg_ParseTuple(args, "Ospp", &pynode, &name, &only_expand, &is_service)) {
    return NULL;
  }

  const rcl_node_t * node = rclpy_handle_get_pointer_from_capsule(pynode, "rcl_node_t");
  if (node == NULL) {
    return NULL;
  }
  const rcl_node_options_t * node_options = rcl_node_get_options(node);
  if (node_options == NULL) {
    return NULL;
  }

  char * output_cstr = NULL;
  rcl_ret_t ret = rcl_node_resolve_name(
    node,
    name,
    node_options->allocator,
    is_service,
    only_expand,
    &output_cstr);
  if (ret != RCL_RET_OK) {
    PyErr_Format(
      PyExc_RuntimeError, "Failed to resolve name %s: %s", name, rcl_get_error_string().str);
    rcl_reset_error();
    return NULL;
  }

  PyObject * result = PyUnicode_FromString(output_cstr);
  node_options->allocator.deallocate(output_cstr, node_options->allocator.state);

  return result;
}

/// Handle destructor for timer
static void
_rclpy_destroy_timer(void * p)
{
  rcl_timer_t * tmr = p;
  if (!tmr) {
    // Warning should use line number of the current stack frame
    int stack_level = 1;
    PyErr_WarnFormat(
      PyExc_RuntimeWarning, stack_level, "_rclpy_destroy_timer got NULL pointer");
    return;
  }

  rcl_ret_t ret = rcl_timer_fini(tmr);
  if (RCL_RET_OK != ret) {
    // Warning should use line number of the current stack frame
    int stack_level = 1;
    PyErr_WarnFormat(
      PyExc_RuntimeWarning, stack_level, "Failed to fini timer: %s",
      rcl_get_error_string().str);
  }
  PyMem_Free(tmr);
}

/// Create a timer
/**
 * When successful a Capsule pointing to the pointer of the created rcl_timer_t * structure
 * is returned
 *
 * On failure, an exception is raised and NULL is returned if:
 *
 * Raises RuntimeError on initialization failure
 * Raises TypeError if argument of invalid type
 * Raises ValueError if argument cannot be converted to uint64_t
 *
 * \param[in] clock pycapsule containing an rcl_clock_t
 * \param[in] period_nsec unsigned PyLong object storing the period of the
 *   timer in nanoseconds in a 64-bit unsigned integer
 * \return a capsule
 * \return NULL on failure
 */
static PyObject *
rclpy_create_timer(PyObject * module, PyObject * args)
{
  rclpy_module_state_t * module_state = (rclpy_module_state_t *)PyModule_GetState(module);
  if (!module_state) {
    // exception already raised
    return NULL;
  }
  unsigned PY_LONG_LONG period_nsec;
  PyObject * pyclock;
  PyObject * pycontext;

  if (!PyArg_ParseTuple(args, "OOK", &pyclock, &pycontext, &period_nsec)) {
    return NULL;
  }

  rclpy_handle_t * context_handle = PyCapsule_GetPointer(pycontext, "rcl_context_t");
  if (!context_handle) {
    return NULL;
  }
  rcl_context_t * context = _rclpy_handle_get_pointer(context_handle);
  if (!context) {
    return NULL;
  }

  rclpy_handle_t * clock_handle = PyCapsule_GetPointer(pyclock, "rcl_clock_t");
  if (!clock_handle) {
    return NULL;
  }
  rcl_clock_t * clock = _rclpy_handle_get_pointer(clock_handle);
  if (!clock) {
    return NULL;
  }

  rcl_timer_t * timer = PyMem_Malloc(sizeof(rcl_timer_t));
  if (!timer) {
    PyErr_Format(PyExc_MemoryError, "Failed to allocate memory for timer");
    return NULL;
  }
  *timer = rcl_get_zero_initialized_timer();

  rcl_allocator_t allocator = rcl_get_default_allocator();
  rcl_ret_t ret = rcl_timer_init(timer, clock, context, period_nsec, NULL, allocator);
  if (ret != RCL_RET_OK) {
    PyErr_Format(
      module_state->RCLError, "Failed to create timer: %s", rcl_get_error_string().str);
    rcl_reset_error();
    PyMem_Free(timer);
    return NULL;
  }

  rclpy_handle_t * timer_handle = _rclpy_create_handle(timer, _rclpy_destroy_timer);
  if (!timer_handle) {
    _rclpy_destroy_timer(timer);
    return NULL;
  }
  _rclpy_handle_add_dependency(timer_handle, context_handle);
  if (PyErr_Occurred()) {
    _rclpy_handle_dec_ref(timer_handle);
    return NULL;
  }
  _rclpy_handle_add_dependency(timer_handle, clock_handle);
  if (PyErr_Occurred()) {
    _rclpy_handle_dec_ref(timer_handle);
    return NULL;
  }
  PyObject * timer_capsule = _rclpy_create_handle_capsule(timer_handle, "rcl_timer_t");
  if (!timer_capsule) {
    _rclpy_handle_dec_ref(timer_handle);
    return NULL;
  }
  return timer_capsule;
}

/// Returns the period of the timer in nanoseconds
/**
 * Raises ValueError if pytimer is not a timer capsule
 * Raises RuntimeError if the timer period cannot be retrieved
 *
 * \param[in] pytimer Capsule pointing to the timer
 * \return NULL on failure:
 *         PyLong integer in nanoseconds on success
 */
static PyObject *
rclpy_get_timer_period(PyObject * module, PyObject * args)
{
  rclpy_module_state_t * module_state = (rclpy_module_state_t *)PyModule_GetState(module);
  if (!module_state) {
    // exception already raised
    return NULL;
  }
  PyObject * pytimer;
  if (!PyArg_ParseTuple(args, "O", &pytimer)) {
    return NULL;
  }

  rcl_timer_t * timer = rclpy_handle_get_pointer_from_capsule(pytimer, "rcl_timer_t");
  if (!timer) {
    return NULL;
  }
  int64_t timer_period;
  rcl_ret_t ret = rcl_timer_get_period(timer, &timer_period);
  if (ret != RCL_RET_OK) {
    PyErr_Format(
      module_state->RCLError, "Failed to get timer period: %s", rcl_get_error_string().str);
    rcl_reset_error();
    return NULL;
  }
  return PyLong_FromUnsignedLongLong(timer_period);
}

/// Cancel the timer
/**
 * Raises ValueError if pytimer is not a timer capsule
 * Raises RuntimeError if the timmer cannot be canceled
 *
 * \param[in] pytimer Capsule pointing to the timer
 * \return NULL on failure:
 *         NULL on success
 */
static PyObject *
rclpy_cancel_timer(PyObject * module, PyObject * args)
{
  rclpy_module_state_t * module_state = (rclpy_module_state_t *)PyModule_GetState(module);
  if (!module_state) {
    // exception already raised
    return NULL;
  }
  PyObject * pytimer;
  if (!PyArg_ParseTuple(args, "O", &pytimer)) {
    return NULL;
  }

  rcl_timer_t * timer = rclpy_handle_get_pointer_from_capsule(pytimer, "rcl_timer_t");
  if (!timer) {
    return NULL;
  }
  rcl_ret_t ret = rcl_timer_cancel(timer);
  if (ret != RCL_RET_OK) {
    PyErr_Format(
      module_state->RCLError, "Failed to reset timer: %s", rcl_get_error_string().str);
    rcl_reset_error();
    return NULL;
  }

  Py_RETURN_NONE;
}

/// Checks if timer is cancelled
/**
 * Raises ValueError if pytimer is not a timer capsule
 * Raises Runtime error if there is an rcl error
 *
 * \param[in] pytimer Capsule pointing to the timer
 * \return False on failure:
 *         True on success
 */
static PyObject *
rclpy_is_timer_canceled(PyObject * module, PyObject * args)
{
  rclpy_module_state_t * module_state = (rclpy_module_state_t *)PyModule_GetState(module);
  if (!module_state) {
    // exception already raised
    return NULL;
  }
  PyObject * pytimer;
  if (!PyArg_ParseTuple(args, "O", &pytimer)) {
    return NULL;
  }

  rcl_timer_t * timer = rclpy_handle_get_pointer_from_capsule(pytimer, "rcl_timer_t");
  if (!timer) {
    return NULL;
  }
  bool is_canceled;
  rcl_ret_t ret = rcl_timer_is_canceled(timer, &is_canceled);
  if (ret != RCL_RET_OK) {
    PyErr_Format(
      module_state->RCLError, "Failed to check timer ready: %s", rcl_get_error_string().str);
    rcl_reset_error();
    return NULL;
  }
  if (is_canceled) {
    Py_RETURN_TRUE;
  } else {
    Py_RETURN_FALSE;
  }
}

/// Reset the timer
/**
 * Raise ValueError if capsule is not a timer
 * Raises Runtime error if the timer cannot be reset
 *
 * \param[in] pytimer Capsule pointing to the timer
 * \return None
 */
static PyObject *
rclpy_reset_timer(PyObject * module, PyObject * args)
{
  rclpy_module_state_t * module_state = (rclpy_module_state_t *)PyModule_GetState(module);
  if (!module_state) {
    // exception already raised
    return NULL;
  }
  PyObject * pytimer;
  if (!PyArg_ParseTuple(args, "O", &pytimer)) {
    return NULL;
  }

  rcl_timer_t * timer = rclpy_handle_get_pointer_from_capsule(pytimer, "rcl_timer_t");
  if (!timer) {
    return NULL;
  }
  rcl_ret_t ret = rcl_timer_reset(timer);
  if (ret != RCL_RET_OK) {
    PyErr_Format(
      module_state->RCLError, "Failed to reset timer: %s", rcl_get_error_string().str);
    rcl_reset_error();
    return NULL;
  }

  Py_RETURN_NONE;
}

/// Checks if timer reached its timeout
/**
 *  Raises ValueError if pytimer is not a timer capsule
 *  Raises RuntimeError if there is an rcl error
 *
 * \param[in] pytimer Capsule pointing to the timer
 * \return True if the timer is ready
 */
static PyObject *
rclpy_is_timer_ready(PyObject * module, PyObject * args)
{
  rclpy_module_state_t * module_state = (rclpy_module_state_t *)PyModule_GetState(module);
  if (!module_state) {
    // exception already raised
    return NULL;
  }
  PyObject * pytimer;
  if (!PyArg_ParseTuple(args, "O", &pytimer)) {
    return NULL;
  }

  rcl_timer_t * timer = rclpy_handle_get_pointer_from_capsule(pytimer, "rcl_timer_t");
  if (!timer) {
    return NULL;
  }
  bool is_ready;
  rcl_ret_t ret = rcl_timer_is_ready(timer, &is_ready);
  if (ret != RCL_RET_OK) {
    PyErr_Format(
      module_state->RCLError, "Failed to check timer ready: %s", rcl_get_error_string().str);
    rcl_reset_error();
    return NULL;
  }
  if (is_ready) {
    Py_RETURN_TRUE;
  } else {
    Py_RETURN_FALSE;
  }
}

/// Set the last call time and start counting again
/**
 * Raises ValueError if pytimer is not a timer capsule
 * Raises RuntimeError if there is an rcl error
 *
 * \param[in] pytimer Capsule pointing to the timer
 * \return NULL on failure:
 *         NULL on success
 */
static PyObject *
rclpy_call_timer(PyObject * module, PyObject * args)
{
  rclpy_module_state_t * module_state = (rclpy_module_state_t *)PyModule_GetState(module);
  if (!module_state) {
    // exception already raised
    return NULL;
  }
  PyObject * pytimer;
  if (!PyArg_ParseTuple(args, "O", &pytimer)) {
    return NULL;
  }

  rcl_timer_t * timer = rclpy_handle_get_pointer_from_capsule(pytimer, "rcl_timer_t");
  if (!timer) {
    return NULL;
  }
  rcl_ret_t ret = rcl_timer_call(timer);
  if (ret != RCL_RET_OK) {
    PyErr_Format(
      module_state->RCLError, "Failed to call timer: %s", rcl_get_error_string().str);
    rcl_reset_error();
    return NULL;
  }

  Py_RETURN_NONE;
}

/// Update the timer period
/**
 * The change in period will take effect after the next timer call
 *
 * Raises ValueError if pytimer is not a timer capsule
 * Raises RuntimeError if the timer period could not be changed
 *
 * \param[in] pytimer Capsule pointing to the timer
 * \param[in] period_nsec unsigned PyLongLong containing the new period in nanoseconds
 * \return None
 */
static PyObject *
rclpy_change_timer_period(PyObject * module, PyObject * args)
{
  rclpy_module_state_t * module_state = (rclpy_module_state_t *)PyModule_GetState(module);
  if (!module_state) {
    // exception already raised
    return NULL;
  }
  PyObject * pytimer;
  unsigned PY_LONG_LONG period_nsec;
  if (!PyArg_ParseTuple(args, "OK", &pytimer, &period_nsec)) {
    return NULL;
  }

  rcl_timer_t * timer = rclpy_handle_get_pointer_from_capsule(pytimer, "rcl_timer_t");
  if (!timer) {
    return NULL;
  }
  int64_t old_period;
  rcl_ret_t ret = rcl_timer_exchange_period(timer, period_nsec, &old_period);
  if (ret != RCL_RET_OK) {
    PyErr_Format(
      module_state->RCLError,
      "Failed to exchange timer period: %s", rcl_get_error_string().str);
    rcl_reset_error();
    return NULL;
  }

  Py_RETURN_NONE;
}

/// Get the time before the timer will be ready
/**
 * the returned time can be negative, this means that the timer is ready and hasn't been called yet
 *
 * Raises ValueError if pytimer is not a timer capsule
 * Raises RuntimeError there is an rcl error
 *
 * \param[in] pytimer Capsule pointing to the timer
 * \return PyLongLong containing the time until next call in nanoseconds
 */
static PyObject *
rclpy_time_until_next_call(PyObject * module, PyObject * args)
{
  rclpy_module_state_t * module_state = (rclpy_module_state_t *)PyModule_GetState(module);
  if (!module_state) {
    // exception already raised
    return NULL;
  }
  PyObject * pytimer;
  if (!PyArg_ParseTuple(args, "O", &pytimer)) {
    return NULL;
  }

  rcl_timer_t * timer = rclpy_handle_get_pointer_from_capsule(pytimer, "rcl_timer_t");
  if (!timer) {
    return NULL;
  }
  int64_t remaining_time;
  rcl_ret_t ret = rcl_timer_get_time_until_next_call(timer, &remaining_time);
  if (ret != RCL_RET_OK) {
    PyErr_Format(
      module_state->RCLError,
      "Failed to get time until next timer call: %s", rcl_get_error_string().str);
    rcl_reset_error();
    return NULL;
  }

  return PyLong_FromLongLong(remaining_time);
}

/// Get the time since the timer has been called
/**
 * Raises RuntimeError if there is an rcl error
 *
 * \param[in] pytimer Capsule pointing to the timer
 * \return unsigned PyLongLong containing the time since last call in nanoseconds
 */
static PyObject *
rclpy_time_since_last_call(PyObject * module, PyObject * args)
{
  rclpy_module_state_t * module_state = (rclpy_module_state_t *)PyModule_GetState(module);
  if (!module_state) {
    // exception already raised
    return NULL;
  }
  PyObject * pytimer;
  if (!PyArg_ParseTuple(args, "O", &pytimer)) {
    return NULL;
  }

  rcl_timer_t * timer = rclpy_handle_get_pointer_from_capsule(pytimer, "rcl_timer_t");
  if (!timer) {
    return NULL;
  }
  int64_t elapsed_time;
  rcl_ret_t ret = rcl_timer_get_time_since_last_call(timer, &elapsed_time);
  if (ret != RCL_RET_OK) {
    PyErr_Format(
      module_state->RCLError,
      "Failed to get time since last timer call: %s", rcl_get_error_string().str);
    rcl_reset_error();
    return NULL;
  }

  return PyLong_FromUnsignedLongLong(elapsed_time);
}

/// Handle destructor for subscription
static void
_rclpy_destroy_subscription(void * p)
{
  rclpy_subscription_t * sub = p;
  if (!sub) {
    // Warning should use line number of the current stack frame
    int stack_level = 1;
    PyErr_WarnFormat(
      PyExc_RuntimeWarning, stack_level, "_rclpy_destroy_subscrition got NULL pointer");
    return;
  }

  rcl_ret_t ret = rcl_subscription_fini(&(sub->subscription), sub->node);
  if (RCL_RET_OK != ret) {
    // Warning should use line number of the current stack frame
    int stack_level = 1;
    PyErr_WarnFormat(
      PyExc_RuntimeWarning, stack_level, "Failed to fini subscription: %s",
      rcl_get_error_string().str);
  }
  PyMem_Free(sub);
}

/// Create a subscription
/**
 * This function will create a subscription for the given topic name.
 * This subscription will use the typesupport defined in the message module
 * provided as pymsg_type to send messages over the wire.
 *
 * On a successful call a list with two elements is returned:
 *
 * - a Capsule pointing to the pointer of the created rcl_subscription_t * structure
 * - an integer representing the memory address of the created rcl_subscription_t
 *
 * Raises ValueError if the capsules are not the correct types
 * Raises RuntimeError if the subscription could not be created
 *
 * \param[in] pynode Capsule pointing to the node to add the subscriber to
 * \param[in] pymsg_type Message module associated with the subscriber
 * \param[in] pytopic Python object containing the topic name
 * \param[in] pyqos_profile QoSProfile Python object for this subscription
 * \return list with the capsule and memory address, or
 * \return NULL on failure
 */
static PyObject *
rclpy_create_subscription(PyObject * module, PyObject * args)
{
  rclpy_module_state_t * module_state = (rclpy_module_state_t *)PyModule_GetState(module);
  if (!module_state) {
    // exception already raised
    return NULL;
  }
  PyObject * pynode;
  PyObject * pymsg_type;
  PyObject * pytopic;
  PyObject * pyqos_profile;

  if (!PyArg_ParseTuple(args, "OOOO", &pynode, &pymsg_type, &pytopic, &pyqos_profile)) {
    return NULL;
  }

  const char * topic = PyUnicode_AsUTF8(pytopic);
  if (!topic) {
    return NULL;
  }

  rclpy_handle_t * node_handle = PyCapsule_GetPointer(pynode, "rcl_node_t");
  if (!node_handle) {
    return NULL;
  }
  rcl_node_t * node = _rclpy_handle_get_pointer(node_handle);
  if (!node) {
    return NULL;
  }

  rosidl_message_type_support_t * ts = rclpy_common_get_type_support(pymsg_type);
  if (!ts) {
    return NULL;
  }

  rcl_subscription_options_t subscription_ops = rcl_subscription_get_default_options();

  if (PyCapsule_IsValid(pyqos_profile, "rmw_qos_profile_t")) {
    void * p = PyCapsule_GetPointer(pyqos_profile, "rmw_qos_profile_t");
    rmw_qos_profile_t * qos_profile = p;
    subscription_ops.qos = *qos_profile;
    // TODO(jacobperron): It is not obvious why the capsule reference should be destroyed here.
    // Instead, a safer pattern would be to destroy the QoS object with its own destructor.
    PyMem_Free(p);
    if (PyCapsule_SetPointer(pyqos_profile, Py_None)) {
      // exception set by PyCapsule_SetPointer
      return NULL;
    }
  }

  rclpy_subscription_t * sub = PyMem_Malloc(sizeof(rclpy_subscription_t));
  if (!sub) {
    PyErr_Format(PyExc_MemoryError, "Failed to allocate memory for subscription");
    return NULL;
  }
  sub->subscription = rcl_get_zero_initialized_subscription();
  sub->node = node;

  rcl_ret_t ret = rcl_subscription_init(&(sub->subscription), node, ts, topic, &subscription_ops);
  if (ret != RCL_RET_OK) {
    if (ret == RCL_RET_TOPIC_NAME_INVALID) {
      PyErr_Format(
        PyExc_ValueError,
        "Failed to create subscription due to invalid topic name '%s': %s",
        topic, rcl_get_error_string().str);
    } else {
      PyErr_Format(
        module_state->RCLError,
        "Failed to create subscription: %s", rcl_get_error_string().str);
    }
    rcl_reset_error();
    PyMem_Free(sub);
    return NULL;
  }

  rclpy_handle_t * sub_handle = _rclpy_create_handle(sub, _rclpy_destroy_subscription);
  if (!sub_handle) {
    _rclpy_destroy_subscription(sub);
    return NULL;
  }
  _rclpy_handle_add_dependency(sub_handle, node_handle);
  if (PyErr_Occurred()) {
    _rclpy_handle_dec_ref(sub_handle);
    return NULL;
  }
  PyObject * sub_capsule = _rclpy_create_handle_capsule(sub_handle, "rclpy_subscription_t");
  if (!sub_capsule) {
    _rclpy_handle_dec_ref(sub_handle);
    return NULL;
  }
  return sub_capsule;
}

/// Handle destructor for client
static void
_rclpy_destroy_client(void * p)
{
  rclpy_client_t * cli = p;
  if (!cli) {
    // Don't want to raise an exception, who knows where it will get raised.
    PyErr_Clear();
    // Warning should use line number of the current stack frame
    int stack_level = 1;
    PyErr_WarnFormat(
      PyExc_RuntimeWarning, stack_level, "_rclpy_destroy_client got NULL pointer");
    return;
  }

  rcl_ret_t ret = rcl_client_fini(&(cli->client), cli->node);
  if (RCL_RET_OK != ret) {
    // Warning should use line number of the current stack frame
    int stack_level = 1;
    PyErr_WarnFormat(
      PyExc_RuntimeWarning, stack_level, "Failed to fini client: %s",
      rcl_get_error_string().str);
  }
  PyMem_Free(cli);
}

/// Create a client
/**
 * This function will create a client for the given service name.
 * This client will use the typesupport defined in the service module
 * provided as pysrv_type to send messages over the wire.
 *
 * On a successful call a Capsule pointing to the pointer of the created rclpy_client_t * is
 * returned.
 *
 * Raises ValueError if the capsules are not the correct types
 * Raises RuntimeError if the client could not be created
 *
 * \param[in] pynode Capsule pointing to the node to add the client to
 * \param[in] pysrv_type Service module associated with the client
 * \param[in] pyservice_name Python object containing the service name
 * \param[in] pyqos_profile QoSProfile Python object for this client
 * \return capsule or,
 * \return NULL on failure
 */
static PyObject *
rclpy_create_client(PyObject * module, PyObject * args)
{
  rclpy_module_state_t * module_state = (rclpy_module_state_t *)PyModule_GetState(module);
  if (!module_state) {
    // exception already raised
    return NULL;
  }
  PyObject * pynode;
  PyObject * pysrv_type;
  PyObject * pyservice_name;
  PyObject * pyqos_profile;

  if (!PyArg_ParseTuple(args, "OOOO", &pynode, &pysrv_type, &pyservice_name, &pyqos_profile)) {
    return NULL;
  }

  const char * service_name = PyUnicode_AsUTF8(pyservice_name);
  if (!service_name) {
    return NULL;
  }

  rclpy_handle_t * node_handle = PyCapsule_GetPointer(pynode, "rcl_node_t");
  if (!node_handle) {
    return NULL;
  }
  rcl_node_t * node = _rclpy_handle_get_pointer(node_handle);
  if (!node) {
    return NULL;
  }

  rosidl_service_type_support_t * ts = rclpy_common_get_type_support(pysrv_type);
  if (!ts) {
    return NULL;
  }

  rcl_client_options_t client_ops = rcl_client_get_default_options();

  if (PyCapsule_IsValid(pyqos_profile, "rmw_qos_profile_t")) {
    void * p = PyCapsule_GetPointer(pyqos_profile, "rmw_qos_profile_t");
    rmw_qos_profile_t * qos_profile = p;
    client_ops.qos = *qos_profile;
    // TODO(jacobperron): It is not obvious why the capsule reference should be destroyed here.
    // Instead, a safer pattern would be to destroy the QoS object with its own destructor.
    PyMem_Free(p);
    if (PyCapsule_SetPointer(pyqos_profile, Py_None)) {
      // exception set by PyCapsule_SetPointer
      return NULL;
    }
  }

  rclpy_client_t * client = PyMem_Malloc(sizeof(rclpy_client_t));
  if (!client) {
    PyErr_Format(PyExc_MemoryError, "Failed to allocate memory for client");
    return NULL;
  }
  client->client = rcl_get_zero_initialized_client();
  client->node = node;

  rcl_ret_t ret = rcl_client_init(&(client->client), node, ts, service_name, &client_ops);
  if (ret != RCL_RET_OK) {
    if (ret == RCL_RET_SERVICE_NAME_INVALID) {
      PyErr_Format(
        PyExc_ValueError,
        "Failed to create client due to invalid service name '%s': %s",
        service_name, rcl_get_error_string().str);
    } else {
      PyErr_Format(
        module_state->RCLError, "Failed to create client: %s", rcl_get_error_string().str);
    }
    rcl_reset_error();
    PyMem_Free(client);
    return NULL;
  }
  rclpy_handle_t * client_handle = _rclpy_create_handle(
    client, _rclpy_destroy_client);
  if (!client_handle) {
    _rclpy_destroy_client(client);
    return NULL;
  }
  _rclpy_handle_add_dependency(client_handle, node_handle);
  if (PyErr_Occurred()) {
    _rclpy_handle_dec_ref(client_handle);
    return NULL;
  }
  PyObject * client_capsule = _rclpy_create_handle_capsule(client_handle, "rclpy_client_t");
  if (!client_capsule) {
    _rclpy_handle_dec_ref(client_handle);
    return NULL;
  }
  return client_capsule;
}

/// Publish a request message
/**
 * Raises ValueError if pyclient is not a client capsule
 * Raises RuntimeError if the request could not be sent
 *
 * \param[in] pyclient Capsule pointing to the client
 * \param[in] pyrequest request message to send
 * \return sequence_number PyLong object representing the index of the sent request
 */
static PyObject *
rclpy_send_request(PyObject * module, PyObject * args)
{
  rclpy_module_state_t * module_state = (rclpy_module_state_t *)PyModule_GetState(module);
  if (!module_state) {
    // exception already raised
    return NULL;
  }
  PyObject * pyclient;
  PyObject * pyrequest;

  if (!PyArg_ParseTuple(args, "OO", &pyclient, &pyrequest)) {
    return NULL;
  }
  rclpy_client_t * client = rclpy_handle_get_pointer_from_capsule(pyclient, "rclpy_client_t");
  if (!client) {
    return NULL;
  }

  destroy_ros_message_signature * destroy_ros_message = NULL;
  void * raw_ros_request = rclpy_convert_from_py(pyrequest, &destroy_ros_message);
  if (!raw_ros_request) {
    return NULL;
  }

  int64_t sequence_number;
  rcl_ret_t ret = rcl_send_request(&(client->client), raw_ros_request, &sequence_number);
  destroy_ros_message(raw_ros_request);
  if (ret != RCL_RET_OK) {
    PyErr_Format(
      module_state->RCLError, "Failed to send request: %s", rcl_get_error_string().str);
    rcl_reset_error();
    return NULL;
  }

  return PyLong_FromLongLong(sequence_number);
}

/// Handle destructor for service
static void
_rclpy_destroy_service(void * p)
{
  rclpy_service_t * srv = p;
  if (!srv) {
    // Warning should use line number of the current stack frame
    int stack_level = 1;
    PyErr_WarnFormat(
      PyExc_RuntimeWarning, stack_level, "_rclpy_destroy_service got NULL pointer");
    return;
  }

  rcl_ret_t ret = rcl_service_fini(&(srv->service), srv->node);
  if (RCL_RET_OK != ret) {
    // Warning should use line number of the current stack frame
    int stack_level = 1;
    PyErr_WarnFormat(
      PyExc_RuntimeWarning, stack_level, "Failed to fini service: %s",
      rcl_get_error_string().str);
  }
  PyMem_Free(srv);
}

/// Create a service server
/**
 * This function will create a service server for the given service name.
 * This service will use the typesupport defined in the service module
 * provided as pysrv_type to send messages over the wire.
 *
 *
 * On a successful call a Capsule pointing to the pointer of the created rcl_service_t *
 * is returned.
 *
 * Raises ValueError if the capsules are not the correct types
 * Raises RuntimeError if the service could not be created
 *
 * \param[in] pynode Capsule pointing to the node to add the service to
 * \param[in] pysrv_type Service module associated with the service
 * \param[in] pyservice_name Python object for the service name
 * \param[in] pyqos_profile QoSProfile Python object for this service
 * \return capsule, or
 * \return NULL on failure
 */
static PyObject *
rclpy_create_service(PyObject * module, PyObject * args)
{
  rclpy_module_state_t * module_state = (rclpy_module_state_t *)PyModule_GetState(module);
  if (!module_state) {
    // exception already raised
    return NULL;
  }
  PyObject * pynode;
  PyObject * pysrv_type;
  PyObject * pyservice_name;
  PyObject * pyqos_profile;

  if (!PyArg_ParseTuple(args, "OOOO", &pynode, &pysrv_type, &pyservice_name, &pyqos_profile)) {
    return NULL;
  }

  const char * service_name = PyUnicode_AsUTF8(pyservice_name);
  if (!service_name) {
    return NULL;
  }

  rclpy_handle_t * node_handle = PyCapsule_GetPointer(pynode, "rcl_node_t");
  if (!node_handle) {
    return NULL;
  }
  rcl_node_t * node = _rclpy_handle_get_pointer(node_handle);
  if (!node) {
    return NULL;
  }

  rosidl_service_type_support_t * ts = rclpy_common_get_type_support(pysrv_type);
  if (!ts) {
    return NULL;
  }

  rcl_service_options_t service_ops = rcl_service_get_default_options();

  if (PyCapsule_IsValid(pyqos_profile, "rmw_qos_profile_t")) {
    void * p = PyCapsule_GetPointer(pyqos_profile, "rmw_qos_profile_t");
    rmw_qos_profile_t * qos_profile = p;
    service_ops.qos = *qos_profile;
    // TODO(jacobperron): It is not obvious why the capsule reference should be destroyed here.
    // Instead, a safer pattern would be to destroy the QoS object with its own destructor.
    PyMem_Free(p);
    if (PyCapsule_SetPointer(pyqos_profile, Py_None)) {
      // exception set by PyCapsule_SetPointer
      return NULL;
    }
  }

  rclpy_service_t * srv = PyMem_Malloc(sizeof(rclpy_service_t));
  if (!srv) {
    PyErr_Format(PyExc_MemoryError, "Failed to allocate memory for service");
    return NULL;
  }
  srv->service = rcl_get_zero_initialized_service();
  srv->node = node;

  rcl_ret_t ret = rcl_service_init(&(srv->service), node, ts, service_name, &service_ops);
  if (ret != RCL_RET_OK) {
    if (ret == RCL_RET_SERVICE_NAME_INVALID) {
      PyErr_Format(
        PyExc_ValueError,
        "Failed to create service due to invalid topic name '%s': %s",
        service_name, rcl_get_error_string().str);
    } else {
      PyErr_Format(
        module_state->RCLError, "Failed to create service: %s", rcl_get_error_string().str);
    }
    PyMem_Free(srv);
    rcl_reset_error();
    return NULL;
  }

  rclpy_handle_t * service_handle = _rclpy_create_handle(srv, _rclpy_destroy_service);
  if (!service_handle) {
    _rclpy_destroy_service(srv);
    return NULL;
  }
  _rclpy_handle_add_dependency(service_handle, node_handle);
  if (PyErr_Occurred()) {
    _rclpy_handle_dec_ref(service_handle);
    return NULL;
  }
  PyObject * service_capsule = _rclpy_create_handle_capsule(service_handle, "rclpy_service_t");
  if (!service_capsule) {
    _rclpy_handle_dec_ref(service_handle);
    return NULL;
  }
  return service_capsule;
}

/// Publish a response message
/**
 * Raises ValueError if the capsules are not the correct types
 * Raises RuntimeError if the response could not be sent
 *
 * \param[in] pyservice Capsule pointing to the service
 * \param[in] pyresponse reply message to send
 * \param[in] pyheader Capsule pointing to the rmw_request_id_t header of the request we respond to
 * \return NULL
 */
static PyObject *
rclpy_send_response(PyObject * module, PyObject * args)
{
  rclpy_module_state_t * module_state = (rclpy_module_state_t *)PyModule_GetState(module);
  if (!module_state) {
    // exception already raised
    return NULL;
  }
  PyObject * pyservice;
  PyObject * pyresponse;
  PyObject * pyheader;

  if (!PyArg_ParseTuple(args, "OOO", &pyservice, &pyresponse, &pyheader)) {
    return NULL;
  }
  rclpy_service_t * srv = rclpy_handle_get_pointer_from_capsule(pyservice, "rclpy_service_t");
  if (!srv) {
    return NULL;
  }

  rmw_request_id_t * header = PyCapsule_GetPointer(
    pyheader, "rmw_request_id_t");
  if (!header) {
    rmw_service_info_t * info_header = PyCapsule_GetPointer(
      pyheader, "rmw_service_info_t");
    if (!info_header) {
      return NULL;
    }
    // clear previous error, work-around worked
    PyErr_Restore(NULL, NULL, NULL);
    header = &(info_header->request_id);
  }

  destroy_ros_message_signature * destroy_ros_message = NULL;
  void * raw_ros_response = rclpy_convert_from_py(pyresponse, &destroy_ros_message);
  if (!raw_ros_response) {
    return NULL;
  }

  rcl_ret_t ret = rcl_send_response(&(srv->service), header, raw_ros_response);
  destroy_ros_message(raw_ros_response);
  if (ret != RCL_RET_OK) {
    PyErr_Format(
      module_state->RCLError, "Failed to send request: %s", rcl_get_error_string().str);
    rcl_reset_error();
    return NULL;
  }
  Py_RETURN_NONE;
}

/// Check if a service server is available
/**
 * Raises ValueError if the arguments are not capsules
 *
 * \param[in] pyclient Capsule pointing to the client
 * \return True if the service server is available
 */
static PyObject *
rclpy_service_server_is_available(PyObject * module, PyObject * args)
{
  rclpy_module_state_t * module_state = (rclpy_module_state_t *)PyModule_GetState(module);
  if (!module_state) {
    // exception already raised
    return NULL;
  }
  PyObject * pyclient;

  if (!PyArg_ParseTuple(args, "O", &pyclient)) {
    return NULL;
  }

  rclpy_client_t * client = rclpy_handle_get_pointer_from_capsule(pyclient, "rclpy_client_t");
  if (!client) {
    return NULL;
  }

  bool is_ready;
  rcl_ret_t ret = rcl_service_server_is_available(client->node, &(client->client), &is_ready);

  if (ret != RCL_RET_OK) {
    PyErr_Format(
      module_state->RCLError,
      "Failed to check service availability: %s", rcl_get_error_string().str);
    rcl_reset_error();
    return NULL;
  }

  if (is_ready) {
    Py_RETURN_TRUE;
  }
  Py_RETURN_FALSE;
}

/// Destructor for a clock
static void
_rclpy_destroy_clock(void * p)
{
  rcl_clock_t * clock = p;
  if (!clock) {
    // Warning should use line number of the current stack frame
    int stack_level = 1;
    PyErr_WarnFormat(
      PyExc_RuntimeWarning, stack_level, "Failed to get clock pointer in destructor");
    rcl_reset_error();
    return;
  }

  rcl_ret_t ret_clock = rcl_clock_fini(clock);
  PyMem_Free(clock);
  if (ret_clock != RCL_RET_OK) {
    // Warning should use line number of the current stack frame
    int stack_level = 1;
    PyErr_WarnFormat(
      PyExc_RuntimeWarning, stack_level, "Failed to fini clock: %s",
      rcl_get_error_string().str);
    rcl_reset_error();
  }
}

/// Return the identifier of the current rmw_implementation
/**
 * \return string containing the identifier of the current rmw_implementation
 */
static PyObject *
rclpy_get_rmw_implementation_identifier(PyObject * Py_UNUSED(self), PyObject * Py_UNUSED(args))
{
  const char * rmw_implementation_identifier = rmw_get_implementation_identifier();

  PyObject * pyrmw_implementation_identifier = Py_BuildValue(
    "s", rmw_implementation_identifier);

  return pyrmw_implementation_identifier;
}

/// Return a Capsule pointing to a zero initialized rcl_wait_set_t structure
static PyObject *
rclpy_get_zero_initialized_wait_set(PyObject * Py_UNUSED(self), PyObject * Py_UNUSED(args))
{
  rcl_wait_set_t * wait_set = PyMem_Malloc(sizeof(rcl_wait_set_t));
  if (!wait_set) {
    PyErr_Format(PyExc_MemoryError, "Failed to allocate memory for wait set");
    return NULL;
  }
  *wait_set = rcl_get_zero_initialized_wait_set();
  PyObject * pywait_set = PyCapsule_New(wait_set, "rcl_wait_set_t", NULL);

  return pywait_set;
}

/// Initialize a wait set
/**
 * Raises RuntimeError if the wait set could not be initialized
 *
 * \param[in] pywait_set Capsule pointing to the wait set structure
 * \param[in] node_name string name of the node to be created
 * \param[in] number_of_subscriptions int
 * \param[in] number_of_guard_conditions int
 * \param[in] number_of_timers int
 * \param[in] number_of_clients int
 * \param[in] number_of_services int
 * \return None
 */
static PyObject *
rclpy_wait_set_init(PyObject * module, PyObject * args)
{
  rclpy_module_state_t * module_state = (rclpy_module_state_t *)PyModule_GetState(module);
  if (!module_state) {
    // exception already raised
    return NULL;
  }
  PyObject * pywait_set;
  unsigned PY_LONG_LONG number_of_subscriptions;
  unsigned PY_LONG_LONG number_of_guard_conditions;
  unsigned PY_LONG_LONG number_of_timers;
  unsigned PY_LONG_LONG number_of_clients;
  unsigned PY_LONG_LONG number_of_services;
  unsigned PY_LONG_LONG number_of_events;
  PyObject * pycontext;

  if (!PyArg_ParseTuple(
      args, "OKKKKKKO", &pywait_set, &number_of_subscriptions,
      &number_of_guard_conditions, &number_of_timers,
      &number_of_clients, &number_of_services, &number_of_events, &pycontext))
  {
    return NULL;
  }

  rcl_wait_set_t * wait_set = PyCapsule_GetPointer(pywait_set, "rcl_wait_set_t");
  if (!wait_set) {
    return NULL;
  }

  rcl_context_t * context = rclpy_handle_get_pointer_from_capsule(pycontext, "rcl_context_t");
  if (!context) {
    return NULL;
  }

  rcl_ret_t ret = rcl_wait_set_init(
    wait_set,
    number_of_subscriptions,
    number_of_guard_conditions,
    number_of_timers,
    number_of_clients,
    number_of_services,
    number_of_events,
    context,
    rcl_get_default_allocator());
  if (ret != RCL_RET_OK) {
    PyErr_Format(
      module_state->RCLError,
      "Failed to initialize wait set: %s", rcl_get_error_string().str);
    rcl_reset_error();
    return NULL;
  }
  Py_RETURN_NONE;
}

/// Clear all the pointers in the wait set
/**
 * Raises RuntimeError if any rcl error occurs
 *
 * \param[in] pywait_set Capsule pointing to the wait set structure
 * \return NULL
 */
static PyObject *
rclpy_wait_set_clear_entities(PyObject * module, PyObject * args)
{
  rclpy_module_state_t * module_state = (rclpy_module_state_t *)PyModule_GetState(module);
  if (!module_state) {
    // exception already raised
    return NULL;
  }
  PyObject * pywait_set;

  if (!PyArg_ParseTuple(args, "O", &pywait_set)) {
    return NULL;
  }

  rcl_wait_set_t * wait_set = PyCapsule_GetPointer(pywait_set, "rcl_wait_set_t");
  if (!wait_set) {
    return NULL;
  }
  rcl_ret_t ret = rcl_wait_set_clear(wait_set);
  if (ret != RCL_RET_OK) {
    PyErr_Format(
      module_state->RCLError, "Failed to clear wait set: %s", rcl_get_error_string().str);
    rcl_reset_error();
    return NULL;
  }
  Py_RETURN_TRUE;
}

/// Add an entity to the wait set structure
/**
 * Raises RuntimeError if the entity type is unknown or any rcl error occurrs
 *
 * \param[in] entity_type string defining the entity ["subscription, client, service"]
 * \param[in] pywait_set Capsule pointing to the wait set structure
 * \param[in] pyentity Capsule pointing to the entity to add
 * \return Index in waitset entity was added at
 */
static PyObject *
rclpy_wait_set_add_entity(PyObject * module, PyObject * args)
{
  rclpy_module_state_t * module_state = (rclpy_module_state_t *)PyModule_GetState(module);
  if (!module_state) {
    // exception already raised
    return NULL;
  }
  const char * entity_type;
  PyObject * pywait_set;
  PyObject * pyentity;
  size_t index;

  if (!PyArg_ParseTuple(args, "zOO", &entity_type, &pywait_set, &pyentity)) {
    return NULL;
  }
  rcl_ret_t ret;
  rcl_wait_set_t * wait_set = PyCapsule_GetPointer(pywait_set, "rcl_wait_set_t");
  if (!wait_set) {
    return NULL;
  }
  if (0 == strcmp(entity_type, "subscription")) {
    rclpy_subscription_t * sub =
      rclpy_handle_get_pointer_from_capsule(pyentity, "rclpy_subscription_t");
    if (!sub) {
      return NULL;
    }
    ret = rcl_wait_set_add_subscription(wait_set, &(sub->subscription), &index);
  } else if (0 == strcmp(entity_type, "client")) {
    rclpy_client_t * client = rclpy_handle_get_pointer_from_capsule(pyentity, "rclpy_client_t");
    if (!client) {
      return NULL;
    }
    ret = rcl_wait_set_add_client(wait_set, &(client->client), &index);
  } else if (0 == strcmp(entity_type, "service")) {
    rclpy_service_t * srv = rclpy_handle_get_pointer_from_capsule(pyentity, "rclpy_service_t");
    if (!srv) {
      return NULL;
    }
    ret = rcl_wait_set_add_service(wait_set, &(srv->service), &index);
  } else if (0 == strcmp(entity_type, "timer")) {
    rcl_timer_t * timer = rclpy_handle_get_pointer_from_capsule(pyentity, "rcl_timer_t");
    if (!timer) {
      return NULL;
    }
    ret = rcl_wait_set_add_timer(wait_set, timer, &index);
  } else if (0 == strcmp(entity_type, "guard_condition")) {
    rcl_guard_condition_t * guard_condition = rclpy_handle_get_pointer_from_capsule(
      pyentity, "rcl_guard_condition_t");
    if (!guard_condition) {
      return NULL;
    }
    ret = rcl_wait_set_add_guard_condition(wait_set, guard_condition, &index);
  } else if (0 == strcmp(entity_type, "event")) {
    rcl_event_t * event = rclpy_handle_get_pointer_from_capsule(pyentity, "rcl_event_t");
    ret = rcl_wait_set_add_event(wait_set, event, &index);
  } else {
    PyErr_Format(
      PyExc_RuntimeError, "'%s' is not a known entity", entity_type);
    return NULL;
  }
  if (ret != RCL_RET_OK) {
    PyErr_Format(
      module_state->RCLError,
      "Failed to add '%s' to wait set: %s", entity_type, rcl_get_error_string().str);
    rcl_reset_error();
    return NULL;
  }
  return PyLong_FromSize_t(index);
}

/// Check if an entity in the wait set is ready by its index
/**
 * This must be called after waiting on the wait set.
 * Raises RuntimeError if the entity type is unknown
 * Raises IndexError if the given index is beyond the number of entities in the set
 *
 * \param[in] entity_type string defining the entity ["subscription, client, service"]
 * \param[in] pywait_set Capsule pointing to the wait set structure
 * \param[in] pyindex location in the wait set of the entity to check
 * \return True if the entity at the index in the wait set is not NULL
 */
static PyObject *
rclpy_wait_set_is_ready(PyObject * module, PyObject * args)
{
  rclpy_module_state_t * module_state = (rclpy_module_state_t *)PyModule_GetState(module);
  if (!module_state) {
    // exception already raised
    return NULL;
  }
  const char * entity_type;
  PyObject * pywait_set;
  PyObject * pyindex;
  size_t index;

  if (!PyArg_ParseTuple(args, "zOO", &entity_type, &pywait_set, &pyindex)) {
    return NULL;
  }

  index = PyLong_AsSize_t(pyindex);
  if (PyErr_Occurred()) {
    // Error already set
    return NULL;
  }

  rcl_wait_set_t * wait_set = PyCapsule_GetPointer(pywait_set, "rcl_wait_set_t");
  if (!wait_set) {
    return NULL;
  }
  void ** entities = NULL;
  size_t num_entities = 0;
  if (0 == strcmp(entity_type, "subscription")) {
    entities = (void *)wait_set->subscriptions;
    num_entities = wait_set->size_of_subscriptions;
  } else if (0 == strcmp(entity_type, "client")) {
    entities = (void *)wait_set->clients;
    num_entities = wait_set->size_of_clients;
  } else if (0 == strcmp(entity_type, "service")) {
    entities = (void *)wait_set->services;
    num_entities = wait_set->size_of_services;
  } else if (0 == strcmp(entity_type, "timer")) {
    entities = (void *)wait_set->timers;
    num_entities = wait_set->size_of_timers;
  } else if (0 == strcmp(entity_type, "guard_condition")) {
    entities = (void *)wait_set->guard_conditions;
    num_entities = wait_set->size_of_guard_conditions;
  } else if (0 == strcmp(entity_type, "event")) {
    entities = (void *)wait_set->events;
    num_entities = wait_set->size_of_events;
  } else {
    PyErr_Format(
      PyExc_RuntimeError, "'%s' is not a known entity", entity_type);
    return NULL;
  }

  if (!entities) {
    PyErr_Format(PyExc_RuntimeError, "Wait set '%s' isn't allocated", entity_type);
    return NULL;
  }
  if (index >= num_entities) {
    PyErr_Format(PyExc_IndexError, "%s index too big %zu >= %zu", entity_type, index, num_entities);
    return NULL;
  }
  if (NULL != entities[index]) {
    Py_RETURN_TRUE;
  }
  Py_RETURN_FALSE;
}

/// Destroy the wait set structure
/**
 * Raises RuntimeError if the wait set could not be destroyed
 *
 * \param[in] pywait_set Capsule pointing to the wait set structure
 * \return None
 */
static PyObject *
rclpy_destroy_wait_set(PyObject * module, PyObject * args)
{
  rclpy_module_state_t * module_state = (rclpy_module_state_t *)PyModule_GetState(module);
  if (!module_state) {
    // exception already raised
    return NULL;
  }
  PyObject * pywait_set;

  if (!PyArg_ParseTuple(args, "O", &pywait_set)) {
    return NULL;
  }
  rcl_wait_set_t * wait_set = PyCapsule_GetPointer(pywait_set, "rcl_wait_set_t");
  if (!wait_set) {
    return NULL;
  }

  rcl_ret_t ret = rcl_wait_set_fini(wait_set);
  if (ret != RCL_RET_OK) {
    PyErr_Format(
      module_state->RCLError, "Failed to fini wait set: %s", rcl_get_error_string().str);
    rcl_reset_error();
    return NULL;
  }

  PyMem_Free(wait_set);

  if (PyCapsule_SetPointer(pywait_set, Py_None)) {
    // exception set by PyCapsule_SetPointer
    return NULL;
  }

  Py_RETURN_NONE;
}

#define GET_LIST_READY_ENTITIES(ENTITY_TYPE) \
  size_t idx; \
  size_t idx_max; \
  idx_max = wait_set->size_of_ ## ENTITY_TYPE ## s; \
  const rcl_ ## ENTITY_TYPE ## _t ** struct_ptr = wait_set->ENTITY_TYPE ## s; \
  for (idx = 0; idx < idx_max; idx ++) { \
    if (struct_ptr[idx]) { \
      PyObject * obj = PyLong_FromVoidPtr((void *) struct_ptr[idx]); \
      if (obj) { \
        int rc = PyList_Append(entity_ready_list, obj); \
        Py_DECREF(obj); \
        if (rc != 0) { \
          Py_DECREF(entity_ready_list); \
          return NULL; \
        } \
      } else { \
        Py_DECREF(entity_ready_list); \
        return NULL; \
      } \
    } \
  } \
  return entity_ready_list;
/// Get list of non-null entities in wait set
/**
 * Raises ValueError if pywait_set is not a wait set capsule
 * Raises RuntimeError if the entity type is not known
 *
 * \param[in] entity_type string defining the entity ["subscription, client, service"]
 * \param[in] pywait_set Capsule pointing to the wait set structure
 * \return List of wait set entities pointers ready for take
 */
static PyObject *
rclpy_get_ready_entities(PyObject * Py_UNUSED(self), PyObject * args)
{
  const char * entity_type;
  PyObject * pywait_set;
  if (!PyArg_ParseTuple(args, "zO", &entity_type, &pywait_set)) {
    return NULL;
  }

  rcl_wait_set_t * wait_set = PyCapsule_GetPointer(pywait_set, "rcl_wait_set_t");
  if (!wait_set) {
    return NULL;
  }

  PyObject * entity_ready_list = PyList_New(0);
  if (0 == strcmp(entity_type, "subscription")) {
    GET_LIST_READY_ENTITIES(subscription)
  } else if (0 == strcmp(entity_type, "client")) {
    GET_LIST_READY_ENTITIES(client)
  } else if (0 == strcmp(entity_type, "service")) {
    GET_LIST_READY_ENTITIES(service)
  } else if (0 == strcmp(entity_type, "timer")) {
    GET_LIST_READY_ENTITIES(timer)
  } else if (0 == strcmp(entity_type, "guard_condition")) {
    GET_LIST_READY_ENTITIES(guard_condition)
  }
  Py_DECREF(entity_ready_list);
  PyErr_Format(
    PyExc_RuntimeError, "'%s' is not a known entity", entity_type);
  return NULL;
}

/// Wait until timeout is reached or event happened
/**
 * Raises ValueError if pywait_set is not a wait set capsule
 * Raises RuntimeError if there was an error while waiting
 *
 * This function will wait for an event to happen or for the timeout to expire.
 * A negative timeout means wait forever, a timeout of 0 means no wait
 * \param[in] pywait_set Capsule pointing to the wait set structure
 * \param[in] timeout optional time to wait before waking up (in nanoseconds)
 * \return NULL
 */
static PyObject *
rclpy_wait(PyObject * module, PyObject * args)
{
  rclpy_module_state_t * module_state = (rclpy_module_state_t *)PyModule_GetState(module);
  if (!module_state) {
    // exception already raised
    return NULL;
  }
  PyObject * pywait_set;
  PY_LONG_LONG timeout = -1;

  if (!PyArg_ParseTuple(args, "O|K", &pywait_set, &timeout)) {
    return NULL;
  }
  rcl_wait_set_t * wait_set = PyCapsule_GetPointer(pywait_set, "rcl_wait_set_t");
  if (!wait_set) {
    return NULL;
  }
  rcl_ret_t ret;

  // Could be a long wait, release the GIL
  Py_BEGIN_ALLOW_THREADS;
  ret = rcl_wait(wait_set, timeout);
  Py_END_ALLOW_THREADS;

  if (ret != RCL_RET_OK && ret != RCL_RET_TIMEOUT) {
    PyErr_Format(
      module_state->RCLError, "Failed to wait on wait set: %s", rcl_get_error_string().str);
    rcl_reset_error();
    return NULL;
  }
  Py_RETURN_NONE;
}

/// Take a raw message from a given subscription (internal- for rclpy_take with raw=True)
/**
 * \param[in] module_state the module state for the _rclpy module
 * \param[in] rcl subscription pointer pointing to the subscription to process the message
 * \param[in] message_info struct pointer, may be null. if non-null, will be filled with message info
 * \return Python byte array with the raw serialized message contents
 */
static PyObject *
rclpy_take_raw_with_info(
  rclpy_module_state_t * module_state,
  rcl_subscription_t * subscription, rmw_message_info_t * message_info)
{
  if (!module_state) {
    PyErr_Format(PyExc_RuntimeError, "rclpy_take_raw_with_info got NULL module state");
    return NULL;
  }
  // Create a serialized message object
  rcl_serialized_message_t msg = rmw_get_zero_initialized_serialized_message();
  rcutils_allocator_t allocator = rcutils_get_default_allocator();
  rcl_ret_t ret = rmw_serialized_message_init(&msg, 0u, &allocator);
  if (ret != RCL_RET_OK) {
    PyErr_Format(
      module_state->RCLError,
      "Failed to initialize message: %s", rcl_get_error_string().str);
    rcl_reset_error();
    rmw_ret_t r_fini = rmw_serialized_message_fini(&msg);
    if (r_fini != RMW_RET_OK) {
      PyErr_Format(module_state->RCLError, "Failed to deallocate message buffer: %d", r_fini);
    }
    return NULL;
  }

  ret = rcl_take_serialized_message(subscription, &msg, message_info, NULL);
  if (ret != RCL_RET_OK) {
    PyErr_Format(
      module_state->RCLError,
      "Failed to take_serialized from a subscription: %s", rcl_get_error_string().str);
    rcl_reset_error();
    rmw_ret_t r_fini = rmw_serialized_message_fini(&msg);
    if (r_fini != RMW_RET_OK) {
      PyErr_Format(module_state->RCLError, "Failed to deallocate message buffer: %d", r_fini);
    }
    return NULL;
  }
  PyObject * python_bytes = PyBytes_FromStringAndSize((char *)(msg.buffer), msg.buffer_length);
  rmw_ret_t r_fini = rmw_serialized_message_fini(&msg);
  if (r_fini != RMW_RET_OK) {
    PyErr_Format(module_state->RCLError, "Failed to deallocate message buffer: %d", r_fini);
    if (python_bytes) {
      Py_DECREF(python_bytes);
    }
    return NULL;
  }
  return python_bytes;
}

static PyObject *
rclpy_message_info_to_dict(rmw_message_info_t * message_info)
{
  PyObject * dict = Py_BuildValue(
    "{s:L,s:L}",
    "source_timestamp", message_info->source_timestamp,
    "received_timestamp", message_info->received_timestamp);
  if (dict == NULL) {
    PyErr_Format(PyExc_RuntimeError, "Failed to create dictionary object for message info");
    return NULL;
  }
  return dict;
}

/// Take a message and its message_info from a given subscription
/**
 * \param[in] pysubscription Capsule pointing to the subscription to process the message
 * \param[in] pymsg_type Instance of the message type to take
 * \return Tuple of (Python message with all fields populated with received message, message_info),
 *         or None if there was no message to take.
 */
static PyObject *
rclpy_take(PyObject * module, PyObject * args)
{
  rclpy_module_state_t * module_state = (rclpy_module_state_t *)PyModule_GetState(module);
  if (!module_state) {
    // exception already raised
    return NULL;
  }
  PyObject * pysubscription;
  PyObject * pymsg_type;
  PyObject * pyraw;
  PyObject * pytaken_msg = NULL;

  if (!PyArg_ParseTuple(args, "OOO", &pysubscription, &pymsg_type, &pyraw)) {
    return NULL;
  }
  if (!PyCapsule_CheckExact(pysubscription)) {
    PyErr_Format(PyExc_TypeError, "Argument pysubscription is not a valid PyCapsule");
    return NULL;
  }

  rclpy_subscription_t * sub =
    rclpy_handle_get_pointer_from_capsule(pysubscription, "rclpy_subscription_t");
  if (!sub) {
    return NULL;
  }

  rmw_message_info_t message_info;
  if (PyObject_IsTrue(pyraw) == 1) {  // raw=True
    pytaken_msg = rclpy_take_raw_with_info(module_state, &(sub->subscription), &message_info);
  } else {
    destroy_ros_message_signature * destroy_ros_message = NULL;
    void * taken_msg = rclpy_create_from_py(pymsg_type, &destroy_ros_message);
    if (!taken_msg) {
      return NULL;
    }

    rcl_ret_t ret = rcl_take(&(sub->subscription), taken_msg, &message_info, NULL);

    if (ret != RCL_RET_OK && ret != RCL_RET_SUBSCRIPTION_TAKE_FAILED) {
      PyErr_Format(
        module_state->RCLError,
        "Failed to take from a subscription: %s", rcl_get_error_string().str);
      rcl_reset_error();
      destroy_ros_message(taken_msg);
      return NULL;
    }

    if (RCL_RET_SUBSCRIPTION_TAKE_FAILED == ret) {
      Py_RETURN_NONE;
    }

    pytaken_msg = rclpy_convert_to_py(taken_msg, pymsg_type);
    destroy_ros_message(taken_msg);
  }
  if (!pytaken_msg) {
    // the function has set the Python error
    return NULL;
  }

  // make result tuple
  PyObject * mi_dict = rclpy_message_info_to_dict(&message_info);
  if (mi_dict == NULL) {
    Py_DECREF(pytaken_msg);
    return NULL;
  }
  PyObject * tuple = PyTuple_Pack(2, pytaken_msg, mi_dict);
  Py_DECREF(pytaken_msg);
  Py_DECREF(mi_dict);
  return tuple;
}

/// Take a request from a given service
/**
 * Raises ValueError if pyservice is not a service capsule
 *
 * \param[in] pyservice Capsule pointing to the service to process the request
 * \param[in] pyrequest_type Instance of the message type to take
 * \return List with 2 elements:
 *            first element: a Python request message with all fields populated with received request
 *            second element: a Capsule pointing to the header (rmw_request_id) of the processed request
 */
static PyObject *
rclpy_take_request(PyObject * module, PyObject * args)
{
  rclpy_module_state_t * module_state = (rclpy_module_state_t *)PyModule_GetState(module);
  if (!module_state) {
    // exception already raised
    return NULL;
  }
  PyObject * pyservice;
  PyObject * pyrequest_type;

  if (!PyArg_ParseTuple(args, "OO", &pyservice, &pyrequest_type)) {
    return NULL;
  }

  rclpy_service_t * srv = rclpy_handle_get_pointer_from_capsule(pyservice, "rclpy_service_t");
  if (!srv) {
    return NULL;
  }

  destroy_ros_message_signature * destroy_ros_message = NULL;
  void * taken_request = rclpy_create_from_py(pyrequest_type, &destroy_ros_message);
  if (!taken_request) {
    return NULL;
  }

  rmw_service_info_t * header = PyMem_Malloc(sizeof(rmw_service_info_t));
  if (!header) {
    PyErr_Format(PyExc_MemoryError, "Failed to allocate memory for request header");
    return NULL;
  }
  rcl_ret_t ret = rcl_take_request_with_info(&(srv->service), header, taken_request);

  if (ret != RCL_RET_OK && ret != RCL_RET_SERVICE_TAKE_FAILED) {
    PyErr_Format(
      module_state->RCLError,
      "Service failed to take request: %s", rcl_get_error_string().str);
    rcl_reset_error();
    destroy_ros_message(taken_request);
    PyMem_Free(header);
    return NULL;
  }

  if (ret != RCL_RET_SERVICE_TAKE_FAILED) {
    PyObject * pytaken_request = rclpy_convert_to_py(taken_request, pyrequest_type);
    destroy_ros_message(taken_request);
    if (!pytaken_request) {
      PyMem_Free(header);
      return NULL;
    }

    PyObject * pylist = PyList_New(2);
    if (!pylist) {
      PyMem_Free(header);
      Py_DECREF(pytaken_request);
      return NULL;
    }
    PyObject * pyheader = PyCapsule_New(header, "rmw_service_info_t", NULL);
    if (!pyheader) {
      PyMem_Free(header);
      Py_DECREF(pytaken_request);
      Py_DECREF(pylist);
      return NULL;
    }
    PyList_SET_ITEM(pylist, 0, pytaken_request);
    PyList_SET_ITEM(pylist, 1, pyheader);

    return pylist;
  }
  // if take_request failed, just do nothing
  PyMem_Free(header);
  destroy_ros_message(taken_request);
  Py_RETURN_NONE;
}

/// Take a response from a given client
/**
 * Raises ValueError if pyclient is not a client capsule
 *
 * \param[in] pyclient Capsule pointing to the client to process the response
 * \param[in] pyresponse_type Instance of the message type to take
 * \return 2-tuple sequence number and received response or None, None if there is no response
 */
static PyObject *
rclpy_take_response(PyObject * Py_UNUSED(self), PyObject * args)
{
  PyObject * pyclient;
  PyObject * pyresponse_type;

  if (!PyArg_ParseTuple(args, "OO", &pyclient, &pyresponse_type)) {
    return NULL;
  }
  rclpy_client_t * client = rclpy_handle_get_pointer_from_capsule(pyclient, "rclpy_client_t");
  if (!client) {
    return NULL;
  }

  destroy_ros_message_signature * destroy_ros_message = NULL;
  void * taken_response = rclpy_create_from_py(pyresponse_type, &destroy_ros_message);
  if (!taken_response) {
    return NULL;
  }

  rmw_service_info_t * header = PyMem_Malloc(sizeof(rmw_service_info_t));
  if (!header) {
    PyErr_Format(PyExc_MemoryError, "Failed to allocate memory for response header");
    return NULL;
  }
  rcl_ret_t ret = rcl_take_response_with_info(&(client->client), header, taken_response);

  // Create the tuple to return
  PyObject * pytuple = PyTuple_New(2);
  if (!pytuple) {
    PyMem_Free(header);
    return NULL;
  }

  if (ret != RCL_RET_CLIENT_TAKE_FAILED) {
    PyObject * pytaken_response = rclpy_convert_to_py(taken_response, pyresponse_type);
    destroy_ros_message(taken_response);
    if (!pytaken_response) {
      // the function has set the Python error
      Py_DECREF(pytuple);
      PyMem_Free(header);
      return NULL;
    }

    PyObject * pyheader = PyCapsule_New(header, "rmw_service_info_t", NULL);
    if (!pyheader) {
      Py_DECREF(pytaken_response);
      Py_DECREF(pytuple);
      PyMem_Free(header);
      return NULL;
    }
    PyTuple_SET_ITEM(pytuple, 0, pyheader);
    PyTuple_SET_ITEM(pytuple, 1, pytaken_response);
    return pytuple;
  }
  Py_INCREF(Py_None);
  PyTuple_SET_ITEM(pytuple, 0, Py_None);
  Py_INCREF(Py_None);
  PyTuple_SET_ITEM(pytuple, 1, Py_None);
  destroy_ros_message(taken_response);
  return pytuple;
}

/// Request shutdown of the client library
/**
 * Raises RuntimeError if the library could not be shutdown
 *
 * \return None
 */
static PyObject *
rclpy_shutdown(PyObject * module, PyObject * args)
{
  rclpy_module_state_t * module_state = (rclpy_module_state_t *)PyModule_GetState(module);
  if (!module_state) {
    // exception already raised
    return NULL;
  }
  PyObject * pycontext;

  if (!PyArg_ParseTuple(args, "O", &pycontext)) {
    return NULL;
  }

  rcl_context_t * context = rclpy_handle_get_pointer_from_capsule(pycontext, "rcl_context_t");
  if (!context) {
    return NULL;
  }

  rcl_ret_t ret = rcl_shutdown(context);
  if (ret != RCL_RET_OK) {
    PyErr_Format(
      module_state->RCLError, "Failed to shutdown: %s", rcl_get_error_string().str);
    rcl_reset_error();
    return NULL;
  }

  Py_RETURN_NONE;
}

/// Get the list of nodes discovered by the provided node
/**
 *  Raises ValueError if pynode is not a node capsule
 *  Raises RuntimeError  if there is an rcl error
 *
 * \param[in] module the Python module this function is part of
 * \param[in] args arguments tuple, composed by only one argument:
 *  - node: Capsule pointing to the node
 * \param[in] get_enclaves specifies if the output includes the enclaves names or not
 * \return Python list of tuples, containing:
 *  node name, node namespace, and
 *  enclave if `get_enclaves` is true.
 */
static PyObject *
rclpy_get_node_names_impl(PyObject * module, PyObject * args, bool get_enclaves)
{
  rclpy_module_state_t * module_state = (rclpy_module_state_t *)PyModule_GetState(module);
  if (!module_state) {
    // exception already raised
    return NULL;
  }
  PyObject * pynode;

  if (!PyArg_ParseTuple(args, "O", &pynode)) {
    return NULL;
  }

  rcl_allocator_t allocator = rcl_get_default_allocator();
  rcl_node_t * node = rclpy_handle_get_pointer_from_capsule(pynode, "rcl_node_t");
  if (!node) {
    return NULL;
  }
  rcutils_string_array_t node_names = rcutils_get_zero_initialized_string_array();
  rcutils_string_array_t node_namespaces = rcutils_get_zero_initialized_string_array();
  rcutils_string_array_t enclaves = rcutils_get_zero_initialized_string_array();
  rcl_ret_t ret = RCL_RET_OK;
  if (get_enclaves) {
    ret = rcl_get_node_names_with_enclaves(
      node, allocator, &node_names, &node_namespaces, &enclaves);
  } else {
    ret = rcl_get_node_names(
      node, allocator, &node_names, &node_namespaces);
  }
  if (ret != RCL_RET_OK) {
    PyErr_Format(
      module_state->RCLError, "Failed to get node names: %s", rcl_get_error_string().str);
    rcl_reset_error();
    return NULL;
  }

  rcutils_ret_t fini_names_ret;
  rcutils_ret_t fini_namespaces_ret;
  rcutils_ret_t fini_enclaves_ret;
  PyObject * pynode_names_and_namespaces = PyList_New(node_names.size);
  if (!pynode_names_and_namespaces) {
    goto cleanup;
  }

  size_t idx;
  for (idx = 0; idx < node_names.size; ++idx) {
    PyObject * pytuple = PyTuple_New(get_enclaves ? 3 : 2);
    if (!pytuple) {
      goto cleanup;
    }
    PyObject * pynode_name = PyUnicode_FromString(node_names.data[idx]);
    if (!pynode_name) {
      Py_DECREF(pytuple);
      goto cleanup;
    }
    // Steals the reference
    PyTuple_SET_ITEM(pytuple, 0, pynode_name);
    PyObject * pynode_namespace = PyUnicode_FromString(node_namespaces.data[idx]);
    if (!pynode_namespace) {
      Py_DECREF(pytuple);
      goto cleanup;
    }
    // Steals the reference
    PyTuple_SET_ITEM(pytuple, 1, pynode_namespace);
    if (get_enclaves) {
      PyObject * pynode_enclaves = PyUnicode_FromString(enclaves.data[idx]);
      if (!pynode_enclaves) {
        Py_DECREF(pytuple);
        goto cleanup;
      }
      // Steals the reference
      PyTuple_SET_ITEM(pytuple, 2, pynode_enclaves);
    }
    // Steals the reference
    PyList_SET_ITEM(pynode_names_and_namespaces, idx, pytuple);
  }

cleanup:
  fini_names_ret = rcutils_string_array_fini(&node_names);
  fini_namespaces_ret = rcutils_string_array_fini(&node_namespaces);
  fini_enclaves_ret = rcutils_string_array_fini(&enclaves);
  if (PyErr_Occurred()) {
    Py_XDECREF(pynode_names_and_namespaces);
    return NULL;
  }
  if (fini_names_ret != RCUTILS_RET_OK) {
    PyErr_Format(
      module_state->RCLError,
      "Failed to destroy node_names: %s", rcl_get_error_string().str);
    Py_XDECREF(pynode_names_and_namespaces);
    rcl_reset_error();
    return NULL;
  }
  if (fini_namespaces_ret != RCUTILS_RET_OK) {
    PyErr_Format(
      module_state->RCLError,
      "Failed to destroy node_namespaces: %s", rcl_get_error_string().str);
    Py_XDECREF(pynode_names_and_namespaces);
    rcl_reset_error();
    return NULL;
  }
  if (fini_enclaves_ret != RCUTILS_RET_OK) {
    PyErr_Format(
      module_state->RCLError,
      "Failed to destroy enclaves string array: %s", rcl_get_error_string().str);
    Py_XDECREF(pynode_names_and_namespaces);
    rcl_reset_error();
    return NULL;
  }

  return pynode_names_and_namespaces;
}

/// Get the list of nodes discovered by the provided node
/**
 *  Raises ValueError if pynode is not a node capsule
 *  Raises RuntimeError  if there is an rcl error
 *
 * \param[in] pynode Capsule pointing to the node
 * \return Python list of tuples where each tuple contains the two strings:
 *   the node name and node namespace
 */
static PyObject *
rclpy_get_node_names_and_namespaces(PyObject * module, PyObject * args)
{
  return rclpy_get_node_names_impl(module, args, false);
}

/// Get the list of nodes discovered by the provided node, with their respective enclaves.
/**
 *  Raises ValueError if pynode is not a node capsule
 *  Raises RuntimeError  if there is an rcl error
 *
 * \param[in] pynode Capsule pointing to the node
 * \return Python list of tuples where each tuple contains three strings:
 *   node name, node namespace, and enclave.
 */
static PyObject *
rclpy_get_node_names_and_namespaces_with_enclaves(
  PyObject * module, PyObject * args)
{
  return rclpy_get_node_names_impl(module, args, true);
}

/// Get the fully qualified name of the node.
/**
 *  Raises ValueError if pynode is not a node capsule
 *  Raises RuntimeError  if there is an rcl error
 *
 * \param[in] pynode Capsule pointing to the node
 * \return None on failure
 *         String containing the fully qualified name of the node otherwise
 */
static PyObject *
rclpy_node_get_fully_qualified_name(PyObject * Py_UNUSED(self), PyObject * args)
{
  PyObject * pynode;

  if (!PyArg_ParseTuple(args, "O", &pynode)) {
    return NULL;
  }

  rcl_node_t * node = rclpy_handle_get_pointer_from_capsule(pynode, "rcl_node_t");
  if (!node) {
    return NULL;
  }

  const char * fully_qualified_node_name = rcl_node_get_fully_qualified_name(node);
  if (!fully_qualified_node_name) {
    Py_RETURN_NONE;
  }

  return PyUnicode_FromString(fully_qualified_node_name);
}

/// Get a list of service names and types associated with the given node name.
/**
 * Raises ValueError if pynode is not a node capsule
 * Raises RuntimeError if there is an rcl error
 *
 * \param[in] pynode Capsule pointing to the node
 * \param[in] node_name of a remote node to get publishers for
 * \return Python list of tuples.
 *   The first element of each tuple is the service name (string) and the second element
 *   is a list of service types (list of strings).
 */
static PyObject *
rclpy_get_service_names_and_types_by_node(PyObject * module, PyObject * args)
{
  PyObject * pynode;
  char * node_name;
  char * node_namespace;

  rclpy_module_state_t * module_state = (rclpy_module_state_t *)PyModule_GetState(module);
  if (!module_state) {
    // exception already raised
    return NULL;
  }

  if (!PyArg_ParseTuple(args, "Oss", &pynode, &node_name, &node_namespace)) {
    return NULL;
  }

  rcl_node_t * node = rclpy_handle_get_pointer_from_capsule(pynode, "rcl_node_t");
  if (!node) {
    return NULL;
  }

  rcl_names_and_types_t service_names_and_types = rcl_get_zero_initialized_names_and_types();
  rcl_allocator_t allocator = rcl_get_default_allocator();
  rcl_ret_t ret = rcl_get_service_names_and_types_by_node(
    node, &allocator, node_name, node_namespace, &service_names_and_types);
  if (ret != RCL_RET_OK) {
    PyObject * error = module_state->RCLError;
    if (ret == RCL_RET_NODE_NAME_NON_EXISTENT) {
      error = module_state->NodeNameNonExistentError;
    }
    PyErr_Format(
      error,
      "Failed to get_service_names_and_types: %s", rcl_get_error_string().str);
    rcl_reset_error();
    return NULL;
  }

  PyObject * pyservice_names_and_types = rclpy_convert_to_py_names_and_types(
    &service_names_and_types);
  if (!rclpy_names_and_types_fini(&service_names_and_types)) {
    Py_XDECREF(pyservice_names_and_types);
    return NULL;
  }
  return pyservice_names_and_types;
}

/// Get a list of service client names and types associated with the given node name.
/**
 * Raises ValueError if pynode is not a node capsule
 * Raises RuntimeError if there is an rcl error
 *
 * \param[in] pynode Capsule pointing to the node
 * \param[in] node_name of a remote node to get publishers for
 * \return Python list of tuples.
 *   The first element of each tuple is the service name (string) and the second element
 *   is a list of service types (list of strings).
*/
static PyObject *
rclpy_get_client_names_and_types_by_node(PyObject * module, PyObject * args)
{
  PyObject * pynode;
  char * node_name;
  char * node_namespace;

  rclpy_module_state_t * module_state = (rclpy_module_state_t *)PyModule_GetState(module);
  if (!module_state) {
    // exception already raised
    return NULL;
  }

  if (!PyArg_ParseTuple(args, "Oss", &pynode, &node_name, &node_namespace)) {
    return NULL;
  }

  rcl_node_t * node = rclpy_handle_get_pointer_from_capsule(pynode, "rcl_node_t");
  if (!node) {
    return NULL;
  }

  rcl_names_and_types_t client_names_and_types = rcl_get_zero_initialized_names_and_types();
  rcl_allocator_t allocator = rcl_get_default_allocator();
  rcl_ret_t ret = rcl_get_client_names_and_types_by_node(
    node, &allocator, node_name, node_namespace, &client_names_and_types);
  if (ret != RCL_RET_OK) {
    PyObject * error = module_state->RCLError;
    if (ret == RCL_RET_NODE_NAME_NON_EXISTENT) {
      error = module_state->NodeNameNonExistentError;
    }
    PyErr_Format(
      error,
      "Failed to get_client_names_and_types: %s", rcl_get_error_string().str);
    rcl_reset_error();
    return NULL;
  }

  PyObject * pyclient_names_and_types = rclpy_convert_to_py_names_and_types(
    &client_names_and_types);
  if (!rclpy_names_and_types_fini(&client_names_and_types)) {
    Py_XDECREF(pyclient_names_and_types);
    return NULL;
  }
  return pyclient_names_and_types;
}

/// Get a list of topic names and types having at least one subscription from the given node name.
/**
 * Raises ValueError if pynode is not a node capsule
 * Raises RuntimeError if there is an rcl error
 *
 * \param[in] pynode Capsule pointing to the node
 * \param[in] no_demangle if true topic names and types returned will not be demangled
 * \param[in] node_name of a remote node to get subscriptions for
 * \param[in] node_namespace namespace of the remote node
 * \return Python list of tuples.
 *   The first element of each tuple is the topic name (string) and the second element
 *   is a list of topic types (list of strings).
 */
static PyObject *
rclpy_get_subscriber_names_and_types_by_node(PyObject * module, PyObject * args)
{
  PyObject * pynode;
  PyObject * pyno_demangle;
  char * node_name;
  char * node_namespace;

  rclpy_module_state_t * module_state = (rclpy_module_state_t *)PyModule_GetState(module);
  if (!module_state) {
    // exception already raised
    return NULL;
  }

  if (!PyArg_ParseTuple(args, "OOss", &pynode, &pyno_demangle, &node_name, &node_namespace)) {
    return NULL;
  }

  rcl_node_t * node = rclpy_handle_get_pointer_from_capsule(pynode, "rcl_node_t");
  if (!node) {
    return NULL;
  }
  bool no_demangle = PyObject_IsTrue(pyno_demangle);
  rcl_names_and_types_t topic_names_and_types = rcl_get_zero_initialized_names_and_types();
  rcl_allocator_t allocator = rcl_get_default_allocator();
  rcl_ret_t ret = rcl_get_subscriber_names_and_types_by_node(
    node, &allocator, no_demangle, node_name, node_namespace, &topic_names_and_types);
  if (ret != RCL_RET_OK) {
    PyObject * error = module_state->RCLError;
    if (ret == RCL_RET_NODE_NAME_NON_EXISTENT) {
      error = module_state->NodeNameNonExistentError;
    }
    PyErr_Format(
      error,
      "Failed to get_subscriber_names_and_types: %s", rcl_get_error_string().str);
    rcl_reset_error();
    return NULL;
  }

  PyObject * pytopic_names_and_types = rclpy_convert_to_py_names_and_types(&topic_names_and_types);
  if (!rclpy_names_and_types_fini(&topic_names_and_types)) {
    Py_XDECREF(pytopic_names_and_types);
    return NULL;
  }
  return pytopic_names_and_types;
}

/// Get a list of topic names and types having at least one publisher from the given node name.
/**
 * Raises ValueError if pynode is not a node capsule
 * Raises RuntimeError if there is an rcl error
 *
 * \param[in] pynode Capsule pointing to the node
 * \param[in] no_demangle if true topic names and types returned will not be demangled
 * \param[in] node_name of a remote node to get publishers for
 * \param[in] node_namespace namespace of the remote node
 * \return Python list of tuples.
 *   The first element of each tuple is the topic name (string) and the second element
 *   is a list of topic types (list of strings).
 */
static PyObject *
rclpy_get_publisher_names_and_types_by_node(PyObject * module, PyObject * args)
{
  PyObject * pynode;
  PyObject * pyno_demangle;
  char * node_name;
  char * node_namespace;

  rclpy_module_state_t * module_state = (rclpy_module_state_t *)PyModule_GetState(module);
  if (!module_state) {
    // exception already raised
    return NULL;
  }

  if (!PyArg_ParseTuple(args, "OOss", &pynode, &pyno_demangle, &node_name, &node_namespace)) {
    return NULL;
  }

  rcl_node_t * node = rclpy_handle_get_pointer_from_capsule(pynode, "rcl_node_t");
  if (!node) {
    return NULL;
  }
  bool no_demangle = PyObject_IsTrue(pyno_demangle);
  rcl_names_and_types_t topic_names_and_types = rcl_get_zero_initialized_names_and_types();
  rcl_allocator_t allocator = rcl_get_default_allocator();
  rcl_ret_t ret = rcl_get_publisher_names_and_types_by_node(
    node, &allocator, no_demangle, node_name, node_namespace, &topic_names_and_types);
  if (ret != RCL_RET_OK) {
    PyObject * error = module_state->RCLError;
    if (ret == RCL_RET_NODE_NAME_NON_EXISTENT) {
      error = module_state->NodeNameNonExistentError;
    }
    PyErr_Format(
      error,
      "Failed to get_publisher_names_and_types: %s", rcl_get_error_string().str);
    rcl_reset_error();
    return NULL;
  }

  PyObject * pytopic_names_and_types = rclpy_convert_to_py_names_and_types(&topic_names_and_types);
  if (!rclpy_names_and_types_fini(&topic_names_and_types)) {
    Py_XDECREF(pytopic_names_and_types);
    return NULL;
  }
  return pytopic_names_and_types;
}

/// Get a list of topics associated with the given node name.
/**
 * Raises ValueError if pynode is not a node capsule
 * Raises RuntimeError if there is an rcl error
 *
 * \param[in] pynode Capsule pointing to the node
 * \param[in] no_demangle if true topic names and types returned will not be demangled
 * \return Python list of tuples.
 *   The first element of each tuple is the topic name (string) and the second element
 *   is a list of topic types (list of strings).
 */
static PyObject *
rclpy_get_topic_names_and_types(PyObject * module, PyObject * args)
{
  rclpy_module_state_t * module_state = (rclpy_module_state_t *)PyModule_GetState(module);
  if (!module_state) {
    // exception already raised
    return NULL;
  }
  PyObject * pynode;
  PyObject * pyno_demangle;

  if (!PyArg_ParseTuple(args, "OO", &pynode, &pyno_demangle)) {
    return NULL;
  }

  rcl_node_t * node = rclpy_handle_get_pointer_from_capsule(pynode, "rcl_node_t");
  if (!node) {
    return NULL;
  }
  bool no_demangle = PyObject_IsTrue(pyno_demangle);

  rcl_names_and_types_t topic_names_and_types = rcl_get_zero_initialized_names_and_types();
  rcl_allocator_t allocator = rcl_get_default_allocator();
  rcl_ret_t ret =
    rcl_get_topic_names_and_types(node, &allocator, no_demangle, &topic_names_and_types);
  if (ret != RCL_RET_OK) {
    PyErr_Format(
      module_state->RCLError,
      "Failed to get_topic_names_and_types: %s", rcl_get_error_string().str);
    rcl_reset_error();
    return NULL;
  }

  PyObject * pytopic_names_and_types = PyList_New(topic_names_and_types.names.size);
  if (!pytopic_names_and_types) {
    goto cleanup;
  }
  size_t i;
  for (i = 0; i < topic_names_and_types.names.size; ++i) {
    PyObject * pytuple = PyTuple_New(2);
    if (!pytuple) {
      goto cleanup;
    }
    PyObject * pytopic_name = PyUnicode_FromString(topic_names_and_types.names.data[i]);
    if (!pytopic_name) {
      Py_DECREF(pytuple);
      goto cleanup;
    }
    PyTuple_SET_ITEM(pytuple, 0, pytopic_name);
    PyObject * pytypes_list = PyList_New(topic_names_and_types.types[i].size);
    if (!pytypes_list) {
      Py_DECREF(pytuple);
      goto cleanup;
    }
    size_t j;
    for (j = 0; j < topic_names_and_types.types[i].size; ++j) {
      PyObject * pytopic_type = PyUnicode_FromString(topic_names_and_types.types[i].data[j]);
      if (!pytopic_type) {
        Py_DECREF(pytuple);
        Py_DECREF(pytypes_list);
        goto cleanup;
      }
      PyList_SET_ITEM(pytypes_list, j, pytopic_type);
    }
    PyTuple_SET_ITEM(pytuple, 1, pytypes_list);
    PyList_SET_ITEM(pytopic_names_and_types, i, pytuple);
  }

cleanup:
  ret = rcl_names_and_types_fini(&topic_names_and_types);
  if (PyErr_Occurred()) {
    Py_XDECREF(pytopic_names_and_types);
    return NULL;
  }
  if (ret != RCL_RET_OK) {
    PyErr_Format(
      module_state->RCLError,
      "Failed to destroy topic_names_and_types: %s", rcl_get_error_string().str);
    Py_XDECREF(pytopic_names_and_types);
    rcl_reset_error();
    return NULL;
  }

  return pytopic_names_and_types;
}

/// Get a list of services associated with the given node name.
/**
 * Raises ValueError if pynode is not a node capsule
 * Raises RuntimeError if there is an rcl error
 *
 * \param[in] pynode Capsule pointing to the node
 * \return Python list of tuples.
 *   The first element of each tuple is the service name (string) and the second element
 *   is a list of service types (list of strings).
 */
static PyObject *
rclpy_get_service_names_and_types(PyObject * module, PyObject * args)
{
  rclpy_module_state_t * module_state = (rclpy_module_state_t *)PyModule_GetState(module);
  if (!module_state) {
    // exception already raised
    return NULL;
  }
  PyObject * pynode;

  if (!PyArg_ParseTuple(args, "O", &pynode)) {
    return NULL;
  }

  rcl_node_t * node = rclpy_handle_get_pointer_from_capsule(pynode, "rcl_node_t");
  if (!node) {
    return NULL;
  }

  rcl_names_and_types_t service_names_and_types = rcl_get_zero_initialized_names_and_types();
  rcl_allocator_t allocator = rcl_get_default_allocator();
  rcl_ret_t ret = rcl_get_service_names_and_types(node, &allocator, &service_names_and_types);
  if (ret != RCL_RET_OK) {
    PyErr_Format(
      module_state->RCLError,
      "Failed to get_service_names_and_types: %s", rcl_get_error_string().str);
    rcl_reset_error();
    return NULL;
  }

  PyObject * pyservice_names_and_types = PyList_New(service_names_and_types.names.size);
  if (!pyservice_names_and_types) {
    goto cleanup;
  }
  size_t i;
  for (i = 0; i < service_names_and_types.names.size; ++i) {
    PyObject * pytuple = PyTuple_New(2);
    if (!pytuple) {
      goto cleanup;
    }
    PyObject * pyservice_name = PyUnicode_FromString(service_names_and_types.names.data[i]);
    if (!pyservice_name) {
      Py_DECREF(pytuple);
      goto cleanup;
    }
    PyTuple_SET_ITEM(pytuple, 0, pyservice_name);
    PyObject * pytypes_list = PyList_New(service_names_and_types.types[i].size);
    if (!pytypes_list) {
      Py_DECREF(pytuple);
      goto cleanup;
    }
    size_t j;
    for (j = 0; j < service_names_and_types.types[i].size; ++j) {
      PyObject * pyservice_type = PyUnicode_FromString(service_names_and_types.types[i].data[j]);
      if (!pyservice_type) {
        Py_DECREF(pytuple);
        Py_DECREF(pyservice_name);
        Py_DECREF(pytypes_list);
        goto cleanup;
      }
      PyList_SET_ITEM(pytypes_list, j, pyservice_type);
    }
    PyTuple_SET_ITEM(pytuple, 1, pytypes_list);
    PyList_SET_ITEM(pyservice_names_and_types, i, pytuple);
  }

cleanup:
  ret = rcl_names_and_types_fini(&service_names_and_types);
  if (PyErr_Occurred()) {
    Py_XDECREF(pyservice_names_and_types);
    return NULL;
  }
  if (ret != RCL_RET_OK) {
    PyErr_Format(
      module_state->RCLError,
      "Failed to destroy service_names_and_types: %s", rcl_get_error_string().str);
    Py_XDECREF(pyservice_names_and_types);
    rcl_reset_error();
    return NULL;
  }

  return pyservice_names_and_types;
}

/// Fill a given rmw_time_t with python Duration info, if possible.
/**
  * \param[in] pyobject Python Object that should be a Duration, error checking is done
  * \param[out] out_time Valid destination for time data
  * \return Whether or not conversion succeeded.
  */
bool
_convert_py_duration_to_rmw_time(PyObject * pyobject, rmw_time_t * out_time)
{
  rcl_duration_t * duration = PyCapsule_GetPointer(pyobject, "rcl_duration_t");
  if (!duration) {
    return false;
  }
  *out_time = (rmw_time_t) {
    RCL_NS_TO_S(duration->nanoseconds),
    duration->nanoseconds % (1000LL * 1000LL * 1000LL)
  };
  return true;
}

/// Return a Python QoSProfile object
/**
 * This function creates a QoSProfile object from the QoS Policies provided
 * \param[in] pyqos_history enum of type QoSHistoryPolicy
 * \param[in] pyqos_depth int size of the DDS message queue
 * \param[in] pyqos_reliability enum of type QoSReliabilityPolicy
 * \param[in] pyqos_durability enum of type QoSDurabilityPolicy
 * \return NULL on failure
 *         Capsule to a rmw_qos_profile_t object
 */
static PyObject *
rclpy_convert_from_py_qos_policy(PyObject * Py_UNUSED(self), PyObject * args)
{
  unsigned PY_LONG_LONG pyqos_history;
  unsigned PY_LONG_LONG pyqos_depth;
  unsigned PY_LONG_LONG pyqos_reliability;
  unsigned PY_LONG_LONG pyqos_durability;
  PyObject * pyqos_lifespan;
  PyObject * pyqos_deadline;
  unsigned PY_LONG_LONG pyqos_liveliness;
  PyObject * pyqos_liveliness_lease_duration;
  int avoid_ros_namespace_conventions;

  if (!PyArg_ParseTuple(
      args, "KKKKOOKOp",
      &pyqos_history,
      &pyqos_depth,
      &pyqos_reliability,
      &pyqos_durability,
      &pyqos_lifespan,
      &pyqos_deadline,
      &pyqos_liveliness,
      &pyqos_liveliness_lease_duration,
      &avoid_ros_namespace_conventions))
  {
    return NULL;
  }

  rmw_qos_profile_t * qos_profile = PyMem_Malloc(sizeof(rmw_qos_profile_t));

  if (!qos_profile) {
    PyErr_Format(PyExc_MemoryError, "Failed to allocate memory for QoS profile");
    return NULL;
  }
  // Set to default so that we don't use uninitialized data if new fields are added
  *qos_profile = rmw_qos_profile_default;
  // Overwrite defaults with passed values
  qos_profile->history = pyqos_history;
  qos_profile->depth = pyqos_depth;
  qos_profile->reliability = pyqos_reliability;
  qos_profile->durability = pyqos_durability;

  if (!_convert_py_duration_to_rmw_time(pyqos_lifespan, &qos_profile->lifespan)) {
    return NULL;
  }
  if (!_convert_py_duration_to_rmw_time(pyqos_deadline, &qos_profile->deadline)) {
    return NULL;
  }

  qos_profile->liveliness = pyqos_liveliness;
  if (
    !_convert_py_duration_to_rmw_time(
      pyqos_liveliness_lease_duration,
      &qos_profile->liveliness_lease_duration))
  {
    return NULL;
  }

  qos_profile->avoid_ros_namespace_conventions = avoid_ros_namespace_conventions;
  PyObject * pyqos_profile = PyCapsule_New(qos_profile, "rmw_qos_profile_t", NULL);
  return pyqos_profile;
}

/// Convert a C rmw_qos_profile_t Capsule to a Python QoSProfile object.
/**
  * This function is exposed to facilitate testing profile type conversion.
  * \param[in] pyqos_profile Capsule of rmw_qos_profile_t from rclpy_convert_from_py_qos_policy
  * \return QoSProfile object
  */
static PyObject *
rclpy_convert_to_py_qos_policy(PyObject * Py_UNUSED(self), PyObject * args)
{
  PyObject * pyqos_profile = NULL;
  if (!PyArg_ParseTuple(args, "O", &pyqos_profile)) {
    return NULL;
  }

  rmw_qos_profile_t * profile = PyCapsule_GetPointer(
    pyqos_profile, "rmw_qos_profile_t");
  if (!profile) {
    return NULL;
  }
  return rclpy_common_convert_to_qos_dict(profile);
}

/// Fetch a predefined qos_profile from rmw and convert it to a dictionary with QoSProfile args
/**
 * Raises RuntimeError if there is an rcl error
 *
 * This function takes a string defining a rmw_qos_profile_t and returns the
 * corresponding QoSProfile args in a dictionary
 * \param[in] string with the name of the profile to load
 * \return dictionary with QoSProfile args
 */
static PyObject *
rclpy_get_rmw_qos_profile(PyObject * Py_UNUSED(self), PyObject * args)
{
  const char * pyrmw_profile;
  if (!PyArg_ParseTuple(
      args, "z", &pyrmw_profile))
  {
    return NULL;
  }
  PyObject * pyqos_profile = NULL;
  if (0 == strcmp(pyrmw_profile, "qos_profile_sensor_data")) {
    pyqos_profile = rclpy_common_convert_to_qos_dict(&rmw_qos_profile_sensor_data);
  } else if (0 == strcmp(pyrmw_profile, "qos_profile_default")) {
    pyqos_profile = rclpy_common_convert_to_qos_dict(&rmw_qos_profile_default);
  } else if (0 == strcmp(pyrmw_profile, "qos_profile_system_default")) {
    pyqos_profile = rclpy_common_convert_to_qos_dict(&rmw_qos_profile_system_default);
  } else if (0 == strcmp(pyrmw_profile, "qos_profile_services_default")) {
    pyqos_profile = rclpy_common_convert_to_qos_dict(&rmw_qos_profile_services_default);
  } else if (0 == strcmp(pyrmw_profile, "qos_profile_unknown")) {
    pyqos_profile = rclpy_common_convert_to_qos_dict(&rmw_qos_profile_unknown);
  } else if (0 == strcmp(pyrmw_profile, "qos_profile_parameters")) {
    pyqos_profile = rclpy_common_convert_to_qos_dict(&rmw_qos_profile_parameters);
  } else if (0 == strcmp(pyrmw_profile, "qos_profile_parameter_events")) {
    pyqos_profile = rclpy_common_convert_to_qos_dict(&rmw_qos_profile_parameter_events);
  } else {
    PyErr_Format(
      PyExc_RuntimeError,
      "Requested unknown rmw_qos_profile: '%s'", pyrmw_profile);
    return NULL;
  }
  return pyqos_profile;
}

/// Manually assert that an entity is alive.
/**
  * When using RMW_QOS_POLICY_LIVELINESS_MANUAL_BY_TOPIC, the application must call this function
  * at least as often as the qos policy liveliness_lease_duration.
  * The passed entity can be a Publisher.
  *
  * Raises RuntimeError on failure to assert liveliness
  * Raises TypeError if passed object is not a valid Publisher
  *
  * \param[in] pyentity A capsule containing an rcl_publisher_t
  * \return None
  */
static PyObject *
rclpy_assert_liveliness(PyObject * module, PyObject * args)
{
  rclpy_module_state_t * module_state = (rclpy_module_state_t *)PyModule_GetState(module);
  if (!module_state) {
    // exception already raised
    return NULL;
  }
  PyObject * pyentity;

  if (!PyArg_ParseTuple(args, "O", &pyentity)) {
    return NULL;
  }

  if (PyCapsule_IsValid(pyentity, "rclpy_publisher_t")) {
    rclpy_publisher_t * publisher = rclpy_handle_get_pointer_from_capsule(
      pyentity, "rclpy_publisher_t");
    if (RCL_RET_OK != rcl_publisher_assert_liveliness(&publisher->publisher)) {
      PyErr_Format(
        module_state->RCLError,
        "Failed to assert liveliness on the Publisher: %s", rcl_get_error_string().str);
      rcl_reset_error();
      return NULL;
    }
  } else {
    PyErr_Format(
      PyExc_TypeError, "Passed capsule is not a valid Publisher.");
    return NULL;
  }

  Py_RETURN_NONE;
}

/// Destructor for a time point
void
_rclpy_destroy_time_point(PyObject * pycapsule)
{
  PyMem_Free(PyCapsule_GetPointer(pycapsule, "rcl_time_point_t"));
}

/// Create a time point
/**
 * On failure, an exception is raised and NULL is returned if:
 *
 * Raises RuntimeError on initialization failure
 * Raises TypeError if argument of invalid type
 * Raises OverflowError if nanoseconds argument cannot be converted to uint64_t
 *
 * \param[in] nanoseconds unsigned PyLong object storing the nanoseconds value
 *   of the time point in a 64-bit unsigned integer
 * \param[in] clock_type enum of type ClockType
 * \return Capsule of the pointer to the created rcl_time_point_t * structure, or
 * \return NULL on failure
 */
static PyObject *
rclpy_create_time_point(PyObject * Py_UNUSED(self), PyObject * args)
{
  PyObject * pylong_nanoseconds;
  unsigned PY_LONG_LONG clock_type;

  if (!PyArg_ParseTuple(args, "OK", &pylong_nanoseconds, &clock_type)) {
    return NULL;
  }

  unsigned PY_LONG_LONG nanoseconds = PyLong_AsUnsignedLongLong(pylong_nanoseconds);
  if (PyErr_Occurred()) {
    return NULL;
  }

  rcl_time_point_t * time_point = PyMem_Malloc(sizeof(rcl_time_point_t));
  if (!time_point) {
    PyErr_Format(PyExc_MemoryError, "Failed to allocate memory for time point.");
    return NULL;
  }

  time_point->nanoseconds = nanoseconds;
  time_point->clock_type = clock_type;

  return PyCapsule_New(time_point, "rcl_time_point_t", _rclpy_destroy_time_point);
}

/// Returns the nanoseconds value of the time point
/**
 * On failure, an exception is raised and NULL is returned if:
 *
 * Raises ValueError if pytime_point is not a time point capsule
 *
 * \param[in] pytime_point Capsule pointing to the time point
 * \return NULL on failure:
 *         PyLong integer in nanoseconds on success
 */
static PyObject *
rclpy_time_point_get_nanoseconds(PyObject * Py_UNUSED(self), PyObject * args)
{
  PyObject * pytime_point;
  if (!PyArg_ParseTuple(args, "O", &pytime_point)) {
    return NULL;
  }

  rcl_time_point_t * time_point = PyCapsule_GetPointer(
    pytime_point, "rcl_time_point_t");
  if (!time_point) {
    return NULL;
  }

  return PyLong_FromUnsignedLongLong(time_point->nanoseconds);
}

/// Destructor for a duration
void
_rclpy_destroy_duration(PyObject * pycapsule)
{
  PyMem_Free(PyCapsule_GetPointer(pycapsule, "rcl_duration_t"));
}

/// Create a duration
/**
 * On failure, an exception is raised and NULL is returned if:
 *
 * Raises RuntimeError on initialization failure
 * Raises TypeError if argument of invalid type
 * Raises OverflowError if nanoseconds argument cannot be converted to uint64_t
 *
 * \param[in] nanoseconds unsigned PyLong object storing the nanoseconds value
 *   of the duration in a 64-bit signed integer
 * \return Capsule of the pointer to the created rcl_duration_t * structure, or
 * \return NULL on failure
 */
static PyObject *
rclpy_create_duration(PyObject * Py_UNUSED(self), PyObject * args)
{
  PY_LONG_LONG nanoseconds;

  if (!PyArg_ParseTuple(args, "L", &nanoseconds)) {
    return NULL;
  }

  rcl_duration_t * duration = PyMem_Malloc(sizeof(rcl_duration_t));
  if (!duration) {
    PyErr_Format(PyExc_MemoryError, "Failed to allocate memory for duration.");
    return NULL;
  }

  duration->nanoseconds = nanoseconds;

  return PyCapsule_New(duration, "rcl_duration_t", _rclpy_destroy_duration);
}

/// Returns the nanoseconds value of the duration
/**
 * On failure, an exception is raised and NULL is returned if:
 *
 * Raises ValueError if pyduration is not a duration capsule
 *
 * \param[in] pyduration Capsule pointing to the duration
 * \return NULL on failure:
 *         PyLong integer in nanoseconds on success
 */
static PyObject *
rclpy_duration_get_nanoseconds(PyObject * Py_UNUSED(self), PyObject * args)
{
  PyObject * pyduration;
  if (!PyArg_ParseTuple(args, "O", &pyduration)) {
    return NULL;
  }

  rcl_duration_t * duration = PyCapsule_GetPointer(
    pyduration, "rcl_duration_t");
  if (!duration) {
    return NULL;
  }

  return PyLong_FromLongLong(duration->nanoseconds);
}

/// Create a clock
/**
 * On failure, an exception is raised and NULL is returned if:
 *
 * Raises RuntimeError on initialization failure
 * Raises TypeError if argument of invalid type
 *
 * This function creates a Clock object of the specified type
 * \param[in] clock_type enum of type ClockType
 * \return NULL on failure
 *         Capsule to an rcl_clock_t object
 */
static PyObject *
rclpy_create_clock(PyObject * module, PyObject * args)
{
  rclpy_module_state_t * module_state = (rclpy_module_state_t *)PyModule_GetState(module);
  if (!module_state) {
    // exception already raised
    return NULL;
  }
  unsigned PY_LONG_LONG clock_type;

  if (!PyArg_ParseTuple(args, "K", &clock_type)) {
    return NULL;
  }

  rcl_clock_t * clock = PyMem_Malloc(sizeof(rcl_clock_t));
  if (!clock) {
    PyErr_Format(PyExc_MemoryError, "Failed to allocate memory for clock.");
    return NULL;
  }
  rcl_allocator_t allocator = rcl_get_default_allocator();
  rcl_ret_t ret = rcl_clock_init(clock_type, clock, &allocator);
  if (ret != RCL_RET_OK) {
    PyErr_Format(
      module_state->RCLError,
      "Failed to initialize clock: %s", rcl_get_error_string().str);
    rcl_reset_error();
    PyMem_Free(clock);
    return NULL;
  }

  return rclpy_create_handle_capsule(clock, "rcl_clock_t", _rclpy_destroy_clock);
}

/// Returns the current value of the clock
/**
 * On failure, an exception is raised and NULL is returned if:
 *
 * Raises ValueError if pyclock is not a clock capsule
 * Raises RuntimeError if the clock's value cannot be retrieved
 *
 * \param[in] pyclock Capsule pointing to the clock
 * \return NULL on failure:
 *         Capsule to a time point on success
 */
static PyObject *
rclpy_clock_get_now(PyObject * module, PyObject * args)
{
  rclpy_module_state_t * module_state = (rclpy_module_state_t *)PyModule_GetState(module);
  if (!module_state) {
    // exception already raised
    return NULL;
  }
  PyObject * pyclock;
  if (!PyArg_ParseTuple(args, "O", &pyclock)) {
    return NULL;
  }

  rcl_clock_t * clock = rclpy_handle_get_pointer_from_capsule(
    pyclock, "rcl_clock_t");
  if (!clock) {
    return NULL;
  }

  rcl_time_point_t * time_point = PyMem_Malloc(sizeof(rcl_time_point_t));
  if (!time_point) {
    PyErr_Format(PyExc_MemoryError, "Failed to allocate memory for time point.");
    return NULL;
  }
  time_point->clock_type = clock->type;

  rcl_ret_t ret = rcl_clock_get_now(clock, &time_point->nanoseconds);

  if (ret != RCL_RET_OK) {
    PyErr_Format(
      module_state->RCLError,
      "Failed to get current value of clock: %s", rcl_get_error_string().str);
    rcl_reset_error();
    PyMem_Free(time_point);
    return NULL;
  }

  return PyCapsule_New(time_point, "rcl_time_point_t", _rclpy_destroy_time_point);
}

/// Returns if a clock using ROS time has the ROS time override enabled.
/**
 * On failure, an exception is raised and NULL is returned if:
 *
 * Raises ValueError if pyclock is not a clock capsule
 * Raises RuntimeError if the clock's ROS time override state cannot be retrieved
 *
 * \param[in] pyclock Capsule pointing to the clock
 * \return NULL on failure
 *         True if enabled
 *         False if not enabled
 */
static PyObject *
rclpy_clock_get_ros_time_override_is_enabled(PyObject * module, PyObject * args)
{
  rclpy_module_state_t * module_state = (rclpy_module_state_t *)PyModule_GetState(module);
  if (!module_state) {
    // exception already raised
    return NULL;
  }
  PyObject * pyclock;
  if (!PyArg_ParseTuple(args, "O", &pyclock)) {
    return NULL;
  }

  rcl_clock_t * clock = rclpy_handle_get_pointer_from_capsule(
    pyclock, "rcl_clock_t");
  if (!clock) {
    return NULL;
  }

  bool is_enabled;
  rcl_ret_t ret = rcl_is_enabled_ros_time_override(clock, &is_enabled);
  if (ret != RCL_RET_OK) {
    PyErr_Format(
      module_state->RCLError,
      "Failed to get if ROS time override is enabled for clock: %s", rcl_get_error_string().str);
    rcl_reset_error();
    return NULL;
  }

  if (is_enabled) {
    Py_RETURN_TRUE;
  } else {
    Py_RETURN_FALSE;
  }
}

/// Set if a clock using ROS time has the ROS time override enabled.
/**
 * On failure, an exception is raised and NULL is returned if:
 *
 * Raises ValueError if pyclock is not a clock capsule
 * Raises RuntimeError if the clock's ROS time override cannot be set
 *
 * \param[in] pyclock Capsule pointing to the clock to set
 * \param[in] enabled Override state to set
 * \return NULL on failure
 *         None on success
 */
static PyObject *
rclpy_clock_set_ros_time_override_is_enabled(PyObject * module, PyObject * args)
{
  rclpy_module_state_t * module_state = (rclpy_module_state_t *)PyModule_GetState(module);
  if (!module_state) {
    // exception already raised
    return NULL;
  }
  PyObject * pyclock;
  int enabled;
  if (!PyArg_ParseTuple(args, "Op", &pyclock, &enabled)) {
    return NULL;
  }

  rcl_clock_t * clock = rclpy_handle_get_pointer_from_capsule(
    pyclock, "rcl_clock_t");
  if (!clock) {
    return NULL;
  }

  rcl_ret_t ret;
  if (enabled) {
    ret = rcl_enable_ros_time_override(clock);
  } else {
    ret = rcl_disable_ros_time_override(clock);
  }
  if (ret != RCL_RET_OK) {
    PyErr_Format(
      module_state->RCLError,
      "Failed to set ROS time override for clock: %s", rcl_get_error_string().str);
    rcl_reset_error();
    return NULL;
  }
  if (PyErr_Occurred()) {
    // Time jump callbacks raised
    return NULL;
  }
  Py_RETURN_NONE;
}

/// Set the ROS time override for a clock using ROS time.
/**
 * On failure, an exception is raised and NULL is returned if:
 *
 * Raises ValueError if pyclock is not a clock capsule, or
 * pytime_point is not a time point capsule
 * Raises RuntimeError if the clock's ROS time override cannot be set
 *
 * \param[in] pyclock Capsule pointing to the clock to set
 * \param[in] pytime_point Capsule pointing to the time point
 * \return NULL on failure
 *         None on success
 */
static PyObject *
rclpy_clock_set_ros_time_override(PyObject * module, PyObject * args)
{
  rclpy_module_state_t * module_state = (rclpy_module_state_t *)PyModule_GetState(module);
  if (!module_state) {
    // exception already raised
    return NULL;
  }
  PyObject * pyclock;
  PyObject * pytime_point;
  if (!PyArg_ParseTuple(args, "OO", &pyclock, &pytime_point)) {
    return NULL;
  }

  rcl_clock_t * clock = rclpy_handle_get_pointer_from_capsule(
    pyclock, "rcl_clock_t");
  if (!clock) {
    return NULL;
  }

  rcl_time_point_t * time_point = PyCapsule_GetPointer(
    pytime_point, "rcl_time_point_t");
  if (!time_point) {
    return NULL;
  }

  rcl_ret_t ret = rcl_set_ros_time_override(clock, time_point->nanoseconds);
  if (ret != RCL_RET_OK) {
    PyErr_Format(
      module_state->RCLError,
      "Failed to set ROS time override for clock: %s", rcl_get_error_string().str);
    rcl_reset_error();
    return NULL;
  }

  if (PyErr_Occurred()) {
    // Time jump callbacks raised
    return NULL;
  }
  Py_RETURN_NONE;
}

/// Called when a time jump occurs.
void
_rclpy_on_time_jump(
  const struct rcl_time_jump_t * time_jump,
  bool before_jump,
  void * user_data)
{
  if (PyErr_Occurred()) {
    // An earlier time jump callback already raised an exception
    return;
  }
  PyObject * pyjump_handle = user_data;
  if (before_jump) {
    // Call pre jump callback with no arguments
    PyObject * pycallback = PyObject_GetAttrString(pyjump_handle, "_pre_callback");
    if (!pycallback) {
      // Raised
      return;
    }
    if (Py_None == pycallback) {
      Py_DECREF(pycallback);
      // Callback is None
      return;
    }
    // May set exception
    PyObject_CallObject(pycallback, NULL);
    Py_DECREF(pycallback);
  } else {
    // Call post jump callback with JumpInfo as an argument
    PyObject * pycallback = PyObject_GetAttrString(pyjump_handle, "_post_callback");
    if (!pycallback) {
      // Raised
      return;
    }
    if (Py_None == pycallback) {
      Py_DECREF(pycallback);
      // Callback is None
      return;
    }
    // Build python dictionary with time jump info
    const char * clock_change;
    switch (time_jump->clock_change) {
      case RCL_ROS_TIME_NO_CHANGE:
        clock_change = "RCL_ROS_TIME_NO_CHANGE";
        break;
      case RCL_ROS_TIME_ACTIVATED:
        clock_change = "RCL_ROS_TIME_ACTIVATED";
        break;
      case RCL_ROS_TIME_DEACTIVATED:
        clock_change = "RCL_ROS_TIME_DEACTIVATED";
        break;
      case RCL_SYSTEM_TIME_NO_CHANGE:
        clock_change = "RCL_SYSTEM_TIME_NO_CHANGE";
        break;
      default:
        PyErr_Format(PyExc_RuntimeError, "Unknown time jump type %d", time_jump->clock_change);
        Py_DECREF(pycallback);
        return;
    }
    PY_LONG_LONG delta = time_jump->delta.nanoseconds;
    PyObject * pyjump_info = Py_BuildValue(
      "{zzzL}", "clock_change", clock_change, "delta", delta);
    if (!pyjump_info) {
      Py_DECREF(pycallback);
      return;
    }
    PyObject * pyargs = PyTuple_Pack(1, pyjump_info);
    if (!pyargs) {
      Py_DECREF(pyjump_info);
      Py_DECREF(pycallback);
      return;
    }
    // May set exception
    PyObject_CallObject(pycallback, pyargs);
    Py_DECREF(pyjump_info);
    Py_DECREF(pyargs);
    Py_DECREF(pycallback);
  }
}

/// Add a time jump callback to a clock.
/**
 * On failure, an exception is raised and NULL is returned if:
 *
 * Raises ValueError if pyclock is not a clock capsule, or
 * any argument is invalid
 * Raises RuntimeError if the callback cannot be added
 *
 * \param[in] pyclock Capsule pointing to the clock to set
 * \param[in] pyjump_handle Instance of rclpy.clock.JumpHandle
 * \param[in] on_clock_change True if callback should be called when ROS time is toggled
 * \param[in] min_forward minimum nanoseconds to trigger forward jump callback
 * \param[in] min_backward minimum negative nanoseconds to trigger backward jump callback
 * \return NULL on failure
 *         None on success
 */
static PyObject *
rclpy_add_clock_callback(PyObject * module, PyObject * args)
{
  rclpy_module_state_t * module_state = (rclpy_module_state_t *)PyModule_GetState(module);
  if (!module_state) {
    // exception already raised
    return NULL;
  }
  PyObject * pyclock;
  PyObject * pyjump_handle;
  int on_clock_change;
  PY_LONG_LONG min_forward;
  PY_LONG_LONG min_backward;
  if (
    !PyArg_ParseTuple(
      args, "OOpLL", &pyclock, &pyjump_handle, &on_clock_change, &min_forward,
      &min_backward))
  {
    return NULL;
  }

  rcl_clock_t * clock = rclpy_handle_get_pointer_from_capsule(pyclock, "rcl_clock_t");
  if (!clock) {
    return NULL;
  }

  rcl_jump_threshold_t threshold;
  threshold.on_clock_change = on_clock_change;
  threshold.min_forward.nanoseconds = min_forward;
  threshold.min_backward.nanoseconds = min_backward;

  rcl_ret_t ret = rcl_clock_add_jump_callback(
    clock, threshold, _rclpy_on_time_jump, pyjump_handle);
  if (ret != RCL_RET_OK) {
    PyErr_Format(
      module_state->RCLError,
      "Failed to add time jump callback: %s", rcl_get_error_string().str);
    rcl_reset_error();
    return NULL;
  }
  Py_RETURN_NONE;
}

/// Remove a time jump callback from a clock.
/**
 * On failure, an exception is raised and NULL is returned if:
 *
 * Raises ValueError if pyclock is not a clock capsule, or
 * any argument is invalid
 * Raises RuntimeError if the callback cannot be added
 *
 * \param[in] pyclock Capsule pointing to the clock to set
 * \param[in] pyjump_handle Instance of rclpy.clock.JumpHandle
 * \return NULL on failure
 *         None on success
 */
static PyObject *
rclpy_remove_clock_callback(PyObject * module, PyObject * args)
{
  rclpy_module_state_t * module_state = (rclpy_module_state_t *)PyModule_GetState(module);
  if (!module_state) {
    // exception already raised
    return NULL;
  }
  PyObject * pyclock;
  PyObject * pyjump_handle;
  if (!PyArg_ParseTuple(args, "OO", &pyclock, &pyjump_handle)) {
    return NULL;
  }

  rcl_clock_t * clock = rclpy_handle_get_pointer_from_capsule(pyclock, "rcl_clock_t");
  if (!clock) {
    return NULL;
  }

  rcl_ret_t ret = rcl_clock_remove_jump_callback(
    clock, _rclpy_on_time_jump, pyjump_handle);
  if (ret != RCL_RET_OK) {
    PyErr_Format(
      module_state->RCLError,
      "Failed to remove time jump callback: %s", rcl_get_error_string().str);
    rcl_reset_error();
    return NULL;
  }
  Py_RETURN_NONE;
}

/// Create an rclpy.parameter.Parameter from an rcl_variant_t
/**
 * On failure a Python exception is raised and NULL is returned if:
 *
 * Raises ValueError if the variant points to no data.
 *
 * \param[in] name The name of the parameter as a Python unicode string.
 * \param[in] variant The variant object to create a Parameter from.
 * \param[in] parameter_cls The PythonObject for the Parameter class.
 * \param[in] parameter_type_cls The PythonObject for the Parameter.Type class.
 *
 * Returns a pointer to an rclpy.parameter.Parameter with the name, type, and value from
 * the variant or NULL when raising a Python exception.
 */
static PyObject * _parameter_from_rcl_variant(
  PyObject * name, rcl_variant_t * variant, PyObject * parameter_cls,
  PyObject * parameter_type_cls)
{
  // Default to NOT_SET and a value of Py_None to suppress warnings.
  // A Python error will raise if type and value don't agree.
  int type_enum_value = rcl_interfaces__msg__ParameterType__PARAMETER_NOT_SET;
  PyObject * value = Py_None;
  PyObject * member_value;
  if (variant->bool_value) {
    type_enum_value = rcl_interfaces__msg__ParameterType__PARAMETER_BOOL;
    value = *(variant->bool_value) ? Py_True : Py_False;
    Py_INCREF(value);
  } else if (variant->integer_value) {
    type_enum_value = rcl_interfaces__msg__ParameterType__PARAMETER_INTEGER;
    value = PyLong_FromLongLong(*(variant->integer_value));
    if (!value) {
      return NULL;
    }
  } else if (variant->double_value) {
    type_enum_value = rcl_interfaces__msg__ParameterType__PARAMETER_DOUBLE;
    value = PyFloat_FromDouble(*(variant->double_value));
    if (!value) {
      return NULL;
    }
  } else if (variant->string_value) {
    type_enum_value = rcl_interfaces__msg__ParameterType__PARAMETER_STRING;
    value = PyUnicode_FromString(variant->string_value);
    if (!value) {
      return NULL;
    }
  } else if (variant->byte_array_value) {
    type_enum_value = rcl_interfaces__msg__ParameterType__PARAMETER_BYTE_ARRAY;
    value = PyList_New(variant->byte_array_value->size);
    if (!value) {
      return NULL;
    }
    for (size_t i = 0; i < variant->byte_array_value->size; ++i) {
      member_value = PyBytes_FromFormat("%u", variant->byte_array_value->values[i]);
      if (!member_value) {
        Py_DECREF(value);
        return NULL;
      }
      PyList_SET_ITEM(value, i, member_value);
    }
  } else if (variant->bool_array_value) {
    type_enum_value = rcl_interfaces__msg__ParameterType__PARAMETER_BOOL_ARRAY;
    value = PyList_New(variant->bool_array_value->size);
    if (!value) {
      return NULL;
    }
    for (size_t i = 0; i < variant->bool_array_value->size; ++i) {
      member_value = variant->bool_array_value->values[i] ? Py_True : Py_False;
      Py_INCREF(member_value);
      PyList_SET_ITEM(value, i, member_value);
    }
  } else if (variant->integer_array_value) {
    type_enum_value = rcl_interfaces__msg__ParameterType__PARAMETER_INTEGER_ARRAY;
    value = PyList_New(variant->integer_array_value->size);
    if (!value) {
      return NULL;
    }
    for (size_t i = 0; i < variant->integer_array_value->size; ++i) {
      member_value = PyLong_FromLongLong(variant->integer_array_value->values[i]);
      if (!member_value) {
        Py_DECREF(value);
        return NULL;
      }
      PyList_SET_ITEM(value, i, member_value);
    }
  } else if (variant->double_array_value) {
    type_enum_value = rcl_interfaces__msg__ParameterType__PARAMETER_DOUBLE_ARRAY;
    value = PyList_New(variant->double_array_value->size);
    if (!value) {
      return NULL;
    }
    for (size_t i = 0; i < variant->double_array_value->size; ++i) {
      member_value = PyFloat_FromDouble(variant->double_array_value->values[i]);
      if (!member_value) {
        Py_DECREF(value);
        return NULL;
      }
      PyList_SET_ITEM(value, i, member_value);
    }
  } else if (variant->string_array_value) {
    type_enum_value = rcl_interfaces__msg__ParameterType__PARAMETER_STRING_ARRAY;
    value = PyList_New(variant->string_array_value->size);
    if (!value) {
      return NULL;
    }
    for (size_t i = 0; i < variant->string_array_value->size; ++i) {
      member_value = PyUnicode_FromString(variant->string_array_value->data[i]);
      if (!member_value) {
        Py_DECREF(value);
        return NULL;
      }
      PyList_SET_ITEM(value, i, member_value);
    }
  } else {
    // INCREF Py_None if no other value was set.
    Py_INCREF(value);
  }

  PyObject * args = Py_BuildValue("(i)", type_enum_value);
  if (!args) {
    Py_DECREF(value);
    return NULL;
  }
  PyObject * type = PyObject_CallObject(parameter_type_cls, args);
  Py_DECREF(args);
  args = Py_BuildValue("OOO", name, type, value);
  Py_DECREF(value);
  Py_DECREF(type);
  if (!args) {
    return NULL;
  }

  PyObject * param = PyObject_CallObject(parameter_cls, args);
  Py_DECREF(args);
  return param;
}

/// Populate a Python dict with a dict of node parameters by node name
/**
 * On failure a Python exception is raised and false is returned
 *
 * \param[in] name The name of the parameter
 * \param[in] variant The variant object to create a Parameter from
 * \param[in] parameter_cls The PythonObject for the Parameter class.
 * \param[in] parameter_type_cls The PythonObject for the Parameter.Type class.
 * \param[out] node_params_dict The PythonObject to populate with node names and parameters.
 *
 * Returns true when parameters are set successfully
 *         false when there was an error during parsing.
 */
static bool
_populate_node_parameters_from_rcl_params(
  const rcl_params_t * params, rcl_allocator_t allocator, PyObject * parameter_cls,
  PyObject * parameter_type_cls, PyObject * node_params_dict)
{
  for (size_t i = 0; i < params->num_nodes; ++i) {
    PyObject * py_node_name;
    if (params->node_names[i][0] != '/') {
      py_node_name = PyUnicode_FromString(
        rcutils_format_string(allocator, "/%s", params->node_names[i]));
    } else {
      py_node_name = PyUnicode_FromString(params->node_names[i]);
    }
    if (!py_node_name) {
      return false;
    }
    PyObject * parameter_dict;
    if (!PyDict_Contains(node_params_dict, py_node_name)) {
      parameter_dict = PyDict_New();
      if (!parameter_dict) {
        Py_DECREF(py_node_name);
        return false;
      }
      if (-1 == PyDict_SetItem(node_params_dict, py_node_name, parameter_dict)) {
        Py_DECREF(parameter_dict);
        Py_DECREF(py_node_name);
        return false;
      }
    } else {
      parameter_dict = PyDict_GetItem(node_params_dict, py_node_name);
      if (!parameter_dict) {
        Py_DECREF(py_node_name);
        PyErr_Format(PyExc_RuntimeError, "Error reading node_paramters from internal dict");
        return false;
      }
      /* This was a borrowed reference. INCREF'd so we can unconditionally DECREF below. */
      Py_INCREF(parameter_dict);
    }
    rcl_node_params_t node_params = params->params[i];
    for (size_t ii = 0; ii < node_params.num_params; ++ii) {
      PyObject * py_param_name = PyUnicode_FromString(node_params.parameter_names[ii]);
      if (!py_param_name) {
        Py_DECREF(py_node_name);
        Py_DECREF(parameter_dict);
        return false;
      }
      PyObject * py_param = _parameter_from_rcl_variant(
        py_param_name, &node_params.parameter_values[ii], parameter_cls,
        parameter_type_cls);
      if (!py_param) {
        Py_DECREF(py_node_name);
        Py_DECREF(parameter_dict);
        Py_DECREF(py_param_name);
        return false;
      }
      if (-1 == PyDict_SetItem(parameter_dict, py_param_name, py_param)) {
        Py_DECREF(py_node_name);
        Py_DECREF(py_param_name);
        Py_DECREF(parameter_dict);
        Py_DECREF(py_param);
        return false;
      }
      Py_DECREF(py_param_name);
      Py_DECREF(py_param);
    }
    Py_DECREF(py_node_name);
    Py_DECREF(parameter_dict);
  }
  return true;
}

/// Populate a Python dict with node parameters parsed from CLI arguments
/**
 * On failure a Python exception is raised and false is returned if:
 *
 * Raises RuntimeError if param_files cannot be extracted from arguments.
 * Raises RuntimeError if yaml files do not parse succesfully.
 *
 * \param[in] module_state the module state for the _rclpy module
 * \param[in] args The arguments to parse for parameters
 * \param[in] allocator Allocator to use for allocating and deallocating within the function.
 * \param[in] parameter_cls The PythonObject for the Parameter class.
 * \param[in] parameter_type_cls The PythonObject for the Parameter.Type class.
 * \param[out] params_by_node_name A Python dict object to place parsed parameters into.
 *
 * Returns true when parameters are parsed successfully (including the trivial case)
 *         false when there was an error during parsing and a Python exception was raised.
 *
 */
static bool
_parse_param_overrides(
  rclpy_module_state_t * module_state,
  const rcl_arguments_t * args, rcl_allocator_t allocator, PyObject * parameter_cls,
  PyObject * parameter_type_cls, PyObject * params_by_node_name)
{
  if (!module_state) {
    PyErr_Format(PyExc_RuntimeError, "_parse_param_overrides got NULL module state");
    return false;
  }
  rcl_params_t * params = NULL;
  if (RCL_RET_OK != rcl_arguments_get_param_overrides(args, &params)) {
    PyErr_Format(
      module_state->RCLError, "Failed to get parameters overrides: %s",
      rcl_get_error_string().str);
    return false;
  }
  if (NULL == params) {
    // No parameter overrides.
    return true;
  }
  bool success = _populate_node_parameters_from_rcl_params(
    params, allocator, parameter_cls, parameter_type_cls, params_by_node_name);
  rcl_yaml_node_struct_fini(params);
  return success;
}

/// Get a list of parameters for the current node from rcl_yaml_param_parser
/**
 * On failure, an exception is raised and NULL is returned if:
 *
 * Raises ValueError if the argument is not a node handle.
 * Raises RuntimeError if the parameters file fails to parse
 *
 * \param[in] parameter_cls The rclpy.parameter.Parameter class object.
 * \param[in] node_capsule Capsule pointing to the node handle
 * \return NULL on failure
 *         A dict mapping parameter names to rclpy.parameter.Parameter on success (may be empty).
 */
static PyObject *
rclpy_get_node_parameters(PyObject * module, PyObject * args)
{
  rclpy_module_state_t * module_state = (rclpy_module_state_t *)PyModule_GetState(module);
  if (!module_state) {
    // exception already raised
    return NULL;
  }
  PyObject * parameter_cls;
  PyObject * node_capsule;
  if (!PyArg_ParseTuple(args, "OO", &parameter_cls, &node_capsule)) {
    return NULL;
  }

  rcl_node_t * node = rclpy_handle_get_pointer_from_capsule(node_capsule, "rcl_node_t");
  if (!node) {
    return NULL;
  }

  PyObject * params_by_node_name = PyDict_New();
  if (!params_by_node_name) {
    return NULL;
  }

  if (!PyObject_HasAttrString(parameter_cls, "Type")) {
    PyErr_Format(PyExc_RuntimeError, "Parameter class is missing 'Type' attribute");
    Py_DECREF(params_by_node_name);
    return NULL;
  }
  PyObject * parameter_type_cls = PyObject_GetAttrString(parameter_cls, "Type");
  if (!parameter_type_cls) {
    // PyObject_GetAttrString raises AttributeError on failure.
    Py_DECREF(params_by_node_name);
    return NULL;
  }

  const rcl_node_options_t * node_options = rcl_node_get_options(node);
  const rcl_allocator_t allocator = node_options->allocator;

  if (node_options->use_global_arguments) {
    if (!_parse_param_overrides(
        module_state,
        &(node->context->global_arguments), allocator, parameter_cls,
        parameter_type_cls, params_by_node_name))
    {
      Py_DECREF(parameter_type_cls);
      Py_DECREF(params_by_node_name);
      return NULL;
    }
  }

  if (
    !_parse_param_overrides(
      module_state,
      &(node_options->arguments), allocator, parameter_cls,
      parameter_type_cls, params_by_node_name))
  {
    Py_DECREF(parameter_type_cls);
    Py_DECREF(params_by_node_name);
    return NULL;
  }
  Py_DECREF(parameter_type_cls);

  const char * node_namespace = rcl_node_get_namespace(node);
  char * node_name_with_namespace;
  if ('/' == node_namespace[strlen(node_namespace) - 1]) {
    node_name_with_namespace = rcutils_format_string(
      allocator, "%s%s", node_namespace, rcl_node_get_name(node));
  } else {
    node_name_with_namespace = rcutils_format_string(
      allocator, "%s/%s", node_namespace, rcl_node_get_name(node));
  }

  PyObject * py_node_name_with_namespace = PyUnicode_FromString(node_name_with_namespace);
  allocator.deallocate(node_name_with_namespace, allocator.state);
  if (!py_node_name_with_namespace) {
    Py_DECREF(params_by_node_name);
    return NULL;
  }

  PyObject * node_params = PyDict_New();
  if (!node_params) {
    Py_DECREF(params_by_node_name);
    Py_DECREF(py_node_name_with_namespace);
    return NULL;
  }

  PyObject * py_wildcard_name = PyUnicode_FromString("/**");
  if (!py_wildcard_name) {
    Py_DECREF(params_by_node_name);
    Py_DECREF(py_node_name_with_namespace);
    Py_DECREF(node_params);
    return NULL;
  }

  // Enforce wildcard matching precedence
  // TODO(cottsay) implement further wildcard matching
  PyObject * py_node_names[] = {py_wildcard_name, py_node_name_with_namespace};
  size_t name_count = sizeof(py_node_names) / sizeof(PyObject *);
  for (size_t name_index = 0U; name_index < name_count && NULL != node_params; ++name_index) {
    PyObject * current_key, * current_value;
    Py_ssize_t current_index = 0;
    while (PyDict_Next(params_by_node_name, &current_index, &current_key, &current_value)) {
      if (PyObject_RichCompareBool(current_key, py_node_names[name_index], Py_EQ) == 1) {
        if (-1 == PyDict_Update(node_params, current_value)) {
          Py_DECREF(node_params);
          node_params = NULL;
          break;
        }
      }
    }
  }

  Py_DECREF(params_by_node_name);
  Py_DECREF(py_node_name_with_namespace);
  Py_DECREF(py_wildcard_name);

  return node_params;
}

static PyObject *
rclpy_serialize(PyObject * module, PyObject * args)
{
  rclpy_module_state_t * module_state = (rclpy_module_state_t *)PyModule_GetState(module);
  if (!module_state) {
    // exception already raised
    return NULL;
  }
  PyObject * pymsg;
  PyObject * pymsg_type;
  if (!PyArg_ParseTuple(args, "OO", &pymsg, &pymsg_type)) {
    return NULL;
  }

  // Get type support
  rosidl_message_type_support_t * ts = rclpy_common_get_type_support(pymsg_type);
  if (!ts) {
    return NULL;
  }

  destroy_ros_message_signature * destroy_ros_message = NULL;
  void * ros_msg = rclpy_convert_from_py(pymsg, &destroy_ros_message);
  if (!ros_msg) {
    return NULL;
  }

  // Create a serialized message object
  rcl_serialized_message_t serialized_msg = rmw_get_zero_initialized_serialized_message();
  rcutils_allocator_t allocator = rcutils_get_default_allocator();
  rcutils_ret_t rcutils_ret = rmw_serialized_message_init(&serialized_msg, 0u, &allocator);
  if (RCUTILS_RET_OK != rcutils_ret) {
    destroy_ros_message(ros_msg);
    PyErr_Format(
      module_state->RCLError,
      "Failed to initialize serialized message: %s", rcutils_get_error_string().str);
    return NULL;
  }

  // Serialize
  rmw_ret_t rmw_ret = rmw_serialize(ros_msg, ts, &serialized_msg);
  destroy_ros_message(ros_msg);
  if (RMW_RET_OK != rmw_ret) {
    PyErr_Format(module_state->RCLError, "Failed to serialize ROS message");
    rcutils_ret = rmw_serialized_message_fini(&serialized_msg);
    if (RCUTILS_RET_OK != rcutils_ret) {
      PyErr_Format(
        module_state->RCLError,
        "Failed to finalize serialized message: %s", rcutils_get_error_string().str);
    }
    return NULL;
  }

  // Bundle serialized message in a bytes object
  return Py_BuildValue("y#", serialized_msg.buffer, serialized_msg.buffer_length);
}

static PyObject *
rclpy_deserialize(PyObject * module, PyObject * args)
{
  rclpy_module_state_t * module_state = (rclpy_module_state_t *)PyModule_GetState(module);
  if (!module_state) {
    // exception already raised
    return NULL;
  }
  const char * serialized_buffer;
  Py_ssize_t serialized_buffer_size;
  PyObject * pymsg_type;
  if (!PyArg_ParseTuple(args, "y#O", &serialized_buffer, &serialized_buffer_size, &pymsg_type)) {
    return NULL;
  }

  // Get type support
  rosidl_message_type_support_t * ts = rclpy_common_get_type_support(pymsg_type);
  if (!ts) {
    return NULL;
  }

  // Create a serialized message object
  rcl_serialized_message_t serialized_msg = rmw_get_zero_initialized_serialized_message();
  // Just copy pointer to avoid extra allocation and copy
  serialized_msg.buffer_capacity = serialized_buffer_size;
  serialized_msg.buffer_length = serialized_buffer_size;
  serialized_msg.buffer = (uint8_t *)serialized_buffer;

  destroy_ros_message_signature * destroy_ros_message = NULL;
  void * deserialized_ros_msg = rclpy_create_from_py(pymsg_type, &destroy_ros_message);
  if (!deserialized_ros_msg) {
    return NULL;
  }

  // Deserialize
  rmw_ret_t rmw_ret = rmw_deserialize(&serialized_msg, ts, deserialized_ros_msg);

  if (RMW_RET_OK != rmw_ret) {
    destroy_ros_message(deserialized_ros_msg);
    PyErr_Format(module_state->RCLError, "Failed to deserialize ROS message");
    return NULL;
  }

  PyObject * pydeserialized_ros_msg = rclpy_convert_to_py(deserialized_ros_msg, pymsg_type);
  destroy_ros_message(deserialized_ros_msg);
  return pydeserialized_ros_msg;
}

/// Define the public methods of this module
static PyMethodDef rclpy_methods[] = {
  {
    "rclpy_init", rclpy_init, METH_VARARGS,
    "Initialize RCL."
  },
  {
    "rclpy_logging_configure", rclpy_logging_configure, METH_VARARGS,
    "Initialize RCL logging."
  },
  {
    "rclpy_logging_fini", rclpy_logging_fini, METH_NOARGS,
    "Finalize RCL logging."
  },
  {
    "rclpy_remove_ros_args", rclpy_remove_ros_args, METH_VARARGS,
    "Remove ROS-specific arguments from argument vector."
  },
  {
    "rclpy_create_node", rclpy_create_node, METH_VARARGS,
    "Create a Node."
  },
  {
    "rclpy_get_node_name", rclpy_get_node_name, METH_VARARGS,
    "Get the name of a node."
  },
  {
    "rclpy_get_node_namespace", rclpy_get_node_namespace, METH_VARARGS,
    "Get the namespace of a node."
  },
  {
    "rclpy_get_node_logger_name", rclpy_get_node_logger_name, METH_VARARGS,
    "Get the logger name associated with a node."
  },
  {
    "rclpy_get_publisher_logger_name", rclpy_get_publisher_logger_name, METH_VARARGS,
    "Get the logger name associated with the node of a publisher."
  },
  {
    "rclpy_get_subscription_logger_name", rclpy_get_subscription_logger_name, METH_VARARGS,
    "Get the logger name associated with the node of a subscription."
  },
  {
    "rclpy_count_publishers", rclpy_count_publishers, METH_VARARGS,
    "Count publishers for a topic."
  },
  {
    "rclpy_count_subscribers", rclpy_count_subscribers, METH_VARARGS,
    "Count subscribers for a topic."
  },
  {
    "rclpy_get_publishers_info_by_topic", rclpy_get_publishers_info_by_topic, METH_VARARGS,
    "Get publishers info for a topic."
  },
  {
    "rclpy_get_subscriptions_info_by_topic", rclpy_get_subscriptions_info_by_topic, METH_VARARGS,
    "Get subscriptions info for a topic."
  },
  {
    "rclpy_get_subscription_topic_name", rclpy_get_subscription_topic_name, METH_VARARGS,
    "Get the topic name of a subscription."
  },
  {
    "rclpy_expand_topic_name", rclpy_expand_topic_name, METH_VARARGS,
    "Expand a topic name."
  },
  {
    "rclpy_remap_topic_name", rclpy_remap_topic_name, METH_VARARGS,
    "Remap a topic name."
  },
  {
    "rclpy_get_validation_error_for_topic_name",
    rclpy_get_validation_error_for_topic_name, METH_VARARGS,
    "Get the error message and invalid index of a topic name or None if valid."
  },
  {
    "rclpy_get_validation_error_for_full_topic_name",
    rclpy_get_validation_error_for_full_topic_name, METH_VARARGS,
    "Get the error message and invalid index of a full topic name or None if valid."
  },
  {
    "rclpy_get_validation_error_for_namespace",
    rclpy_get_validation_error_for_namespace, METH_VARARGS,
    "Get the error message and invalid index of a namespace or None if valid."
  },
  {
    "rclpy_get_validation_error_for_node_name",
    rclpy_get_validation_error_for_node_name, METH_VARARGS,
    "Get the error message and invalid index of a node name or None if valid."
  },
  {
    "rclpy_resolve_name", rclpy_resolve_name, METH_VARARGS,
    "Expand and remap a topic or service name."
  },
  {
    "rclpy_create_subscription", rclpy_create_subscription, METH_VARARGS,
    "Create a Subscription."
  },
  {
    "rclpy_create_service", rclpy_create_service, METH_VARARGS,
    "Create a Service."
  },
  {
    "rclpy_create_client", rclpy_create_client, METH_VARARGS,
    "Create a Client."
  },
  {
    "rclpy_create_timer", rclpy_create_timer, METH_VARARGS,
    "Create a Timer."
  },
  {
    "rclpy_create_event", rclpy_create_event, METH_VARARGS,
    "Create an Event."
  },

  {
<<<<<<< HEAD
    "rclpy_create_guard_condition", rclpy_create_guard_condition, METH_VARARGS,
    "Create a general purpose guard_condition."
  },
  {
    "rclpy_trigger_guard_condition", rclpy_trigger_guard_condition, METH_VARARGS,
    "Trigger a general purpose guard_condition."
  },

=======
    "rclpy_publish", rclpy_publish, METH_VARARGS,
    "Publish a message."
  },
  {
    "rclpy_publish_raw", rclpy_publish_raw, METH_VARARGS,
    "Publish a serialized message."
  },
  {
    "rclpy_publisher_get_subscription_count", rclpy_publisher_get_subscription_count, METH_VARARGS,
    "Count subscribers from a publisher."
  },
>>>>>>> 9d75518d
  {
    "rclpy_send_request", rclpy_send_request, METH_VARARGS,
    "Send a request."
  },
  {
    "rclpy_send_response", rclpy_send_response, METH_VARARGS,
    "Send a response."
  },

  {
    "rclpy_service_server_is_available", rclpy_service_server_is_available, METH_VARARGS,
    "Return true if the service server is available."
  },

  {
    "rclpy_get_zero_initialized_wait_set", rclpy_get_zero_initialized_wait_set, METH_NOARGS,
    "rclpy_get_zero_initialized_wait_set."
  },

  {
    "rclpy_wait_set_init", rclpy_wait_set_init, METH_VARARGS,
    "rclpy_wait_set_init."
  },

  {
    "rclpy_wait_set_clear_entities", rclpy_wait_set_clear_entities, METH_VARARGS,
    "rclpy_wait_set_clear_entities."
  },

  {
    "rclpy_wait_set_add_entity", rclpy_wait_set_add_entity, METH_VARARGS,
    "rclpy_wait_set_add_entity."
  },

  {
    "rclpy_wait_set_is_ready", rclpy_wait_set_is_ready, METH_VARARGS,
    "rclpy_wait_set_is_ready."
  },

  {
    "rclpy_destroy_wait_set", rclpy_destroy_wait_set, METH_VARARGS,
    "rclpy_destroy_wait_set."
  },

  {
    "rclpy_get_ready_entities", rclpy_get_ready_entities, METH_VARARGS,
    "List non null entities in wait set."
  },

  {
    "rclpy_reset_timer", rclpy_reset_timer, METH_VARARGS,
    "Reset a timer."
  },

  {
    "rclpy_call_timer", rclpy_call_timer, METH_VARARGS,
    "Call a timer and starts counting again."
  },

  {
    "rclpy_change_timer_period", rclpy_change_timer_period, METH_VARARGS,
    "Set the period of a timer."
  },

  {
    "rclpy_is_timer_ready", rclpy_is_timer_ready, METH_VARARGS,
    "Check if a timer as reached timeout."
  },

  {
    "rclpy_cancel_timer", rclpy_cancel_timer, METH_VARARGS,
    "Cancel a timer."
  },

  {
    "rclpy_is_timer_canceled", rclpy_is_timer_canceled, METH_VARARGS,
    "Check if a timer is canceled."
  },

  {
    "rclpy_time_until_next_call", rclpy_time_until_next_call, METH_VARARGS,
    "Get the remaining time before timer is ready."
  },

  {
    "rclpy_time_since_last_call", rclpy_time_since_last_call, METH_VARARGS,
    "Get the elapsed time since last timer call."
  },

  {
    "rclpy_get_timer_period", rclpy_get_timer_period, METH_VARARGS,
    "Get the period of a timer."
  },

  {
    "rclpy_wait", rclpy_wait, METH_VARARGS,
    "rclpy_wait."
  },

  {
    "rclpy_take", rclpy_take, METH_VARARGS,
    "rclpy_take."
  },

  {
    "rclpy_take_request", rclpy_take_request, METH_VARARGS,
    "rclpy_take_request."
  },

  {
    "rclpy_take_response", rclpy_take_response, METH_VARARGS,
    "rclpy_take_response."
  },
  {
    "rclpy_take_event", rclpy_take_event, METH_VARARGS,
    "Get the pending data for a ready QoS Event."
  },

  {
    "rclpy_shutdown", rclpy_shutdown, METH_VARARGS,
    "rclpy_shutdown."
  },

  {
    "rclpy_get_node_names_and_namespaces", rclpy_get_node_names_and_namespaces, METH_VARARGS,
    "Get node names and namespaces list from graph API."
  },
  {
    "rclpy_get_node_names_and_namespaces_with_enclaves",
    rclpy_get_node_names_and_namespaces_with_enclaves,
    METH_VARARGS,
    "Get node names, namespaces, and enclaves list from graph API."
  },
  {
    "rclpy_node_get_fully_qualified_name",
    rclpy_node_get_fully_qualified_name,
    METH_VARARGS,
    "Get the fully qualified name of node."
  },
  {
    "rclpy_get_node_parameters", rclpy_get_node_parameters, METH_VARARGS,
    "Get the initial parameters for a node from the command line."
  },
  {
    "rclpy_get_subscriber_names_and_types_by_node", rclpy_get_subscriber_names_and_types_by_node,
    METH_VARARGS,
    "Get subscriber list of specified node from graph API."
  },
  {
    "rclpy_get_publisher_names_and_types_by_node", rclpy_get_publisher_names_and_types_by_node,
    METH_VARARGS,
    "Get publisher list of specified node from graph API."
  },
  {
    "rclpy_get_service_names_and_types_by_node", rclpy_get_service_names_and_types_by_node,
    METH_VARARGS,
    "Get service server list of specified node from graph API."
  },
  {
    "rclpy_get_client_names_and_types_by_node", rclpy_get_client_names_and_types_by_node,
    METH_VARARGS,
    "Get a service client list of a specified node from graph API."
  },
  {
    "rclpy_get_topic_names_and_types", rclpy_get_topic_names_and_types, METH_VARARGS,
    "Get topic list from graph API."
  },
  {
    "rclpy_get_service_names_and_types", rclpy_get_service_names_and_types, METH_VARARGS,
    "Get service list from graph API."
  },

  {
    "rclpy_get_rmw_implementation_identifier", rclpy_get_rmw_implementation_identifier,
    METH_NOARGS, "Retrieve the identifier for the active RMW implementation."
  },

  {
    "rclpy_convert_from_py_qos_policy", rclpy_convert_from_py_qos_policy, METH_VARARGS,
    "Convert a QoSPolicy Python object into a rmw_qos_profile_t."
  },
  {
    "rclpy_convert_to_py_qos_policy", rclpy_convert_to_py_qos_policy, METH_VARARGS,
    "Convert a rmw_qos_profile_t into a QoSPolicy Python object."
  },
  {
    "rclpy_get_rmw_qos_profile", rclpy_get_rmw_qos_profile, METH_VARARGS,
    "Get QOS profile."
  },
  {
    "rclpy_assert_liveliness", rclpy_assert_liveliness, METH_VARARGS,
    "Assert the liveliness of an entity."
  },

  {
    "rclpy_create_time_point", rclpy_create_time_point, METH_VARARGS,
    "Create a time point."
  },

  {
    "rclpy_time_point_get_nanoseconds", rclpy_time_point_get_nanoseconds, METH_VARARGS,
    "Get the nanoseconds value of a time point."
  },

  {
    "rclpy_create_duration", rclpy_create_duration, METH_VARARGS,
    "Create a duration."
  },

  {
    "rclpy_duration_get_nanoseconds", rclpy_duration_get_nanoseconds, METH_VARARGS,
    "Get the nanoseconds value of a duration."
  },

  {
    "rclpy_create_clock", rclpy_create_clock, METH_VARARGS,
    "Create a clock."
  },

  {
    "rclpy_clock_get_now", rclpy_clock_get_now, METH_VARARGS,
    "Get the current value of a clock."
  },

  {
    "rclpy_clock_get_ros_time_override_is_enabled", rclpy_clock_get_ros_time_override_is_enabled,
    METH_VARARGS, "Get if a clock using ROS time has the ROS time override enabled."
  },

  {
    "rclpy_clock_set_ros_time_override_is_enabled", rclpy_clock_set_ros_time_override_is_enabled,
    METH_VARARGS, "Set if a clock using ROS time has the ROS time override enabled."
  },

  {
    "rclpy_clock_set_ros_time_override", rclpy_clock_set_ros_time_override, METH_VARARGS,
    "Set the current time of a clock using ROS time."
  },

  {
    "rclpy_add_clock_callback", rclpy_add_clock_callback, METH_VARARGS,
    "Add a time jump callback to a clock."
  },

  {
    "rclpy_remove_clock_callback", rclpy_remove_clock_callback, METH_VARARGS,
    "Remove a time jump callback from a clock."
  },
  {
    "rclpy_serialize", rclpy_serialize, METH_VARARGS,
    "Serialize a ROS message."
  },
  {
    "rclpy_deserialize", rclpy_deserialize, METH_VARARGS,
    "Deserialize a ROS message."
  },

  {NULL, NULL, 0, NULL}  /* sentinel */
};

PyDoc_STRVAR(rclpy__doc__, "ROS 2 Python client library.");

// Initialization function called after __spec__ and __package__ are set by loader
// Purpose: relative imports work in this function
static int rclpy_exec(PyObject * m)
{
  rclpy_module_state_t * module_state = (rclpy_module_state_t *)PyModule_GetState(m);
  if (!module_state) {
    // exception already raised
    return -1;
  }

  PyObject * globals = PyModule_GetDict(m);
  if (NULL == globals) {
    return -1;
  }

  PyObject * exceptions_module = PyImport_ImportModuleLevel(
    "_rclpy_pybind11", globals, NULL, NULL, 1);
  if (NULL == exceptions_module) {
    return -1;
  }

  module_state->RCLError =
    PyObject_GetAttrString(exceptions_module, "RCLError");
  if (NULL == module_state->RCLError) {
    Py_DECREF(exceptions_module);
    return -1;
  }

  module_state->RCLInvalidROSArgsError =
    PyObject_GetAttrString(exceptions_module, "RCLInvalidROSArgsError");
  if (NULL == module_state->RCLInvalidROSArgsError) {
    Py_DECREF(module_state->RCLError);
    Py_DECREF(exceptions_module);
    return -1;
  }

  module_state->UnknownROSArgsError =
    PyObject_GetAttrString(exceptions_module, "UnknownROSArgsError");
  if (NULL == module_state->UnknownROSArgsError) {
    Py_DECREF(module_state->RCLInvalidROSArgsError);
    Py_DECREF(module_state->RCLError);
    Py_DECREF(exceptions_module);
    return -1;
  }

  module_state->NodeNameNonExistentError =
    PyObject_GetAttrString(exceptions_module, "NodeNameNonExistentError");
  if (NULL == module_state->NodeNameNonExistentError) {
    Py_DECREF(module_state->UnknownROSArgsError);
    Py_DECREF(module_state->RCLInvalidROSArgsError);
    Py_DECREF(module_state->RCLError);
    Py_DECREF(exceptions_module);
    return -1;
  }

  module_state->UnsupportedEventTypeError =
    PyObject_GetAttrString(exceptions_module, "UnsupportedEventTypeError");
  if (NULL == module_state->UnsupportedEventTypeError) {
    Py_DECREF(module_state->NodeNameNonExistentError);
    Py_DECREF(module_state->UnknownROSArgsError);
    Py_DECREF(module_state->RCLInvalidROSArgsError);
    Py_DECREF(module_state->RCLError);
    Py_DECREF(exceptions_module);
    return -1;
  }

  Py_DECREF(exceptions_module);

  // 0 is success
  return 0;
}

static int rclpy_traverse(PyObject * m, visitproc visit, void * arg)
{
  rclpy_module_state_t * module_state = (rclpy_module_state_t *)PyModule_GetState(m);
  if (!module_state) {
    return -1;
  }
  Py_VISIT(module_state->NodeNameNonExistentError);
  Py_VISIT(module_state->UnknownROSArgsError);
  Py_VISIT(module_state->UnsupportedEventTypeError);
  Py_VISIT(module_state->RCLInvalidROSArgsError);
  Py_VISIT(module_state->RCLError);
  return 0;
}

static int rclpy_clear(PyObject * m)
{
  rclpy_module_state_t * module_state = (rclpy_module_state_t *)PyModule_GetState(m);
  if (!module_state) {
    return -1;
  }
  Py_CLEAR(module_state->NodeNameNonExistentError);
  Py_CLEAR(module_state->UnknownROSArgsError);
  Py_CLEAR(module_state->UnsupportedEventTypeError);
  Py_CLEAR(module_state->RCLInvalidROSArgsError);
  Py_CLEAR(module_state->RCLError);
  return 0;
}

static PyModuleDef_Slot rclpy_slots[] = {
  {Py_mod_exec, rclpy_exec},
  {0, NULL}
};

/// Define the Python module
static struct PyModuleDef _rclpymodule = {
  PyModuleDef_HEAD_INIT,
  "_rclpy",
  rclpy__doc__,
  sizeof(rclpy_module_state_t),
  rclpy_methods,
  rclpy_slots,
  rclpy_traverse,
  rclpy_clear,
  NULL
};

/// Init function of this module
PyMODINIT_FUNC PyInit__rclpy(void)
{
  return PyModuleDef_Init(&_rclpymodule);
}<|MERGE_RESOLUTION|>--- conflicted
+++ resolved
@@ -5501,29 +5501,6 @@
   },
 
   {
-<<<<<<< HEAD
-    "rclpy_create_guard_condition", rclpy_create_guard_condition, METH_VARARGS,
-    "Create a general purpose guard_condition."
-  },
-  {
-    "rclpy_trigger_guard_condition", rclpy_trigger_guard_condition, METH_VARARGS,
-    "Trigger a general purpose guard_condition."
-  },
-
-=======
-    "rclpy_publish", rclpy_publish, METH_VARARGS,
-    "Publish a message."
-  },
-  {
-    "rclpy_publish_raw", rclpy_publish_raw, METH_VARARGS,
-    "Publish a serialized message."
-  },
-  {
-    "rclpy_publisher_get_subscription_count", rclpy_publisher_get_subscription_count, METH_VARARGS,
-    "Count subscribers from a publisher."
-  },
->>>>>>> 9d75518d
-  {
     "rclpy_send_request", rclpy_send_request, METH_VARARGS,
     "Send a request."
   },
