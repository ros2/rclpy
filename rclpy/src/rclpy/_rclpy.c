--- conflicted
+++ resolved
@@ -1074,28 +1074,6 @@
   },
 
   {
-<<<<<<< HEAD
-    "rclpy_get_node_parameters", rclpy_get_node_parameters, METH_VARARGS,
-    "Get the initial parameters for a node from the command line."
-=======
-    "rclpy_get_node_names_and_namespaces", rclpy_get_node_names_and_namespaces, METH_VARARGS,
-    "Get node names and namespaces list from graph API."
-  },
-  {
-    "rclpy_get_node_names_and_namespaces_with_enclaves",
-    rclpy_get_node_names_and_namespaces_with_enclaves,
-    METH_VARARGS,
-    "Get node names, namespaces, and enclaves list from graph API."
-  },
-  {
-    "rclpy_node_get_fully_qualified_name",
-    rclpy_node_get_fully_qualified_name,
-    METH_VARARGS,
-    "Get the fully qualified name of node."
->>>>>>> f68ace51
-  },
-
-  {
     "rclpy_get_rmw_implementation_identifier", rclpy_get_rmw_implementation_identifier,
     METH_NOARGS, "Retrieve the identifier for the active RMW implementation."
   },
