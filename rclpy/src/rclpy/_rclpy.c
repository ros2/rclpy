// Copyright 2016-2020 Open Source Robotics Foundation, Inc.
//
// Licensed under the Apache License, Version 2.0 (the "License");
// you may not use this file except in compliance with the License.
// You may obtain a copy of the License at
//
//     http://www.apache.org/licenses/LICENSE-2.0
//
// Unless required by applicable law or agreed to in writing, software
// distributed under the License is distributed on an "AS IS" BASIS,
// WITHOUT WARRANTIES OR CONDITIONS OF ANY KIND, either express or implied.
// See the License for the specific language governing permissions and
// limitations under the License.

// Must be before Python.h; makes #-formats use ssize_t instead of int
#define PY_SSIZE_T_CLEAN
#include <Python.h>

#include <rcl/error_handling.h>
#include <rcl/expand_topic_name.h>
#include <rcl/graph.h>
#include <rcl/logging.h>
#include <rcl/node.h>
#include <rcl/publisher.h>
#include <rcl/rcl.h>
#include <rcl/remap.h>
#include <rcl/time.h>
#include <rcl/validate_topic_name.h>
#include <rcl/init_options.h>
#include <rcl/context.h>
#include <rcl_interfaces/msg/parameter_type.h>
#include <rcl_yaml_param_parser/parser.h>
#include <rcutils/allocator.h>
#include <rcutils/format_string.h>
#include <rcutils/macros.h>
#include <rcutils/strdup.h>
#include <rcutils/types.h>
#include <rmw/error_handling.h>
#include <rmw/rmw.h>
#include <rmw/serialized_message.h>
#include <rmw/topic_endpoint_info_array.h>
#include <rmw/types.h>
#include <rmw/validate_full_topic_name.h>
#include <rmw/validate_namespace.h>
#include <rmw/validate_node_name.h>
#include <rosidl_runtime_c/message_type_support_struct.h>

#include "rclpy_common/common.h"
#include "rclpy_common/handle.h"

typedef struct
{
  PyObject * NodeNameNonExistentError;
  PyObject * RCLError;
  PyObject * RCLInvalidROSArgsError;
  PyObject * UnknownROSArgsError;
  PyObject * UnsupportedEventTypeError;
} rclpy_module_state_t;


/// Deallocate a list of allocated strings.
void
_rclpy_arg_list_fini(int num_args, char ** argv)
{
  if (!argv) {
    return;
  }
  rcl_allocator_t allocator = rcl_get_default_allocator();
  // Free each arg individually
  for (int i = 0; i < num_args; ++i) {
    char * arg = argv[i];
    if (!arg) {
      // NULL in list means array was partially initialized when an error occurred
      break;
    }
    allocator.deallocate(arg, allocator.state);
  }
  // Then free the whole array
  allocator.deallocate(argv, allocator.state);
}

/// Copy a sequence of strings into a c-style array
/* Raises OverflowError if there are too many arguments in pyargs
 * Raises MemoryError if an allocation fails
 * \param[in] pyargs a sequence of strings to be converted
 * \param[out] num_args the number of args in the output, equal to len(pyargs)
 * \param[out] arg_values a c-array of c-style strings
 */
rcl_ret_t
_rclpy_pyargs_to_list(PyObject * pyargs, int * num_args, char *** arg_values)
{
  // Convert to list() in case pyargs is a generator
  pyargs = PySequence_List(pyargs);
  if (!pyargs) {
    // Exception raised
    return RCL_RET_ERROR;
  }
  Py_ssize_t pysize_num_args = PyList_Size(pyargs);
  if (pysize_num_args > INT_MAX) {
    PyErr_Format(PyExc_OverflowError, "Too many arguments");
    Py_DECREF(pyargs);
    return RCL_RET_ERROR;
  }
  *num_args = (int)pysize_num_args;
  *arg_values = NULL;

  rcl_allocator_t allocator = rcl_get_default_allocator();
  if (*num_args > 0) {
    *arg_values = allocator.allocate(sizeof(char *) * (*num_args), allocator.state);
    if (!*arg_values) {
      PyErr_Format(PyExc_MemoryError, "Failed to allocate space for arguments");
      Py_DECREF(pyargs);
      return RCL_RET_BAD_ALLOC;
    }

    for (int i = 0; i < *num_args; ++i) {
      // Returns borrowed reference, do not decref
      PyObject * pyarg = PyList_GetItem(pyargs, i);
      if (!pyarg) {
        _rclpy_arg_list_fini(i, *arg_values);
        Py_DECREF(pyargs);
        // Exception raised
        return RCL_RET_ERROR;
      }
      const char * arg_str = PyUnicode_AsUTF8(pyarg);
      (*arg_values)[i] = rcutils_strdup(arg_str, allocator);
      if (!(*arg_values)[i]) {
        _rclpy_arg_list_fini(i, *arg_values);
        PyErr_Format(PyExc_MemoryError, "Failed to duplicate string");
        Py_DECREF(pyargs);
        return RCL_RET_BAD_ALLOC;
      }
    }
  }
  Py_DECREF(pyargs);
  return RCL_RET_OK;
}

<<<<<<< HEAD
/// Raise an UnknownROSArgsError exception
/* \param[in] module_state the module state for the _rclpy module
 * \param[in] pyargs a sequence of string args
 * \param[in] unknown_ros_args_count the number of unknown ROS args
 * \param[in] unknown_ros_args_indices the indices to unknown ROS args
 */
void _rclpy_raise_unknown_ros_args(
  rclpy_module_state_t * module_state,
  PyObject * pyargs,
  const int * unknown_ros_args_indices,
  int unknown_ros_args_count)
{
  PyObject * unknown_ros_pyargs = NULL;
  if (!module_state) {
    PyErr_Format(PyExc_RuntimeError, "_rclpy_raise_unknown_ros_args got NULL module state");
    goto cleanup;
  }

  pyargs = PySequence_List(pyargs);
  if (NULL == pyargs) {
    goto cleanup;
  }

  unknown_ros_pyargs = PyList_New(0);
  if (NULL == unknown_ros_pyargs) {
    goto cleanup;
  }

  for (int i = 0; i < unknown_ros_args_count; ++i) {
    PyObject * ros_pyarg = PyList_GetItem(
      pyargs, (Py_ssize_t)unknown_ros_args_indices[i]);
    if (NULL == ros_pyarg) {
      goto cleanup;
    }
    if (PyList_Append(unknown_ros_pyargs, ros_pyarg) != 0) {
      goto cleanup;
    }
  }

  PyErr_Format(
    module_state->UnknownROSArgsError,
    "Found unknown ROS arguments: %R",
    unknown_ros_pyargs);
cleanup:
  Py_XDECREF(unknown_ros_pyargs);
  Py_XDECREF(pyargs);
}

/// Parse a sequence of strings into rcl_arguments_t struct
/* Raises TypeError of pyargs is not a sequence
 * Raises OverflowError if len(pyargs) > INT_MAX
 * \param[in] module_state the module state for the _rclpy module
 * \param[in] pyargs a Python sequence of strings
 * \param[out] parsed_args a zero initialized pointer to rcl_arguments_t
 */
rcl_ret_t
_rclpy_parse_args(
  rclpy_module_state_t * module_state, PyObject * pyargs, rcl_arguments_t * parsed_args)
{
  if (!module_state) {
    PyErr_Format(PyExc_RuntimeError, "_rclpy_parse_args got NULL module state");
    return RCL_RET_ERROR;
  }
  rcl_ret_t ret;

  int num_args = 0;
  char ** arg_values = NULL;
  // Py_None is a singleton so comparing pointer value works
  if (Py_None != pyargs) {
    ret = _rclpy_pyargs_to_list(pyargs, &num_args, &arg_values);
    if (RCL_RET_OK != ret) {
      // Exception set
      return ret;
    }
  }
  // call rcl_parse_arguments() even if pyargs is None so rcl_arguments_t structure is always valid.
  // Otherwise the remapping functions will error if the user passes no arguments to a node and sets
  // use_global_arguments to False.

  rcl_allocator_t allocator = rcl_get_default_allocator();
  // Adding const via cast to eliminate warning about incompatible pointer type
  const char ** const_arg_values = (const char **)arg_values;
  ret = rcl_parse_arguments(num_args, const_arg_values, allocator, parsed_args);

  if (ret != RCL_RET_OK) {
    if (ret == RCL_RET_INVALID_ROS_ARGS) {
      PyErr_Format(
        module_state->RCLInvalidROSArgsError,
        "Failed to parse ROS arguments: %s",
        rcl_get_error_string().str);
    } else {
      PyErr_Format(
        module_state->RCLError,
        "Failed to init: %s",
        rcl_get_error_string().str);
    }
    rcl_reset_error();
    goto cleanup;
  }

  int unparsed_ros_args_count = rcl_arguments_get_count_unparsed_ros(parsed_args);
  if (unparsed_ros_args_count > 0) {
    int * unparsed_ros_args_indices = NULL;
    ret = rcl_arguments_get_unparsed_ros(
      parsed_args, allocator, &unparsed_ros_args_indices);
    if (RCL_RET_OK != ret) {
      PyErr_Format(
        module_state->RCLError,
        "Failed to get unparsed ROS arguments: %s",
        rcl_get_error_string().str);
      rcl_reset_error();
      goto cleanup;
    }
    _rclpy_raise_unknown_ros_args(
      module_state, pyargs, unparsed_ros_args_indices, unparsed_ros_args_count);
    allocator.deallocate(unparsed_ros_args_indices, allocator.state);
    ret = RCL_RET_ERROR;
  }
cleanup:
  _rclpy_arg_list_fini(num_args, arg_values);
  return ret;
}

int pyobj_to_long(PyObject * obj, void * i)
{
  PY_LONG_LONG tmp;
  PY_LONG_LONG * val = (PY_LONG_LONG *)i;

  if (obj == Py_None) {
    return 1;  // Return success if object is None
  }

  if (PyLong_Check(obj)) {
    tmp = PyLong_AsLongLong(obj);
    if (PyErr_Occurred()) {
      return 0;  // Conversion failed.
    } else {
      *val = tmp;
      return 1;  // Successful conversion.
    }
  }

  PyErr_SetString(PyExc_TypeError, "PyObject must be long or None.");
  return 0;  // Conversion failed
}

/// Initialize rcl logging
/**
 * Raises RuntimeError if rcl logging could not be initialized
 */
static PyObject *
rclpy_logging_configure_impl(PyObject * module, PyObject * args)
{
  rclpy_module_state_t * module_state = (rclpy_module_state_t *)PyModule_GetState(module);
  if (!module_state) {
    // exception already raised
    return NULL;
  }
  // Expect one argument, a context.
  PyObject * pycontext;
  if (!PyArg_ParseTuple(args, "O", &pycontext)) {
    // Exception raised
    return NULL;
  }
  rcl_context_t * context = rclpy_handle_get_pointer_from_capsule(pycontext, "rcl_context_t");
  if (!context) {
    return NULL;
  }
  rcl_allocator_t allocator = rcl_get_default_allocator();
  rcl_ret_t ret = rcl_logging_configure_with_output_handler(
    &context->global_arguments,
    &allocator,
    rclpy_detail_thread_safe_logging_output_handler);
  if (RCL_RET_OK != ret) {
    PyErr_Format(
      module_state->RCLError,
      "Failed to initialize logging: %s", rcl_get_error_string().str);
    rcl_reset_error();
    return NULL;
  }
  Py_RETURN_NONE;
}

/// See rclpy_logging_configure_impl above.
static PyObject *
rclpy_logging_configure(PyObject * self, PyObject * args)
{
  return rclpy_detail_execute_with_logging_mutex(rclpy_logging_configure_impl, self, args);
}

/// Finalize rcl logging
/**
 * Produces a RuntimeWarning if rcl logging could not be finalized
 */
static PyObject *
rclpy_logging_fini_impl(PyObject * Py_UNUSED(self), PyObject * Py_UNUSED(args))
{
  rcl_ret_t ret = rcl_logging_fini();
  if (RCL_RET_OK != ret) {
    int stack_level = 1;
    PyErr_WarnFormat(
      PyExc_RuntimeWarning,
      stack_level,
      "Failed to fini logging: %s",
      rcl_get_error_string().str);
    rcl_reset_error();
    return NULL;
  }
  Py_RETURN_NONE;
}

/// See rclpy_logging_fini_impl above.
static PyObject *
rclpy_logging_fini(PyObject * self, PyObject * args)
{
  return rclpy_detail_execute_with_logging_mutex(rclpy_logging_fini_impl, self, args);
}

/// Handle destructor for node
static void
_rclpy_destroy_node_impl(void * p)
{
  rcl_node_t * node = p;
  if (!node) {
    // Warning should use line number of the current stack frame
    int stack_level = 1;
    PyErr_WarnFormat(
      PyExc_RuntimeWarning, stack_level, "_rclpy_destroy_node got a NULL pointer");
    return;
  }

  rcl_ret_t ret = rcl_node_fini(node);
  if (RCL_RET_OK != ret) {
    // Warning should use line number of the current stack frame
    int stack_level = 1;
    PyErr_WarnFormat(
      PyExc_RuntimeWarning, stack_level, "Failed to fini node: %s",
      rcl_get_error_string().str);
  }
  PyMem_Free(node);
}

/// See _rclpy_destroy_node_impl above.
static void
_rclpy_destroy_node(void * p)
{
  rclpy_detail_execute_with_logging_mutex2(_rclpy_destroy_node_impl, p);
}

/// Create a node
/**
 * Raises ValueError if the node name or namespace is invalid
 * Raises RuntimeError if the node could not be initialized for an unexpected reason
 * Raises MemoryError if memory could not be allocated for the node
 *
 * \param[in] node_name string name of the node to be created
 * \param[in] namespace string namespace for the node
 * \return Capsule of the pointer to the created rcl_node_t * structure, or
 * \return NULL on failure
 */
static PyObject *
rclpy_create_node_impl(PyObject * module, PyObject * args)
{
  rcl_ret_t ret;
  const char * node_name;
  const char * namespace_;
  PyObject * pycontext;
  PyObject * py_cli_args;
  int use_global_arguments;
  int enable_rosout;

=======
static PyObject *
rclpy_remove_ros_args(PyObject * module, PyObject * args)
{
  rclpy_module_state_t * module_state = (rclpy_module_state_t *)PyModule_GetState(module);
  if (!module_state) {
    // exception already raised
    return NULL;
  }

  // Expect one argument which is a list of strings
  PyObject * pyargs;
  if (!PyArg_ParseTuple(args, "O", &pyargs)) {
    // Exception raised
    return NULL;
  }

  rcl_ret_t ret;
  rcl_allocator_t allocator = rcl_get_default_allocator();
  int num_args;
  char ** arg_values;
  ret = _rclpy_pyargs_to_list(pyargs, &num_args, &arg_values);
  if (RCL_RET_OK != ret) {
    // Exception set
    return NULL;
  }

  // Adding const via cast to eliminate warning about incompatible pointer type
  const char ** const_arg_values = (const char **)arg_values;
  rcl_arguments_t parsed_args = rcl_get_zero_initialized_arguments();

  ret = rcl_parse_arguments(num_args, const_arg_values, allocator, &parsed_args);
  if (ret != RCL_RET_OK) {
    PyErr_Format(module_state->RCLError, "Failed to init: %s", rcl_get_error_string().str);
    rcl_reset_error();
    _rclpy_arg_list_fini(num_args, arg_values);
    return NULL;
  }

  int nonros_argc = 0;
  const char ** nonros_argv = NULL;

  ret = rcl_remove_ros_arguments(
    const_arg_values,
    &parsed_args,
    allocator,
    &nonros_argc,
    &nonros_argv);
  if (RCL_RET_OK != ret) {
    PyErr_Format(module_state->RCLError, "Failed to init: %s", rcl_get_error_string().str);
    rcl_reset_error();
    _rclpy_arg_list_fini(num_args, arg_values);
    return NULL;
  }

  PyObject * pyresult_list = PyList_New(nonros_argc);
  if (!pyresult_list) {
    goto cleanup;
  }
  for (int ii = 0; ii < nonros_argc; ++ii) {
    PyObject * pynonros_argv_string = PyUnicode_FromString(nonros_argv[ii]);
    if (!pynonros_argv_string) {
      Py_DECREF(pyresult_list);
      goto cleanup;
    }
    // Steals the reference to the item, so it will be destroyed with the list
    PyList_SET_ITEM(pyresult_list, ii, pynonros_argv_string);
  }

cleanup:
/* it was determined that the following warning is likely a front-end parsing issue in MSVC.
 * See: https://github.com/ros2/rclpy/pull/180#issuecomment-375452757
 */
#if defined(_MSC_VER)
#pragma warning(push)
#pragma warning(disable: 4090)
#endif
  allocator.deallocate(nonros_argv, allocator.state);
#if defined(_MSC_VER)
#pragma warning(pop)
#endif

  _rclpy_arg_list_fini(num_args, arg_values);

  ret = rcl_arguments_fini(&parsed_args);
  if (PyErr_Occurred()) {
    return NULL;
  }
  if (RCL_RET_OK != ret) {
    PyErr_Format(module_state->RCLError, "Failed to init: %s", rcl_get_error_string().str);
    rcl_reset_error();
    Py_XDECREF(pyresult_list);
    return NULL;
  }

  return pyresult_list;
}

/// Return the identifier of the current rmw_implementation
/**
 * \return string containing the identifier of the current rmw_implementation
 */
static PyObject *
rclpy_get_rmw_implementation_identifier(PyObject * Py_UNUSED(self), PyObject * Py_UNUSED(args))
{
  const char * rmw_implementation_identifier = rmw_get_implementation_identifier();

  PyObject * pyrmw_implementation_identifier = Py_BuildValue(
    "s", rmw_implementation_identifier);

  return pyrmw_implementation_identifier;
}

/// Manually assert that an entity is alive.
/**
  * When using RMW_QOS_POLICY_LIVELINESS_MANUAL_BY_TOPIC, the application must call this function
  * at least as often as the qos policy liveliness_lease_duration.
  * The passed entity can be a Publisher.
  *
  * Raises RuntimeError on failure to assert liveliness
  * Raises TypeError if passed object is not a valid Publisher
  *
  * \param[in] pyentity A capsule containing an rcl_publisher_t
  * \return None
  */
static PyObject *
rclpy_assert_liveliness(PyObject * module, PyObject * args)
{
>>>>>>> 4276ba3f
  rclpy_module_state_t * module_state = (rclpy_module_state_t *)PyModule_GetState(module);
  if (!module_state) {
    // exception already raised
    return NULL;
  }
<<<<<<< HEAD

  if (!PyArg_ParseTuple(
      args, "ssOOpp",
      &node_name,
      &namespace_,
      &pycontext,
      &py_cli_args,
      &use_global_arguments,
      &enable_rosout))
  {
    return NULL;
  }

  rclpy_handle_t * context_handle = PyCapsule_GetPointer(pycontext, "rcl_context_t");
  if (!context_handle) {
    return NULL;
  }
  rcl_context_t * context = _rclpy_handle_get_pointer(context_handle);
  if (!context) {
    return NULL;
  }

  rcl_arguments_t arguments = rcl_get_zero_initialized_arguments();
  ret = _rclpy_parse_args(module_state, py_cli_args, &arguments);
  if (RCL_RET_OK != ret) {
    // exception set
    return NULL;
  }

  rcl_node_t * node = PyMem_Malloc(sizeof(rcl_node_t));
  if (!node) {
    PyErr_Format(PyExc_MemoryError, "Failed to allocate memory for node");
    return NULL;
  }
  *node = rcl_get_zero_initialized_node();
  rcl_node_options_t options = rcl_node_get_default_options();
  options.use_global_arguments = use_global_arguments;
  options.arguments = arguments;
  options.enable_rosout = enable_rosout;
  ret = rcl_node_init(node, node_name, namespace_, context, &options);
  if (ret != RCL_RET_OK) {
    if (ret == RCL_RET_BAD_ALLOC) {
      PyErr_Format(
        PyExc_MemoryError, "%s", rcl_get_error_string().str);
    } else if (ret == RCL_RET_NODE_INVALID_NAME) {
      PyErr_Format(
        PyExc_ValueError, "invalid node name: %s", rcl_get_error_string().str);
    } else if (ret == RCL_RET_NODE_INVALID_NAMESPACE) {
      PyErr_Format(
        PyExc_ValueError,
        "invalid node namespace: %s", rcl_get_error_string().str);
    } else {
      PyErr_Format(
        module_state->RCLError,
        "Unknown error creating node: %s", rcl_get_error_string().str);
    }
    rcl_reset_error();
    PyMem_Free(node);

    if (RCL_RET_OK != rcl_arguments_fini(&arguments)) {
      // Warn because an exception is already raised
      // Warning should use line number of the current stack frame
      int stack_level = 1;
      PyErr_WarnFormat(
        PyExc_RuntimeWarning, stack_level, "Failed to fini arguments during error handling: %s",
        rcl_get_error_string().str);
      rcl_reset_error();
    }
    return NULL;
  }
  if (RCL_RET_OK != rcl_arguments_fini(&arguments)) {
    // Warn because the node was successfully created
    // Warning should use line number of the current stack frame
    int stack_level = 1;
    PyErr_WarnFormat(
      PyExc_RuntimeWarning, stack_level, "Failed to fini arguments: %s",
      rcl_get_error_string().str);
    rcl_reset_error();
  }

  rclpy_handle_t * node_handle = _rclpy_create_handle(node, _rclpy_destroy_node);
  if (!node_handle) {
    _rclpy_destroy_node(node);
    return NULL;
  }
  _rclpy_handle_add_dependency(node_handle, context_handle);
  if (PyErr_Occurred()) {
    _rclpy_handle_dec_ref(node_handle);
    return NULL;
  }
  PyObject * node_capsule = _rclpy_create_handle_capsule(node_handle, "rcl_node_t");
  if (!node_capsule) {
    _rclpy_handle_dec_ref(node_handle);
    return NULL;
  }
  return node_capsule;
}

/// See rclpy_create_node_impl above.
static PyObject *
rclpy_create_node(PyObject * self, PyObject * args)
{
  return rclpy_detail_execute_with_logging_mutex(rclpy_create_node_impl, self, args);
=======
  PyObject * pyentity;

  if (!PyArg_ParseTuple(args, "O", &pyentity)) {
    return NULL;
  }

  if (PyCapsule_IsValid(pyentity, "rclpy_publisher_t")) {
    rclpy_publisher_t * publisher = rclpy_handle_get_pointer_from_capsule(
      pyentity, "rclpy_publisher_t");
    if (RCL_RET_OK != rcl_publisher_assert_liveliness(&publisher->publisher)) {
      PyErr_Format(
        module_state->RCLError,
        "Failed to assert liveliness on the Publisher: %s", rcl_get_error_string().str);
      rcl_reset_error();
      return NULL;
    }
  } else {
    PyErr_Format(
      PyExc_TypeError, "Passed capsule is not a valid Publisher.");
    return NULL;
  }

  Py_RETURN_NONE;
>>>>>>> 4276ba3f
}

/// Define the public methods of this module
static PyMethodDef rclpy_methods[] = {
  {
<<<<<<< HEAD
    "rclpy_logging_configure", rclpy_logging_configure, METH_VARARGS,
    "Initialize RCL logging."
  },
  {
    "rclpy_logging_fini", rclpy_logging_fini, METH_NOARGS,
    "Finalize RCL logging."
  },
  {
    "rclpy_create_node", rclpy_create_node, METH_VARARGS,
    "Create a Node."
=======
    "rclpy_remove_ros_args", rclpy_remove_ros_args, METH_VARARGS,
    "Remove ROS-specific arguments from argument vector."
>>>>>>> 4276ba3f
  },

  {NULL, NULL, 0, NULL}  /* sentinel */
};

PyDoc_STRVAR(rclpy__doc__, "ROS 2 Python client library.");

// Initialization function called after __spec__ and __package__ are set by loader
// Purpose: relative imports work in this function
static int rclpy_exec(PyObject * m)
{
  rclpy_module_state_t * module_state = (rclpy_module_state_t *)PyModule_GetState(m);
  if (!module_state) {
    // exception already raised
    return -1;
  }

  PyObject * globals = PyModule_GetDict(m);
  if (NULL == globals) {
    return -1;
  }

  PyObject * exceptions_module = PyImport_ImportModuleLevel(
    "_rclpy_pybind11", globals, NULL, NULL, 1);
  if (NULL == exceptions_module) {
    return -1;
  }

  module_state->RCLError =
    PyObject_GetAttrString(exceptions_module, "RCLError");
  if (NULL == module_state->RCLError) {
    Py_DECREF(exceptions_module);
    return -1;
  }

  module_state->RCLInvalidROSArgsError =
    PyObject_GetAttrString(exceptions_module, "RCLInvalidROSArgsError");
  if (NULL == module_state->RCLInvalidROSArgsError) {
    Py_DECREF(module_state->RCLError);
    Py_DECREF(exceptions_module);
    return -1;
  }

  module_state->UnknownROSArgsError =
    PyObject_GetAttrString(exceptions_module, "UnknownROSArgsError");
  if (NULL == module_state->UnknownROSArgsError) {
    Py_DECREF(module_state->RCLInvalidROSArgsError);
    Py_DECREF(module_state->RCLError);
    Py_DECREF(exceptions_module);
    return -1;
  }

  module_state->NodeNameNonExistentError =
    PyObject_GetAttrString(exceptions_module, "NodeNameNonExistentError");
  if (NULL == module_state->NodeNameNonExistentError) {
    Py_DECREF(module_state->UnknownROSArgsError);
    Py_DECREF(module_state->RCLInvalidROSArgsError);
    Py_DECREF(module_state->RCLError);
    Py_DECREF(exceptions_module);
    return -1;
  }

  module_state->UnsupportedEventTypeError =
    PyObject_GetAttrString(exceptions_module, "UnsupportedEventTypeError");
  if (NULL == module_state->UnsupportedEventTypeError) {
    Py_DECREF(module_state->NodeNameNonExistentError);
    Py_DECREF(module_state->UnknownROSArgsError);
    Py_DECREF(module_state->RCLInvalidROSArgsError);
    Py_DECREF(module_state->RCLError);
    Py_DECREF(exceptions_module);
    return -1;
  }

  Py_DECREF(exceptions_module);

  // 0 is success
  return 0;
}

static int rclpy_traverse(PyObject * m, visitproc visit, void * arg)
{
  rclpy_module_state_t * module_state = (rclpy_module_state_t *)PyModule_GetState(m);
  if (!module_state) {
    return -1;
  }
  Py_VISIT(module_state->NodeNameNonExistentError);
  Py_VISIT(module_state->UnknownROSArgsError);
  Py_VISIT(module_state->UnsupportedEventTypeError);
  Py_VISIT(module_state->RCLInvalidROSArgsError);
  Py_VISIT(module_state->RCLError);
  return 0;
}

static int rclpy_clear(PyObject * m)
{
  rclpy_module_state_t * module_state = (rclpy_module_state_t *)PyModule_GetState(m);
  if (!module_state) {
    return -1;
  }
  Py_CLEAR(module_state->NodeNameNonExistentError);
  Py_CLEAR(module_state->UnknownROSArgsError);
  Py_CLEAR(module_state->UnsupportedEventTypeError);
  Py_CLEAR(module_state->RCLInvalidROSArgsError);
  Py_CLEAR(module_state->RCLError);
  return 0;
}

static PyModuleDef_Slot rclpy_slots[] = {
  {Py_mod_exec, rclpy_exec},
  {0, NULL}
};

/// Define the Python module
static struct PyModuleDef _rclpymodule = {
  PyModuleDef_HEAD_INIT,
  "_rclpy",
  rclpy__doc__,
  sizeof(rclpy_module_state_t),
  rclpy_methods,
  rclpy_slots,
  rclpy_traverse,
  rclpy_clear,
  NULL
};

/// Init function of this module
PyMODINIT_FUNC PyInit__rclpy(void)
{
  return PyModuleDef_Init(&_rclpymodule);
}<|MERGE_RESOLUTION|>--- conflicted
+++ resolved
@@ -57,642 +57,8 @@
   PyObject * UnsupportedEventTypeError;
 } rclpy_module_state_t;
 
-
-/// Deallocate a list of allocated strings.
-void
-_rclpy_arg_list_fini(int num_args, char ** argv)
-{
-  if (!argv) {
-    return;
-  }
-  rcl_allocator_t allocator = rcl_get_default_allocator();
-  // Free each arg individually
-  for (int i = 0; i < num_args; ++i) {
-    char * arg = argv[i];
-    if (!arg) {
-      // NULL in list means array was partially initialized when an error occurred
-      break;
-    }
-    allocator.deallocate(arg, allocator.state);
-  }
-  // Then free the whole array
-  allocator.deallocate(argv, allocator.state);
-}
-
-/// Copy a sequence of strings into a c-style array
-/* Raises OverflowError if there are too many arguments in pyargs
- * Raises MemoryError if an allocation fails
- * \param[in] pyargs a sequence of strings to be converted
- * \param[out] num_args the number of args in the output, equal to len(pyargs)
- * \param[out] arg_values a c-array of c-style strings
- */
-rcl_ret_t
-_rclpy_pyargs_to_list(PyObject * pyargs, int * num_args, char *** arg_values)
-{
-  // Convert to list() in case pyargs is a generator
-  pyargs = PySequence_List(pyargs);
-  if (!pyargs) {
-    // Exception raised
-    return RCL_RET_ERROR;
-  }
-  Py_ssize_t pysize_num_args = PyList_Size(pyargs);
-  if (pysize_num_args > INT_MAX) {
-    PyErr_Format(PyExc_OverflowError, "Too many arguments");
-    Py_DECREF(pyargs);
-    return RCL_RET_ERROR;
-  }
-  *num_args = (int)pysize_num_args;
-  *arg_values = NULL;
-
-  rcl_allocator_t allocator = rcl_get_default_allocator();
-  if (*num_args > 0) {
-    *arg_values = allocator.allocate(sizeof(char *) * (*num_args), allocator.state);
-    if (!*arg_values) {
-      PyErr_Format(PyExc_MemoryError, "Failed to allocate space for arguments");
-      Py_DECREF(pyargs);
-      return RCL_RET_BAD_ALLOC;
-    }
-
-    for (int i = 0; i < *num_args; ++i) {
-      // Returns borrowed reference, do not decref
-      PyObject * pyarg = PyList_GetItem(pyargs, i);
-      if (!pyarg) {
-        _rclpy_arg_list_fini(i, *arg_values);
-        Py_DECREF(pyargs);
-        // Exception raised
-        return RCL_RET_ERROR;
-      }
-      const char * arg_str = PyUnicode_AsUTF8(pyarg);
-      (*arg_values)[i] = rcutils_strdup(arg_str, allocator);
-      if (!(*arg_values)[i]) {
-        _rclpy_arg_list_fini(i, *arg_values);
-        PyErr_Format(PyExc_MemoryError, "Failed to duplicate string");
-        Py_DECREF(pyargs);
-        return RCL_RET_BAD_ALLOC;
-      }
-    }
-  }
-  Py_DECREF(pyargs);
-  return RCL_RET_OK;
-}
-
-<<<<<<< HEAD
-/// Raise an UnknownROSArgsError exception
-/* \param[in] module_state the module state for the _rclpy module
- * \param[in] pyargs a sequence of string args
- * \param[in] unknown_ros_args_count the number of unknown ROS args
- * \param[in] unknown_ros_args_indices the indices to unknown ROS args
- */
-void _rclpy_raise_unknown_ros_args(
-  rclpy_module_state_t * module_state,
-  PyObject * pyargs,
-  const int * unknown_ros_args_indices,
-  int unknown_ros_args_count)
-{
-  PyObject * unknown_ros_pyargs = NULL;
-  if (!module_state) {
-    PyErr_Format(PyExc_RuntimeError, "_rclpy_raise_unknown_ros_args got NULL module state");
-    goto cleanup;
-  }
-
-  pyargs = PySequence_List(pyargs);
-  if (NULL == pyargs) {
-    goto cleanup;
-  }
-
-  unknown_ros_pyargs = PyList_New(0);
-  if (NULL == unknown_ros_pyargs) {
-    goto cleanup;
-  }
-
-  for (int i = 0; i < unknown_ros_args_count; ++i) {
-    PyObject * ros_pyarg = PyList_GetItem(
-      pyargs, (Py_ssize_t)unknown_ros_args_indices[i]);
-    if (NULL == ros_pyarg) {
-      goto cleanup;
-    }
-    if (PyList_Append(unknown_ros_pyargs, ros_pyarg) != 0) {
-      goto cleanup;
-    }
-  }
-
-  PyErr_Format(
-    module_state->UnknownROSArgsError,
-    "Found unknown ROS arguments: %R",
-    unknown_ros_pyargs);
-cleanup:
-  Py_XDECREF(unknown_ros_pyargs);
-  Py_XDECREF(pyargs);
-}
-
-/// Parse a sequence of strings into rcl_arguments_t struct
-/* Raises TypeError of pyargs is not a sequence
- * Raises OverflowError if len(pyargs) > INT_MAX
- * \param[in] module_state the module state for the _rclpy module
- * \param[in] pyargs a Python sequence of strings
- * \param[out] parsed_args a zero initialized pointer to rcl_arguments_t
- */
-rcl_ret_t
-_rclpy_parse_args(
-  rclpy_module_state_t * module_state, PyObject * pyargs, rcl_arguments_t * parsed_args)
-{
-  if (!module_state) {
-    PyErr_Format(PyExc_RuntimeError, "_rclpy_parse_args got NULL module state");
-    return RCL_RET_ERROR;
-  }
-  rcl_ret_t ret;
-
-  int num_args = 0;
-  char ** arg_values = NULL;
-  // Py_None is a singleton so comparing pointer value works
-  if (Py_None != pyargs) {
-    ret = _rclpy_pyargs_to_list(pyargs, &num_args, &arg_values);
-    if (RCL_RET_OK != ret) {
-      // Exception set
-      return ret;
-    }
-  }
-  // call rcl_parse_arguments() even if pyargs is None so rcl_arguments_t structure is always valid.
-  // Otherwise the remapping functions will error if the user passes no arguments to a node and sets
-  // use_global_arguments to False.
-
-  rcl_allocator_t allocator = rcl_get_default_allocator();
-  // Adding const via cast to eliminate warning about incompatible pointer type
-  const char ** const_arg_values = (const char **)arg_values;
-  ret = rcl_parse_arguments(num_args, const_arg_values, allocator, parsed_args);
-
-  if (ret != RCL_RET_OK) {
-    if (ret == RCL_RET_INVALID_ROS_ARGS) {
-      PyErr_Format(
-        module_state->RCLInvalidROSArgsError,
-        "Failed to parse ROS arguments: %s",
-        rcl_get_error_string().str);
-    } else {
-      PyErr_Format(
-        module_state->RCLError,
-        "Failed to init: %s",
-        rcl_get_error_string().str);
-    }
-    rcl_reset_error();
-    goto cleanup;
-  }
-
-  int unparsed_ros_args_count = rcl_arguments_get_count_unparsed_ros(parsed_args);
-  if (unparsed_ros_args_count > 0) {
-    int * unparsed_ros_args_indices = NULL;
-    ret = rcl_arguments_get_unparsed_ros(
-      parsed_args, allocator, &unparsed_ros_args_indices);
-    if (RCL_RET_OK != ret) {
-      PyErr_Format(
-        module_state->RCLError,
-        "Failed to get unparsed ROS arguments: %s",
-        rcl_get_error_string().str);
-      rcl_reset_error();
-      goto cleanup;
-    }
-    _rclpy_raise_unknown_ros_args(
-      module_state, pyargs, unparsed_ros_args_indices, unparsed_ros_args_count);
-    allocator.deallocate(unparsed_ros_args_indices, allocator.state);
-    ret = RCL_RET_ERROR;
-  }
-cleanup:
-  _rclpy_arg_list_fini(num_args, arg_values);
-  return ret;
-}
-
-int pyobj_to_long(PyObject * obj, void * i)
-{
-  PY_LONG_LONG tmp;
-  PY_LONG_LONG * val = (PY_LONG_LONG *)i;
-
-  if (obj == Py_None) {
-    return 1;  // Return success if object is None
-  }
-
-  if (PyLong_Check(obj)) {
-    tmp = PyLong_AsLongLong(obj);
-    if (PyErr_Occurred()) {
-      return 0;  // Conversion failed.
-    } else {
-      *val = tmp;
-      return 1;  // Successful conversion.
-    }
-  }
-
-  PyErr_SetString(PyExc_TypeError, "PyObject must be long or None.");
-  return 0;  // Conversion failed
-}
-
-/// Initialize rcl logging
-/**
- * Raises RuntimeError if rcl logging could not be initialized
- */
-static PyObject *
-rclpy_logging_configure_impl(PyObject * module, PyObject * args)
-{
-  rclpy_module_state_t * module_state = (rclpy_module_state_t *)PyModule_GetState(module);
-  if (!module_state) {
-    // exception already raised
-    return NULL;
-  }
-  // Expect one argument, a context.
-  PyObject * pycontext;
-  if (!PyArg_ParseTuple(args, "O", &pycontext)) {
-    // Exception raised
-    return NULL;
-  }
-  rcl_context_t * context = rclpy_handle_get_pointer_from_capsule(pycontext, "rcl_context_t");
-  if (!context) {
-    return NULL;
-  }
-  rcl_allocator_t allocator = rcl_get_default_allocator();
-  rcl_ret_t ret = rcl_logging_configure_with_output_handler(
-    &context->global_arguments,
-    &allocator,
-    rclpy_detail_thread_safe_logging_output_handler);
-  if (RCL_RET_OK != ret) {
-    PyErr_Format(
-      module_state->RCLError,
-      "Failed to initialize logging: %s", rcl_get_error_string().str);
-    rcl_reset_error();
-    return NULL;
-  }
-  Py_RETURN_NONE;
-}
-
-/// See rclpy_logging_configure_impl above.
-static PyObject *
-rclpy_logging_configure(PyObject * self, PyObject * args)
-{
-  return rclpy_detail_execute_with_logging_mutex(rclpy_logging_configure_impl, self, args);
-}
-
-/// Finalize rcl logging
-/**
- * Produces a RuntimeWarning if rcl logging could not be finalized
- */
-static PyObject *
-rclpy_logging_fini_impl(PyObject * Py_UNUSED(self), PyObject * Py_UNUSED(args))
-{
-  rcl_ret_t ret = rcl_logging_fini();
-  if (RCL_RET_OK != ret) {
-    int stack_level = 1;
-    PyErr_WarnFormat(
-      PyExc_RuntimeWarning,
-      stack_level,
-      "Failed to fini logging: %s",
-      rcl_get_error_string().str);
-    rcl_reset_error();
-    return NULL;
-  }
-  Py_RETURN_NONE;
-}
-
-/// See rclpy_logging_fini_impl above.
-static PyObject *
-rclpy_logging_fini(PyObject * self, PyObject * args)
-{
-  return rclpy_detail_execute_with_logging_mutex(rclpy_logging_fini_impl, self, args);
-}
-
-/// Handle destructor for node
-static void
-_rclpy_destroy_node_impl(void * p)
-{
-  rcl_node_t * node = p;
-  if (!node) {
-    // Warning should use line number of the current stack frame
-    int stack_level = 1;
-    PyErr_WarnFormat(
-      PyExc_RuntimeWarning, stack_level, "_rclpy_destroy_node got a NULL pointer");
-    return;
-  }
-
-  rcl_ret_t ret = rcl_node_fini(node);
-  if (RCL_RET_OK != ret) {
-    // Warning should use line number of the current stack frame
-    int stack_level = 1;
-    PyErr_WarnFormat(
-      PyExc_RuntimeWarning, stack_level, "Failed to fini node: %s",
-      rcl_get_error_string().str);
-  }
-  PyMem_Free(node);
-}
-
-/// See _rclpy_destroy_node_impl above.
-static void
-_rclpy_destroy_node(void * p)
-{
-  rclpy_detail_execute_with_logging_mutex2(_rclpy_destroy_node_impl, p);
-}
-
-/// Create a node
-/**
- * Raises ValueError if the node name or namespace is invalid
- * Raises RuntimeError if the node could not be initialized for an unexpected reason
- * Raises MemoryError if memory could not be allocated for the node
- *
- * \param[in] node_name string name of the node to be created
- * \param[in] namespace string namespace for the node
- * \return Capsule of the pointer to the created rcl_node_t * structure, or
- * \return NULL on failure
- */
-static PyObject *
-rclpy_create_node_impl(PyObject * module, PyObject * args)
-{
-  rcl_ret_t ret;
-  const char * node_name;
-  const char * namespace_;
-  PyObject * pycontext;
-  PyObject * py_cli_args;
-  int use_global_arguments;
-  int enable_rosout;
-
-=======
-static PyObject *
-rclpy_remove_ros_args(PyObject * module, PyObject * args)
-{
-  rclpy_module_state_t * module_state = (rclpy_module_state_t *)PyModule_GetState(module);
-  if (!module_state) {
-    // exception already raised
-    return NULL;
-  }
-
-  // Expect one argument which is a list of strings
-  PyObject * pyargs;
-  if (!PyArg_ParseTuple(args, "O", &pyargs)) {
-    // Exception raised
-    return NULL;
-  }
-
-  rcl_ret_t ret;
-  rcl_allocator_t allocator = rcl_get_default_allocator();
-  int num_args;
-  char ** arg_values;
-  ret = _rclpy_pyargs_to_list(pyargs, &num_args, &arg_values);
-  if (RCL_RET_OK != ret) {
-    // Exception set
-    return NULL;
-  }
-
-  // Adding const via cast to eliminate warning about incompatible pointer type
-  const char ** const_arg_values = (const char **)arg_values;
-  rcl_arguments_t parsed_args = rcl_get_zero_initialized_arguments();
-
-  ret = rcl_parse_arguments(num_args, const_arg_values, allocator, &parsed_args);
-  if (ret != RCL_RET_OK) {
-    PyErr_Format(module_state->RCLError, "Failed to init: %s", rcl_get_error_string().str);
-    rcl_reset_error();
-    _rclpy_arg_list_fini(num_args, arg_values);
-    return NULL;
-  }
-
-  int nonros_argc = 0;
-  const char ** nonros_argv = NULL;
-
-  ret = rcl_remove_ros_arguments(
-    const_arg_values,
-    &parsed_args,
-    allocator,
-    &nonros_argc,
-    &nonros_argv);
-  if (RCL_RET_OK != ret) {
-    PyErr_Format(module_state->RCLError, "Failed to init: %s", rcl_get_error_string().str);
-    rcl_reset_error();
-    _rclpy_arg_list_fini(num_args, arg_values);
-    return NULL;
-  }
-
-  PyObject * pyresult_list = PyList_New(nonros_argc);
-  if (!pyresult_list) {
-    goto cleanup;
-  }
-  for (int ii = 0; ii < nonros_argc; ++ii) {
-    PyObject * pynonros_argv_string = PyUnicode_FromString(nonros_argv[ii]);
-    if (!pynonros_argv_string) {
-      Py_DECREF(pyresult_list);
-      goto cleanup;
-    }
-    // Steals the reference to the item, so it will be destroyed with the list
-    PyList_SET_ITEM(pyresult_list, ii, pynonros_argv_string);
-  }
-
-cleanup:
-/* it was determined that the following warning is likely a front-end parsing issue in MSVC.
- * See: https://github.com/ros2/rclpy/pull/180#issuecomment-375452757
- */
-#if defined(_MSC_VER)
-#pragma warning(push)
-#pragma warning(disable: 4090)
-#endif
-  allocator.deallocate(nonros_argv, allocator.state);
-#if defined(_MSC_VER)
-#pragma warning(pop)
-#endif
-
-  _rclpy_arg_list_fini(num_args, arg_values);
-
-  ret = rcl_arguments_fini(&parsed_args);
-  if (PyErr_Occurred()) {
-    return NULL;
-  }
-  if (RCL_RET_OK != ret) {
-    PyErr_Format(module_state->RCLError, "Failed to init: %s", rcl_get_error_string().str);
-    rcl_reset_error();
-    Py_XDECREF(pyresult_list);
-    return NULL;
-  }
-
-  return pyresult_list;
-}
-
-/// Return the identifier of the current rmw_implementation
-/**
- * \return string containing the identifier of the current rmw_implementation
- */
-static PyObject *
-rclpy_get_rmw_implementation_identifier(PyObject * Py_UNUSED(self), PyObject * Py_UNUSED(args))
-{
-  const char * rmw_implementation_identifier = rmw_get_implementation_identifier();
-
-  PyObject * pyrmw_implementation_identifier = Py_BuildValue(
-    "s", rmw_implementation_identifier);
-
-  return pyrmw_implementation_identifier;
-}
-
-/// Manually assert that an entity is alive.
-/**
-  * When using RMW_QOS_POLICY_LIVELINESS_MANUAL_BY_TOPIC, the application must call this function
-  * at least as often as the qos policy liveliness_lease_duration.
-  * The passed entity can be a Publisher.
-  *
-  * Raises RuntimeError on failure to assert liveliness
-  * Raises TypeError if passed object is not a valid Publisher
-  *
-  * \param[in] pyentity A capsule containing an rcl_publisher_t
-  * \return None
-  */
-static PyObject *
-rclpy_assert_liveliness(PyObject * module, PyObject * args)
-{
->>>>>>> 4276ba3f
-  rclpy_module_state_t * module_state = (rclpy_module_state_t *)PyModule_GetState(module);
-  if (!module_state) {
-    // exception already raised
-    return NULL;
-  }
-<<<<<<< HEAD
-
-  if (!PyArg_ParseTuple(
-      args, "ssOOpp",
-      &node_name,
-      &namespace_,
-      &pycontext,
-      &py_cli_args,
-      &use_global_arguments,
-      &enable_rosout))
-  {
-    return NULL;
-  }
-
-  rclpy_handle_t * context_handle = PyCapsule_GetPointer(pycontext, "rcl_context_t");
-  if (!context_handle) {
-    return NULL;
-  }
-  rcl_context_t * context = _rclpy_handle_get_pointer(context_handle);
-  if (!context) {
-    return NULL;
-  }
-
-  rcl_arguments_t arguments = rcl_get_zero_initialized_arguments();
-  ret = _rclpy_parse_args(module_state, py_cli_args, &arguments);
-  if (RCL_RET_OK != ret) {
-    // exception set
-    return NULL;
-  }
-
-  rcl_node_t * node = PyMem_Malloc(sizeof(rcl_node_t));
-  if (!node) {
-    PyErr_Format(PyExc_MemoryError, "Failed to allocate memory for node");
-    return NULL;
-  }
-  *node = rcl_get_zero_initialized_node();
-  rcl_node_options_t options = rcl_node_get_default_options();
-  options.use_global_arguments = use_global_arguments;
-  options.arguments = arguments;
-  options.enable_rosout = enable_rosout;
-  ret = rcl_node_init(node, node_name, namespace_, context, &options);
-  if (ret != RCL_RET_OK) {
-    if (ret == RCL_RET_BAD_ALLOC) {
-      PyErr_Format(
-        PyExc_MemoryError, "%s", rcl_get_error_string().str);
-    } else if (ret == RCL_RET_NODE_INVALID_NAME) {
-      PyErr_Format(
-        PyExc_ValueError, "invalid node name: %s", rcl_get_error_string().str);
-    } else if (ret == RCL_RET_NODE_INVALID_NAMESPACE) {
-      PyErr_Format(
-        PyExc_ValueError,
-        "invalid node namespace: %s", rcl_get_error_string().str);
-    } else {
-      PyErr_Format(
-        module_state->RCLError,
-        "Unknown error creating node: %s", rcl_get_error_string().str);
-    }
-    rcl_reset_error();
-    PyMem_Free(node);
-
-    if (RCL_RET_OK != rcl_arguments_fini(&arguments)) {
-      // Warn because an exception is already raised
-      // Warning should use line number of the current stack frame
-      int stack_level = 1;
-      PyErr_WarnFormat(
-        PyExc_RuntimeWarning, stack_level, "Failed to fini arguments during error handling: %s",
-        rcl_get_error_string().str);
-      rcl_reset_error();
-    }
-    return NULL;
-  }
-  if (RCL_RET_OK != rcl_arguments_fini(&arguments)) {
-    // Warn because the node was successfully created
-    // Warning should use line number of the current stack frame
-    int stack_level = 1;
-    PyErr_WarnFormat(
-      PyExc_RuntimeWarning, stack_level, "Failed to fini arguments: %s",
-      rcl_get_error_string().str);
-    rcl_reset_error();
-  }
-
-  rclpy_handle_t * node_handle = _rclpy_create_handle(node, _rclpy_destroy_node);
-  if (!node_handle) {
-    _rclpy_destroy_node(node);
-    return NULL;
-  }
-  _rclpy_handle_add_dependency(node_handle, context_handle);
-  if (PyErr_Occurred()) {
-    _rclpy_handle_dec_ref(node_handle);
-    return NULL;
-  }
-  PyObject * node_capsule = _rclpy_create_handle_capsule(node_handle, "rcl_node_t");
-  if (!node_capsule) {
-    _rclpy_handle_dec_ref(node_handle);
-    return NULL;
-  }
-  return node_capsule;
-}
-
-/// See rclpy_create_node_impl above.
-static PyObject *
-rclpy_create_node(PyObject * self, PyObject * args)
-{
-  return rclpy_detail_execute_with_logging_mutex(rclpy_create_node_impl, self, args);
-=======
-  PyObject * pyentity;
-
-  if (!PyArg_ParseTuple(args, "O", &pyentity)) {
-    return NULL;
-  }
-
-  if (PyCapsule_IsValid(pyentity, "rclpy_publisher_t")) {
-    rclpy_publisher_t * publisher = rclpy_handle_get_pointer_from_capsule(
-      pyentity, "rclpy_publisher_t");
-    if (RCL_RET_OK != rcl_publisher_assert_liveliness(&publisher->publisher)) {
-      PyErr_Format(
-        module_state->RCLError,
-        "Failed to assert liveliness on the Publisher: %s", rcl_get_error_string().str);
-      rcl_reset_error();
-      return NULL;
-    }
-  } else {
-    PyErr_Format(
-      PyExc_TypeError, "Passed capsule is not a valid Publisher.");
-    return NULL;
-  }
-
-  Py_RETURN_NONE;
->>>>>>> 4276ba3f
-}
-
 /// Define the public methods of this module
 static PyMethodDef rclpy_methods[] = {
-  {
-<<<<<<< HEAD
-    "rclpy_logging_configure", rclpy_logging_configure, METH_VARARGS,
-    "Initialize RCL logging."
-  },
-  {
-    "rclpy_logging_fini", rclpy_logging_fini, METH_NOARGS,
-    "Finalize RCL logging."
-  },
-  {
-    "rclpy_create_node", rclpy_create_node, METH_VARARGS,
-    "Create a Node."
-=======
-    "rclpy_remove_ros_args", rclpy_remove_ros_args, METH_VARARGS,
-    "Remove ROS-specific arguments from argument vector."
->>>>>>> 4276ba3f
-  },
-
   {NULL, NULL, 0, NULL}  /* sentinel */
 };
 
