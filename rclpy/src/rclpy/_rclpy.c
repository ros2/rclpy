// Copyright 2016-2020 Open Source Robotics Foundation, Inc.
//
// Licensed under the Apache License, Version 2.0 (the "License");
// you may not use this file except in compliance with the License.
// You may obtain a copy of the License at
//
//     http://www.apache.org/licenses/LICENSE-2.0
//
// Unless required by applicable law or agreed to in writing, software
// distributed under the License is distributed on an "AS IS" BASIS,
// WITHOUT WARRANTIES OR CONDITIONS OF ANY KIND, either express or implied.
// See the License for the specific language governing permissions and
// limitations under the License.

// Must be before Python.h; makes #-formats use ssize_t instead of int
#define PY_SSIZE_T_CLEAN
#include <Python.h>

#include <rcl/error_handling.h>
#include <rcl/expand_topic_name.h>
#include <rcl/graph.h>
#include <rcl/logging.h>
#include <rcl/node.h>
#include <rcl/publisher.h>
#include <rcl/rcl.h>
#include <rcl/remap.h>
#include <rcl/time.h>
#include <rcl/validate_topic_name.h>
#include <rcl/init_options.h>
#include <rcl/context.h>
#include <rcl_interfaces/msg/parameter_type.h>
#include <rcl_yaml_param_parser/parser.h>
#include <rcutils/allocator.h>
#include <rcutils/format_string.h>
#include <rcutils/macros.h>
#include <rcutils/strdup.h>
#include <rcutils/types.h>
#include <rmw/error_handling.h>
#include <rmw/rmw.h>
#include <rmw/serialized_message.h>
#include <rmw/topic_endpoint_info_array.h>
#include <rmw/types.h>
#include <rmw/validate_full_topic_name.h>
#include <rmw/validate_namespace.h>
#include <rmw/validate_node_name.h>
#include <rosidl_runtime_c/message_type_support_struct.h>

#include "./detail/thread_safe_logging_output_handler.h"
#include "./detail/execute_with_logging_mutex.h"
#include "rclpy_common/common.h"
#include "rclpy_common/handle.h"

typedef struct
{
  PyObject * NodeNameNonExistentError;
  PyObject * RCLError;
  PyObject * RCLInvalidROSArgsError;
  PyObject * UnknownROSArgsError;
  PyObject * UnsupportedEventTypeError;
} rclpy_module_state_t;


/// Deallocate a list of allocated strings.
void
_rclpy_arg_list_fini(int num_args, char ** argv)
{
  if (!argv) {
    return;
  }
  rcl_allocator_t allocator = rcl_get_default_allocator();
  // Free each arg individually
  for (int i = 0; i < num_args; ++i) {
    char * arg = argv[i];
    if (!arg) {
      // NULL in list means array was partially initialized when an error occurred
      break;
    }
    allocator.deallocate(arg, allocator.state);
  }
  // Then free the whole array
  allocator.deallocate(argv, allocator.state);
}

/// Copy a sequence of strings into a c-style array
/* Raises OverflowError if there are too many arguments in pyargs
 * Raises MemoryError if an allocation fails
 * \param[in] pyargs a sequence of strings to be converted
 * \param[out] num_args the number of args in the output, equal to len(pyargs)
 * \param[out] arg_values a c-array of c-style strings
 */
rcl_ret_t
_rclpy_pyargs_to_list(PyObject * pyargs, int * num_args, char *** arg_values)
{
  // Convert to list() in case pyargs is a generator
  pyargs = PySequence_List(pyargs);
  if (!pyargs) {
    // Exception raised
    return RCL_RET_ERROR;
  }
  Py_ssize_t pysize_num_args = PyList_Size(pyargs);
  if (pysize_num_args > INT_MAX) {
    PyErr_Format(PyExc_OverflowError, "Too many arguments");
    Py_DECREF(pyargs);
    return RCL_RET_ERROR;
  }
  *num_args = (int)pysize_num_args;
  *arg_values = NULL;

  rcl_allocator_t allocator = rcl_get_default_allocator();
  if (*num_args > 0) {
    *arg_values = allocator.allocate(sizeof(char *) * (*num_args), allocator.state);
    if (!*arg_values) {
      PyErr_Format(PyExc_MemoryError, "Failed to allocate space for arguments");
      Py_DECREF(pyargs);
      return RCL_RET_BAD_ALLOC;
    }

    for (int i = 0; i < *num_args; ++i) {
      // Returns borrowed reference, do not decref
      PyObject * pyarg = PyList_GetItem(pyargs, i);
      if (!pyarg) {
        _rclpy_arg_list_fini(i, *arg_values);
        Py_DECREF(pyargs);
        // Exception raised
        return RCL_RET_ERROR;
      }
      const char * arg_str = PyUnicode_AsUTF8(pyarg);
      (*arg_values)[i] = rcutils_strdup(arg_str, allocator);
      if (!(*arg_values)[i]) {
        _rclpy_arg_list_fini(i, *arg_values);
        PyErr_Format(PyExc_MemoryError, "Failed to duplicate string");
        Py_DECREF(pyargs);
        return RCL_RET_BAD_ALLOC;
      }
    }
  }
  Py_DECREF(pyargs);
  return RCL_RET_OK;
}

/// Raise an UnknownROSArgsError exception
/* \param[in] module_state the module state for the _rclpy module
 * \param[in] pyargs a sequence of string args
 * \param[in] unknown_ros_args_count the number of unknown ROS args
 * \param[in] unknown_ros_args_indices the indices to unknown ROS args
 */
void _rclpy_raise_unknown_ros_args(
  rclpy_module_state_t * module_state,
  PyObject * pyargs,
  const int * unknown_ros_args_indices,
  int unknown_ros_args_count)
{
  PyObject * unknown_ros_pyargs = NULL;
  if (!module_state) {
    PyErr_Format(PyExc_RuntimeError, "_rclpy_raise_unknown_ros_args got NULL module state");
    goto cleanup;
  }

  pyargs = PySequence_List(pyargs);
  if (NULL == pyargs) {
    goto cleanup;
  }

  unknown_ros_pyargs = PyList_New(0);
  if (NULL == unknown_ros_pyargs) {
    goto cleanup;
  }

  for (int i = 0; i < unknown_ros_args_count; ++i) {
    PyObject * ros_pyarg = PyList_GetItem(
      pyargs, (Py_ssize_t)unknown_ros_args_indices[i]);
    if (NULL == ros_pyarg) {
      goto cleanup;
    }
    if (PyList_Append(unknown_ros_pyargs, ros_pyarg) != 0) {
      goto cleanup;
    }
  }

  PyErr_Format(
    module_state->UnknownROSArgsError,
    "Found unknown ROS arguments: %R",
    unknown_ros_pyargs);
cleanup:
  Py_XDECREF(unknown_ros_pyargs);
  Py_XDECREF(pyargs);
}

/// Parse a sequence of strings into rcl_arguments_t struct
/* Raises TypeError of pyargs is not a sequence
 * Raises OverflowError if len(pyargs) > INT_MAX
 * \param[in] module_state the module state for the _rclpy module
 * \param[in] pyargs a Python sequence of strings
 * \param[out] parsed_args a zero initialized pointer to rcl_arguments_t
 */
rcl_ret_t
_rclpy_parse_args(
  rclpy_module_state_t * module_state, PyObject * pyargs, rcl_arguments_t * parsed_args)
{
  if (!module_state) {
    PyErr_Format(PyExc_RuntimeError, "_rclpy_parse_args got NULL module state");
    return RCL_RET_ERROR;
  }
  rcl_ret_t ret;

  int num_args = 0;
  char ** arg_values = NULL;
  // Py_None is a singleton so comparing pointer value works
  if (Py_None != pyargs) {
    ret = _rclpy_pyargs_to_list(pyargs, &num_args, &arg_values);
    if (RCL_RET_OK != ret) {
      // Exception set
      return ret;
    }
  }
  // call rcl_parse_arguments() even if pyargs is None so rcl_arguments_t structure is always valid.
  // Otherwise the remapping functions will error if the user passes no arguments to a node and sets
  // use_global_arguments to False.

  rcl_allocator_t allocator = rcl_get_default_allocator();
  // Adding const via cast to eliminate warning about incompatible pointer type
  const char ** const_arg_values = (const char **)arg_values;
  ret = rcl_parse_arguments(num_args, const_arg_values, allocator, parsed_args);

  if (ret != RCL_RET_OK) {
    if (ret == RCL_RET_INVALID_ROS_ARGS) {
      PyErr_Format(
        module_state->RCLInvalidROSArgsError,
        "Failed to parse ROS arguments: %s",
        rcl_get_error_string().str);
    } else {
      PyErr_Format(
        module_state->RCLError,
        "Failed to init: %s",
        rcl_get_error_string().str);
    }
    rcl_reset_error();
    goto cleanup;
  }

  int unparsed_ros_args_count = rcl_arguments_get_count_unparsed_ros(parsed_args);
  if (unparsed_ros_args_count > 0) {
    int * unparsed_ros_args_indices = NULL;
    ret = rcl_arguments_get_unparsed_ros(
      parsed_args, allocator, &unparsed_ros_args_indices);
    if (RCL_RET_OK != ret) {
      PyErr_Format(
        module_state->RCLError,
        "Failed to get unparsed ROS arguments: %s",
        rcl_get_error_string().str);
      rcl_reset_error();
      goto cleanup;
    }
    _rclpy_raise_unknown_ros_args(
      module_state, pyargs, unparsed_ros_args_indices, unparsed_ros_args_count);
    allocator.deallocate(unparsed_ros_args_indices, allocator.state);
    ret = RCL_RET_ERROR;
  }
cleanup:
  _rclpy_arg_list_fini(num_args, arg_values);
  return ret;
}

int pyobj_to_long(PyObject * obj, void * i)
{
  PY_LONG_LONG tmp;
  PY_LONG_LONG * val = (PY_LONG_LONG *)i;

  if (obj == Py_None) {
    return 1;  // Return success if object is None
  }

  if (PyLong_Check(obj)) {
    tmp = PyLong_AsLongLong(obj);
    if (PyErr_Occurred()) {
      return 0;  // Conversion failed.
    } else {
      *val = tmp;
      return 1;  // Successful conversion.
    }
  }

  PyErr_SetString(PyExc_TypeError, "PyObject must be long or None.");
  return 0;  // Conversion failed
}

/// Initialize rcl logging
/**
 * Raises RuntimeError if rcl logging could not be initialized
 */
static PyObject *
rclpy_logging_configure_impl(PyObject * module, PyObject * args)
{
  rclpy_module_state_t * module_state = (rclpy_module_state_t *)PyModule_GetState(module);
  if (!module_state) {
    // exception already raised
    return NULL;
  }
  // Expect one argument, a context.
  PyObject * pycontext;
  if (!PyArg_ParseTuple(args, "O", &pycontext)) {
    // Exception raised
    return NULL;
  }
  rcl_context_t * context = rclpy_handle_get_pointer_from_capsule(pycontext, "rcl_context_t");
  if (!context) {
    return NULL;
  }
  rcl_allocator_t allocator = rcl_get_default_allocator();
  rcl_ret_t ret = rcl_logging_configure_with_output_handler(
    &context->global_arguments,
    &allocator,
    rclpy_detail_thread_safe_logging_output_handler);
  if (RCL_RET_OK != ret) {
    PyErr_Format(
      module_state->RCLError,
      "Failed to initialize logging: %s", rcl_get_error_string().str);
    rcl_reset_error();
    return NULL;
  }
  Py_RETURN_NONE;
}

/// See rclpy_logging_configure_impl above.
static PyObject *
rclpy_logging_configure(PyObject * self, PyObject * args)
{
  return rclpy_detail_execute_with_logging_mutex(rclpy_logging_configure_impl, self, args);
}

/// Finalize rcl logging
/**
 * Produces a RuntimeWarning if rcl logging could not be finalized
 */
static PyObject *
rclpy_logging_fini_impl(PyObject * Py_UNUSED(self), PyObject * Py_UNUSED(args))
{
  rcl_ret_t ret = rcl_logging_fini();
  if (RCL_RET_OK != ret) {
    int stack_level = 1;
    PyErr_WarnFormat(
      PyExc_RuntimeWarning,
      stack_level,
      "Failed to fini logging: %s",
      rcl_get_error_string().str);
    rcl_reset_error();
    return NULL;
  }
  Py_RETURN_NONE;
}

/// See rclpy_logging_fini_impl above.
static PyObject *
rclpy_logging_fini(PyObject * self, PyObject * args)
{
  return rclpy_detail_execute_with_logging_mutex(rclpy_logging_fini_impl, self, args);
}

/// Handle destructor for node
static void
_rclpy_destroy_node_impl(void * p)
{
  rcl_node_t * node = p;
  if (!node) {
    // Warning should use line number of the current stack frame
    int stack_level = 1;
    PyErr_WarnFormat(
      PyExc_RuntimeWarning, stack_level, "_rclpy_destroy_node got a NULL pointer");
    return;
  }

  rcl_ret_t ret = rcl_node_fini(node);
  if (RCL_RET_OK != ret) {
    // Warning should use line number of the current stack frame
    int stack_level = 1;
    PyErr_WarnFormat(
      PyExc_RuntimeWarning, stack_level, "Failed to fini node: %s",
      rcl_get_error_string().str);
  }
  PyMem_Free(node);
}

/// See _rclpy_destroy_node_impl above.
static void
_rclpy_destroy_node(void * p)
{
  rclpy_detail_execute_with_logging_mutex2(_rclpy_destroy_node_impl, p);
}

/// Create a node
/**
 * Raises ValueError if the node name or namespace is invalid
 * Raises RuntimeError if the node could not be initialized for an unexpected reason
 * Raises MemoryError if memory could not be allocated for the node
 *
 * \param[in] node_name string name of the node to be created
 * \param[in] namespace string namespace for the node
 * \return Capsule of the pointer to the created rcl_node_t * structure, or
 * \return NULL on failure
 */
static PyObject *
rclpy_create_node_impl(PyObject * module, PyObject * args)
{
  rcl_ret_t ret;
  const char * node_name;
  const char * namespace_;
  PyObject * pycontext;
  PyObject * py_cli_args;
  int use_global_arguments;
  int enable_rosout;

  rclpy_module_state_t * module_state = (rclpy_module_state_t *)PyModule_GetState(module);
  if (!module_state) {
    // exception already raised
    return NULL;
  }

  if (!PyArg_ParseTuple(
      args, "ssOOpp",
      &node_name,
      &namespace_,
      &pycontext,
      &py_cli_args,
      &use_global_arguments,
      &enable_rosout))
  {
    return NULL;
  }

  rclpy_handle_t * context_handle = PyCapsule_GetPointer(pycontext, "rcl_context_t");
  if (!context_handle) {
    return NULL;
  }
  rcl_context_t * context = _rclpy_handle_get_pointer(context_handle);
  if (!context) {
    return NULL;
  }

  rcl_arguments_t arguments = rcl_get_zero_initialized_arguments();
  ret = _rclpy_parse_args(module_state, py_cli_args, &arguments);
  if (RCL_RET_OK != ret) {
    // exception set
    return NULL;
  }

  rcl_node_t * node = PyMem_Malloc(sizeof(rcl_node_t));
  if (!node) {
    PyErr_Format(PyExc_MemoryError, "Failed to allocate memory for node");
    return NULL;
  }
  *node = rcl_get_zero_initialized_node();
  rcl_node_options_t options = rcl_node_get_default_options();
  options.use_global_arguments = use_global_arguments;
  options.arguments = arguments;
  options.enable_rosout = enable_rosout;
  ret = rcl_node_init(node, node_name, namespace_, context, &options);
  if (ret != RCL_RET_OK) {
    if (ret == RCL_RET_BAD_ALLOC) {
      PyErr_Format(
        PyExc_MemoryError, "%s", rcl_get_error_string().str);
    } else if (ret == RCL_RET_NODE_INVALID_NAME) {
      PyErr_Format(
        PyExc_ValueError, "invalid node name: %s", rcl_get_error_string().str);
    } else if (ret == RCL_RET_NODE_INVALID_NAMESPACE) {
      PyErr_Format(
        PyExc_ValueError,
        "invalid node namespace: %s", rcl_get_error_string().str);
    } else {
      PyErr_Format(
        module_state->RCLError,
        "Unknown error creating node: %s", rcl_get_error_string().str);
    }
    rcl_reset_error();
    PyMem_Free(node);

    if (RCL_RET_OK != rcl_arguments_fini(&arguments)) {
      // Warn because an exception is already raised
      // Warning should use line number of the current stack frame
      int stack_level = 1;
      PyErr_WarnFormat(
        PyExc_RuntimeWarning, stack_level, "Failed to fini arguments during error handling: %s",
        rcl_get_error_string().str);
      rcl_reset_error();
    }
    return NULL;
  }
  if (RCL_RET_OK != rcl_arguments_fini(&arguments)) {
    // Warn because the node was successfully created
    // Warning should use line number of the current stack frame
    int stack_level = 1;
    PyErr_WarnFormat(
      PyExc_RuntimeWarning, stack_level, "Failed to fini arguments: %s",
      rcl_get_error_string().str);
    rcl_reset_error();
  }

  rclpy_handle_t * node_handle = _rclpy_create_handle(node, _rclpy_destroy_node);
  if (!node_handle) {
    _rclpy_destroy_node(node);
    return NULL;
  }
  _rclpy_handle_add_dependency(node_handle, context_handle);
  if (PyErr_Occurred()) {
    _rclpy_handle_dec_ref(node_handle);
    return NULL;
  }
  PyObject * node_capsule = _rclpy_create_handle_capsule(node_handle, "rcl_node_t");
  if (!node_capsule) {
    _rclpy_handle_dec_ref(node_handle);
    return NULL;
  }
  return node_capsule;
}

/// See rclpy_create_node_impl above.
static PyObject *
rclpy_create_node(PyObject * self, PyObject * args)
{
  return rclpy_detail_execute_with_logging_mutex(rclpy_create_node_impl, self, args);
}

<<<<<<< HEAD
/// Fill a given rmw_time_t with python Duration info, if possible.
/**
  * \param[in] pyobject Python Object that should be a Duration, error checking is done
  * \param[out] out_time Valid destination for time data
  * \return Whether or not conversion succeeded.
  */
bool
_convert_py_duration_to_rmw_time(PyObject * pyobject, rmw_time_t * out_time)
{
  rcl_duration_t * duration = PyCapsule_GetPointer(pyobject, "rcl_duration_t");
  if (!duration) {
    return false;
  }
  *out_time = (rmw_time_t) {
    RCL_NS_TO_S(duration->nanoseconds),
    duration->nanoseconds % (1000LL * 1000LL * 1000LL)
  };
  return true;
}

/// Destructor for a QoSProfile
void
_rclpy_destroy_qos_profile(PyObject * pycapsule)
{
  PyMem_Free(PyCapsule_GetPointer(pycapsule, "rmw_qos_profile_t"));
}

/// Return a Python QoSProfile object
/**
 * This function creates a QoSProfile object from the QoS Policies provided
 * \param[in] pyqos_history enum of type QoSHistoryPolicy
 * \param[in] pyqos_depth int size of the DDS message queue
 * \param[in] pyqos_reliability enum of type QoSReliabilityPolicy
 * \param[in] pyqos_durability enum of type QoSDurabilityPolicy
 * \return NULL on failure
 *         Capsule to a rmw_qos_profile_t object
 */
static PyObject *
rclpy_convert_from_py_qos_policy(PyObject * Py_UNUSED(self), PyObject * args)
{
  unsigned PY_LONG_LONG pyqos_history;
  unsigned PY_LONG_LONG pyqos_depth;
  unsigned PY_LONG_LONG pyqos_reliability;
  unsigned PY_LONG_LONG pyqos_durability;
  PyObject * pyqos_lifespan;
  PyObject * pyqos_deadline;
  unsigned PY_LONG_LONG pyqos_liveliness;
  PyObject * pyqos_liveliness_lease_duration;
  int avoid_ros_namespace_conventions;

  if (!PyArg_ParseTuple(
      args, "KKKKOOKOp",
      &pyqos_history,
      &pyqos_depth,
      &pyqos_reliability,
      &pyqos_durability,
      &pyqos_lifespan,
      &pyqos_deadline,
      &pyqos_liveliness,
      &pyqos_liveliness_lease_duration,
      &avoid_ros_namespace_conventions))
  {
    return NULL;
  }

  rmw_qos_profile_t * qos_profile = PyMem_Malloc(sizeof(rmw_qos_profile_t));

  if (!qos_profile) {
    PyErr_Format(PyExc_MemoryError, "Failed to allocate memory for QoS profile");
    return NULL;
  }
  // Set to default so that we don't use uninitialized data if new fields are added
  *qos_profile = rmw_qos_profile_default;
  // Overwrite defaults with passed values
  qos_profile->history = pyqos_history;
  qos_profile->depth = pyqos_depth;
  qos_profile->reliability = pyqos_reliability;
  qos_profile->durability = pyqos_durability;

  if (!_convert_py_duration_to_rmw_time(pyqos_lifespan, &qos_profile->lifespan)) {
    return NULL;
  }
  if (!_convert_py_duration_to_rmw_time(pyqos_deadline, &qos_profile->deadline)) {
    return NULL;
  }

  qos_profile->liveliness = pyqos_liveliness;
  if (
    !_convert_py_duration_to_rmw_time(
      pyqos_liveliness_lease_duration,
      &qos_profile->liveliness_lease_duration))
  {
    return NULL;
  }

  qos_profile->avoid_ros_namespace_conventions = avoid_ros_namespace_conventions;
  PyObject * pyqos_profile = PyCapsule_New(
    qos_profile, "rmw_qos_profile_t", _rclpy_destroy_qos_profile);
  return pyqos_profile;
}

/// Convert a C rmw_qos_profile_t Capsule to a Python QoSProfile object.
/**
  * This function is exposed to facilitate testing profile type conversion.
  * \param[in] pyqos_profile Capsule of rmw_qos_profile_t from rclpy_convert_from_py_qos_policy
  * \return QoSProfile object
  */
static PyObject *
rclpy_convert_to_py_qos_policy(PyObject * Py_UNUSED(self), PyObject * args)
{
  PyObject * pyqos_profile = NULL;
  if (!PyArg_ParseTuple(args, "O", &pyqos_profile)) {
    return NULL;
  }

  rmw_qos_profile_t * profile = PyCapsule_GetPointer(
    pyqos_profile, "rmw_qos_profile_t");
  if (!profile) {
    return NULL;
  }
  return rclpy_common_convert_to_qos_dict(profile);
}

/// Fetch a predefined qos_profile from rmw and convert it to a dictionary with QoSProfile args
/**
 * Raises RuntimeError if there is an rcl error
 *
 * This function takes a string defining a rmw_qos_profile_t and returns the
 * corresponding QoSProfile args in a dictionary
 * \param[in] string with the name of the profile to load
 * \return dictionary with QoSProfile args
 */
static PyObject *
rclpy_get_rmw_qos_profile(PyObject * Py_UNUSED(self), PyObject * args)
{
  const char * pyrmw_profile;
  if (!PyArg_ParseTuple(
      args, "z", &pyrmw_profile))
  {
    return NULL;
  }
  PyObject * pyqos_profile = NULL;
  if (0 == strcmp(pyrmw_profile, "qos_profile_sensor_data")) {
    pyqos_profile = rclpy_common_convert_to_qos_dict(&rmw_qos_profile_sensor_data);
  } else if (0 == strcmp(pyrmw_profile, "qos_profile_default")) {
    pyqos_profile = rclpy_common_convert_to_qos_dict(&rmw_qos_profile_default);
  } else if (0 == strcmp(pyrmw_profile, "qos_profile_system_default")) {
    pyqos_profile = rclpy_common_convert_to_qos_dict(&rmw_qos_profile_system_default);
  } else if (0 == strcmp(pyrmw_profile, "qos_profile_services_default")) {
    pyqos_profile = rclpy_common_convert_to_qos_dict(&rmw_qos_profile_services_default);
  } else if (0 == strcmp(pyrmw_profile, "qos_profile_unknown")) {
    pyqos_profile = rclpy_common_convert_to_qos_dict(&rmw_qos_profile_unknown);
  } else if (0 == strcmp(pyrmw_profile, "qos_profile_parameters")) {
    pyqos_profile = rclpy_common_convert_to_qos_dict(&rmw_qos_profile_parameters);
  } else if (0 == strcmp(pyrmw_profile, "qos_profile_parameter_events")) {
    pyqos_profile = rclpy_common_convert_to_qos_dict(&rmw_qos_profile_parameter_events);
  } else {
    PyErr_Format(
      PyExc_RuntimeError,
      "Requested unknown rmw_qos_profile: '%s'", pyrmw_profile);
    return NULL;
  }
  return pyqos_profile;
=======
/// Return the identifier of the current rmw_implementation
/**
 * \return string containing the identifier of the current rmw_implementation
 */
static PyObject *
rclpy_get_rmw_implementation_identifier(PyObject * Py_UNUSED(self), PyObject * Py_UNUSED(args))
{
  const char * rmw_implementation_identifier = rmw_get_implementation_identifier();

  PyObject * pyrmw_implementation_identifier = Py_BuildValue(
    "s", rmw_implementation_identifier);

  return pyrmw_implementation_identifier;
}

/// Manually assert that an entity is alive.
/**
  * When using RMW_QOS_POLICY_LIVELINESS_MANUAL_BY_TOPIC, the application must call this function
  * at least as often as the qos policy liveliness_lease_duration.
  * The passed entity can be a Publisher.
  *
  * Raises RuntimeError on failure to assert liveliness
  * Raises TypeError if passed object is not a valid Publisher
  *
  * \param[in] pyentity A capsule containing an rcl_publisher_t
  * \return None
  */
static PyObject *
rclpy_assert_liveliness(PyObject * module, PyObject * args)
{
  rclpy_module_state_t * module_state = (rclpy_module_state_t *)PyModule_GetState(module);
  if (!module_state) {
    // exception already raised
    return NULL;
  }
  PyObject * pyentity;

  if (!PyArg_ParseTuple(args, "O", &pyentity)) {
    return NULL;
  }

  if (PyCapsule_IsValid(pyentity, "rclpy_publisher_t")) {
    rclpy_publisher_t * publisher = rclpy_handle_get_pointer_from_capsule(
      pyentity, "rclpy_publisher_t");
    if (RCL_RET_OK != rcl_publisher_assert_liveliness(&publisher->publisher)) {
      PyErr_Format(
        module_state->RCLError,
        "Failed to assert liveliness on the Publisher: %s", rcl_get_error_string().str);
      rcl_reset_error();
      return NULL;
    }
  } else {
    PyErr_Format(
      PyExc_TypeError, "Passed capsule is not a valid Publisher.");
    return NULL;
  }

  Py_RETURN_NONE;
>>>>>>> 2ed546e8
}

/// Define the public methods of this module
static PyMethodDef rclpy_methods[] = {
  {
    "rclpy_logging_configure", rclpy_logging_configure, METH_VARARGS,
    "Initialize RCL logging."
  },
  {
    "rclpy_logging_fini", rclpy_logging_fini, METH_NOARGS,
    "Finalize RCL logging."
  },
  {
    "rclpy_create_node", rclpy_create_node, METH_VARARGS,
    "Create a Node."
  },

  {
<<<<<<< HEAD
    "rclpy_convert_from_py_qos_policy", rclpy_convert_from_py_qos_policy, METH_VARARGS,
    "Convert a QoSPolicy Python object into a rmw_qos_profile_t."
  },
  {
    "rclpy_convert_to_py_qos_policy", rclpy_convert_to_py_qos_policy, METH_VARARGS,
    "Convert a rmw_qos_profile_t into a QoSPolicy Python object."
  },
  {
    "rclpy_get_rmw_qos_profile", rclpy_get_rmw_qos_profile, METH_VARARGS,
    "Get QOS profile."
=======
    "rclpy_get_rmw_implementation_identifier", rclpy_get_rmw_implementation_identifier,
    METH_NOARGS, "Retrieve the identifier for the active RMW implementation."
  },

  {
    "rclpy_assert_liveliness", rclpy_assert_liveliness, METH_VARARGS,
    "Assert the liveliness of an entity."
>>>>>>> 2ed546e8
  },

  {NULL, NULL, 0, NULL}  /* sentinel */
};

PyDoc_STRVAR(rclpy__doc__, "ROS 2 Python client library.");

// Initialization function called after __spec__ and __package__ are set by loader
// Purpose: relative imports work in this function
static int rclpy_exec(PyObject * m)
{
  rclpy_module_state_t * module_state = (rclpy_module_state_t *)PyModule_GetState(m);
  if (!module_state) {
    // exception already raised
    return -1;
  }

  PyObject * globals = PyModule_GetDict(m);
  if (NULL == globals) {
    return -1;
  }

  PyObject * exceptions_module = PyImport_ImportModuleLevel(
    "_rclpy_pybind11", globals, NULL, NULL, 1);
  if (NULL == exceptions_module) {
    return -1;
  }

  module_state->RCLError =
    PyObject_GetAttrString(exceptions_module, "RCLError");
  if (NULL == module_state->RCLError) {
    Py_DECREF(exceptions_module);
    return -1;
  }

  module_state->RCLInvalidROSArgsError =
    PyObject_GetAttrString(exceptions_module, "RCLInvalidROSArgsError");
  if (NULL == module_state->RCLInvalidROSArgsError) {
    Py_DECREF(module_state->RCLError);
    Py_DECREF(exceptions_module);
    return -1;
  }

  module_state->UnknownROSArgsError =
    PyObject_GetAttrString(exceptions_module, "UnknownROSArgsError");
  if (NULL == module_state->UnknownROSArgsError) {
    Py_DECREF(module_state->RCLInvalidROSArgsError);
    Py_DECREF(module_state->RCLError);
    Py_DECREF(exceptions_module);
    return -1;
  }

  module_state->NodeNameNonExistentError =
    PyObject_GetAttrString(exceptions_module, "NodeNameNonExistentError");
  if (NULL == module_state->NodeNameNonExistentError) {
    Py_DECREF(module_state->UnknownROSArgsError);
    Py_DECREF(module_state->RCLInvalidROSArgsError);
    Py_DECREF(module_state->RCLError);
    Py_DECREF(exceptions_module);
    return -1;
  }

  module_state->UnsupportedEventTypeError =
    PyObject_GetAttrString(exceptions_module, "UnsupportedEventTypeError");
  if (NULL == module_state->UnsupportedEventTypeError) {
    Py_DECREF(module_state->NodeNameNonExistentError);
    Py_DECREF(module_state->UnknownROSArgsError);
    Py_DECREF(module_state->RCLInvalidROSArgsError);
    Py_DECREF(module_state->RCLError);
    Py_DECREF(exceptions_module);
    return -1;
  }

  Py_DECREF(exceptions_module);

  // 0 is success
  return 0;
}

static int rclpy_traverse(PyObject * m, visitproc visit, void * arg)
{
  rclpy_module_state_t * module_state = (rclpy_module_state_t *)PyModule_GetState(m);
  if (!module_state) {
    return -1;
  }
  Py_VISIT(module_state->NodeNameNonExistentError);
  Py_VISIT(module_state->UnknownROSArgsError);
  Py_VISIT(module_state->UnsupportedEventTypeError);
  Py_VISIT(module_state->RCLInvalidROSArgsError);
  Py_VISIT(module_state->RCLError);
  return 0;
}

static int rclpy_clear(PyObject * m)
{
  rclpy_module_state_t * module_state = (rclpy_module_state_t *)PyModule_GetState(m);
  if (!module_state) {
    return -1;
  }
  Py_CLEAR(module_state->NodeNameNonExistentError);
  Py_CLEAR(module_state->UnknownROSArgsError);
  Py_CLEAR(module_state->UnsupportedEventTypeError);
  Py_CLEAR(module_state->RCLInvalidROSArgsError);
  Py_CLEAR(module_state->RCLError);
  return 0;
}

static PyModuleDef_Slot rclpy_slots[] = {
  {Py_mod_exec, rclpy_exec},
  {0, NULL}
};

/// Define the Python module
static struct PyModuleDef _rclpymodule = {
  PyModuleDef_HEAD_INIT,
  "_rclpy",
  rclpy__doc__,
  sizeof(rclpy_module_state_t),
  rclpy_methods,
  rclpy_slots,
  rclpy_traverse,
  rclpy_clear,
  NULL
};

/// Init function of this module
PyMODINIT_FUNC PyInit__rclpy(void)
{
  return PyModuleDef_Init(&_rclpymodule);
}<|MERGE_RESOLUTION|>--- conflicted
+++ resolved
@@ -519,232 +519,6 @@
   return rclpy_detail_execute_with_logging_mutex(rclpy_create_node_impl, self, args);
 }
 
-<<<<<<< HEAD
-/// Fill a given rmw_time_t with python Duration info, if possible.
-/**
-  * \param[in] pyobject Python Object that should be a Duration, error checking is done
-  * \param[out] out_time Valid destination for time data
-  * \return Whether or not conversion succeeded.
-  */
-bool
-_convert_py_duration_to_rmw_time(PyObject * pyobject, rmw_time_t * out_time)
-{
-  rcl_duration_t * duration = PyCapsule_GetPointer(pyobject, "rcl_duration_t");
-  if (!duration) {
-    return false;
-  }
-  *out_time = (rmw_time_t) {
-    RCL_NS_TO_S(duration->nanoseconds),
-    duration->nanoseconds % (1000LL * 1000LL * 1000LL)
-  };
-  return true;
-}
-
-/// Destructor for a QoSProfile
-void
-_rclpy_destroy_qos_profile(PyObject * pycapsule)
-{
-  PyMem_Free(PyCapsule_GetPointer(pycapsule, "rmw_qos_profile_t"));
-}
-
-/// Return a Python QoSProfile object
-/**
- * This function creates a QoSProfile object from the QoS Policies provided
- * \param[in] pyqos_history enum of type QoSHistoryPolicy
- * \param[in] pyqos_depth int size of the DDS message queue
- * \param[in] pyqos_reliability enum of type QoSReliabilityPolicy
- * \param[in] pyqos_durability enum of type QoSDurabilityPolicy
- * \return NULL on failure
- *         Capsule to a rmw_qos_profile_t object
- */
-static PyObject *
-rclpy_convert_from_py_qos_policy(PyObject * Py_UNUSED(self), PyObject * args)
-{
-  unsigned PY_LONG_LONG pyqos_history;
-  unsigned PY_LONG_LONG pyqos_depth;
-  unsigned PY_LONG_LONG pyqos_reliability;
-  unsigned PY_LONG_LONG pyqos_durability;
-  PyObject * pyqos_lifespan;
-  PyObject * pyqos_deadline;
-  unsigned PY_LONG_LONG pyqos_liveliness;
-  PyObject * pyqos_liveliness_lease_duration;
-  int avoid_ros_namespace_conventions;
-
-  if (!PyArg_ParseTuple(
-      args, "KKKKOOKOp",
-      &pyqos_history,
-      &pyqos_depth,
-      &pyqos_reliability,
-      &pyqos_durability,
-      &pyqos_lifespan,
-      &pyqos_deadline,
-      &pyqos_liveliness,
-      &pyqos_liveliness_lease_duration,
-      &avoid_ros_namespace_conventions))
-  {
-    return NULL;
-  }
-
-  rmw_qos_profile_t * qos_profile = PyMem_Malloc(sizeof(rmw_qos_profile_t));
-
-  if (!qos_profile) {
-    PyErr_Format(PyExc_MemoryError, "Failed to allocate memory for QoS profile");
-    return NULL;
-  }
-  // Set to default so that we don't use uninitialized data if new fields are added
-  *qos_profile = rmw_qos_profile_default;
-  // Overwrite defaults with passed values
-  qos_profile->history = pyqos_history;
-  qos_profile->depth = pyqos_depth;
-  qos_profile->reliability = pyqos_reliability;
-  qos_profile->durability = pyqos_durability;
-
-  if (!_convert_py_duration_to_rmw_time(pyqos_lifespan, &qos_profile->lifespan)) {
-    return NULL;
-  }
-  if (!_convert_py_duration_to_rmw_time(pyqos_deadline, &qos_profile->deadline)) {
-    return NULL;
-  }
-
-  qos_profile->liveliness = pyqos_liveliness;
-  if (
-    !_convert_py_duration_to_rmw_time(
-      pyqos_liveliness_lease_duration,
-      &qos_profile->liveliness_lease_duration))
-  {
-    return NULL;
-  }
-
-  qos_profile->avoid_ros_namespace_conventions = avoid_ros_namespace_conventions;
-  PyObject * pyqos_profile = PyCapsule_New(
-    qos_profile, "rmw_qos_profile_t", _rclpy_destroy_qos_profile);
-  return pyqos_profile;
-}
-
-/// Convert a C rmw_qos_profile_t Capsule to a Python QoSProfile object.
-/**
-  * This function is exposed to facilitate testing profile type conversion.
-  * \param[in] pyqos_profile Capsule of rmw_qos_profile_t from rclpy_convert_from_py_qos_policy
-  * \return QoSProfile object
-  */
-static PyObject *
-rclpy_convert_to_py_qos_policy(PyObject * Py_UNUSED(self), PyObject * args)
-{
-  PyObject * pyqos_profile = NULL;
-  if (!PyArg_ParseTuple(args, "O", &pyqos_profile)) {
-    return NULL;
-  }
-
-  rmw_qos_profile_t * profile = PyCapsule_GetPointer(
-    pyqos_profile, "rmw_qos_profile_t");
-  if (!profile) {
-    return NULL;
-  }
-  return rclpy_common_convert_to_qos_dict(profile);
-}
-
-/// Fetch a predefined qos_profile from rmw and convert it to a dictionary with QoSProfile args
-/**
- * Raises RuntimeError if there is an rcl error
- *
- * This function takes a string defining a rmw_qos_profile_t and returns the
- * corresponding QoSProfile args in a dictionary
- * \param[in] string with the name of the profile to load
- * \return dictionary with QoSProfile args
- */
-static PyObject *
-rclpy_get_rmw_qos_profile(PyObject * Py_UNUSED(self), PyObject * args)
-{
-  const char * pyrmw_profile;
-  if (!PyArg_ParseTuple(
-      args, "z", &pyrmw_profile))
-  {
-    return NULL;
-  }
-  PyObject * pyqos_profile = NULL;
-  if (0 == strcmp(pyrmw_profile, "qos_profile_sensor_data")) {
-    pyqos_profile = rclpy_common_convert_to_qos_dict(&rmw_qos_profile_sensor_data);
-  } else if (0 == strcmp(pyrmw_profile, "qos_profile_default")) {
-    pyqos_profile = rclpy_common_convert_to_qos_dict(&rmw_qos_profile_default);
-  } else if (0 == strcmp(pyrmw_profile, "qos_profile_system_default")) {
-    pyqos_profile = rclpy_common_convert_to_qos_dict(&rmw_qos_profile_system_default);
-  } else if (0 == strcmp(pyrmw_profile, "qos_profile_services_default")) {
-    pyqos_profile = rclpy_common_convert_to_qos_dict(&rmw_qos_profile_services_default);
-  } else if (0 == strcmp(pyrmw_profile, "qos_profile_unknown")) {
-    pyqos_profile = rclpy_common_convert_to_qos_dict(&rmw_qos_profile_unknown);
-  } else if (0 == strcmp(pyrmw_profile, "qos_profile_parameters")) {
-    pyqos_profile = rclpy_common_convert_to_qos_dict(&rmw_qos_profile_parameters);
-  } else if (0 == strcmp(pyrmw_profile, "qos_profile_parameter_events")) {
-    pyqos_profile = rclpy_common_convert_to_qos_dict(&rmw_qos_profile_parameter_events);
-  } else {
-    PyErr_Format(
-      PyExc_RuntimeError,
-      "Requested unknown rmw_qos_profile: '%s'", pyrmw_profile);
-    return NULL;
-  }
-  return pyqos_profile;
-=======
-/// Return the identifier of the current rmw_implementation
-/**
- * \return string containing the identifier of the current rmw_implementation
- */
-static PyObject *
-rclpy_get_rmw_implementation_identifier(PyObject * Py_UNUSED(self), PyObject * Py_UNUSED(args))
-{
-  const char * rmw_implementation_identifier = rmw_get_implementation_identifier();
-
-  PyObject * pyrmw_implementation_identifier = Py_BuildValue(
-    "s", rmw_implementation_identifier);
-
-  return pyrmw_implementation_identifier;
-}
-
-/// Manually assert that an entity is alive.
-/**
-  * When using RMW_QOS_POLICY_LIVELINESS_MANUAL_BY_TOPIC, the application must call this function
-  * at least as often as the qos policy liveliness_lease_duration.
-  * The passed entity can be a Publisher.
-  *
-  * Raises RuntimeError on failure to assert liveliness
-  * Raises TypeError if passed object is not a valid Publisher
-  *
-  * \param[in] pyentity A capsule containing an rcl_publisher_t
-  * \return None
-  */
-static PyObject *
-rclpy_assert_liveliness(PyObject * module, PyObject * args)
-{
-  rclpy_module_state_t * module_state = (rclpy_module_state_t *)PyModule_GetState(module);
-  if (!module_state) {
-    // exception already raised
-    return NULL;
-  }
-  PyObject * pyentity;
-
-  if (!PyArg_ParseTuple(args, "O", &pyentity)) {
-    return NULL;
-  }
-
-  if (PyCapsule_IsValid(pyentity, "rclpy_publisher_t")) {
-    rclpy_publisher_t * publisher = rclpy_handle_get_pointer_from_capsule(
-      pyentity, "rclpy_publisher_t");
-    if (RCL_RET_OK != rcl_publisher_assert_liveliness(&publisher->publisher)) {
-      PyErr_Format(
-        module_state->RCLError,
-        "Failed to assert liveliness on the Publisher: %s", rcl_get_error_string().str);
-      rcl_reset_error();
-      return NULL;
-    }
-  } else {
-    PyErr_Format(
-      PyExc_TypeError, "Passed capsule is not a valid Publisher.");
-    return NULL;
-  }
-
-  Py_RETURN_NONE;
->>>>>>> 2ed546e8
-}
-
 /// Define the public methods of this module
 static PyMethodDef rclpy_methods[] = {
   {
@@ -760,29 +534,6 @@
     "Create a Node."
   },
 
-  {
-<<<<<<< HEAD
-    "rclpy_convert_from_py_qos_policy", rclpy_convert_from_py_qos_policy, METH_VARARGS,
-    "Convert a QoSPolicy Python object into a rmw_qos_profile_t."
-  },
-  {
-    "rclpy_convert_to_py_qos_policy", rclpy_convert_to_py_qos_policy, METH_VARARGS,
-    "Convert a rmw_qos_profile_t into a QoSPolicy Python object."
-  },
-  {
-    "rclpy_get_rmw_qos_profile", rclpy_get_rmw_qos_profile, METH_VARARGS,
-    "Get QOS profile."
-=======
-    "rclpy_get_rmw_implementation_identifier", rclpy_get_rmw_implementation_identifier,
-    METH_NOARGS, "Retrieve the identifier for the active RMW implementation."
-  },
-
-  {
-    "rclpy_assert_liveliness", rclpy_assert_liveliness, METH_VARARGS,
-    "Assert the liveliness of an entity."
->>>>>>> 2ed546e8
-  },
-
   {NULL, NULL, 0, NULL}  /* sentinel */
 };
 
