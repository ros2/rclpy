--- conflicted
+++ resolved
@@ -5517,102 +5517,6 @@
   return pydeserialized_ros_msg;
 }
 
-<<<<<<< HEAD
-static rmw_service_info_t *
-_service_info_from_args(PyObject * args)
-{
-  PyObject * pyservice_info;
-
-  if (!PyArg_ParseTuple(args, "O", &pyservice_info)) {
-    return NULL;
-  }
-
-  return PyCapsule_GetPointer(pyservice_info, "rmw_service_info_t");
-}
-
-/// Retrieves the sequence number from a rmw_service_info_t capsule
-/**
- * Raises RuntimeError on failure.
- *
- * \param[in] pyservice_info Capsule pointing to the rmw_service_info_t
- * \return the sequence number as a long
- */
-static PyObject *
-rclpy_service_info_get_sequence_number(PyObject * Py_UNUSED(self), PyObject * args)
-{
-  rmw_service_info_t * service_info = _service_info_from_args(args);
-  if (service_info == NULL) {
-    return NULL;
-  }
-  return PyLong_FromLongLong(service_info->request_id.sequence_number);
-}
-
-/// Retrieves the source timestamp number from a rmw_service_info_t capsule
-/**
- * Raises RuntimeError on failure.
- *
- * \param[in] pyservice_info Capsule pointing to the rmw_service_info_t
- * \return the source timestamps as a long
- */
-static PyObject *
-rclpy_service_info_get_source_timestamp(PyObject * Py_UNUSED(self), PyObject * args)
-{
-  rmw_service_info_t * service_info = _service_info_from_args(args);
-  if (service_info == NULL) {
-    return NULL;
-  }
-  return PyLong_FromLongLong(service_info->source_timestamp);
-}
-
-/// Retrieves the received timestsamp number from a rmw_service_info_t capsule
-/**
- * Raises RuntimeError on failure.
- *
- * \param[in] pyservice_info Capsule pointing to the rmw_service_info_t
- * \return the receive timestamp as a long
- */
-static PyObject *
-rclpy_service_info_get_received_timestamp(PyObject * Py_UNUSED(self), PyObject * args)
-{
-  rmw_service_info_t * service_info = _service_info_from_args(args);
-  if (service_info == NULL) {
-    return NULL;
-  }
-  return PyLong_FromLongLong(service_info->received_timestamp);
-=======
-/// Retrieve the topic name from a rclpy_publisher_t
-static PyObject *
-rclpy_publisher_get_topic_name(PyObject * module, PyObject * args)
-{
-  rclpy_module_state_t * module_state = (rclpy_module_state_t *)PyModule_GetState(module);
-  if (!module_state) {
-    // exception already raised
-    return NULL;
-  }
-  PyObject * pyentity;
-  if (!PyArg_ParseTuple(args, "O", &pyentity)) {
-    return NULL;
-  }
-
-  rclpy_publisher_t * publisher = rclpy_handle_get_pointer_from_capsule(
-    pyentity, "rclpy_publisher_t");
-  if (!publisher) {
-    return NULL;
-  }
-
-  const char * topic_name = rcl_publisher_get_topic_name(&publisher->publisher);
-  if (!topic_name) {
-    PyErr_Format(
-      module_state->RCLError,
-      "Failed to get topic name: %s",
-      rcl_get_error_string().str);
-    rcl_reset_error();
-    return NULL;
-  }
-  return PyUnicode_FromString(topic_name);
->>>>>>> ccc83acb
-}
-
 /// Define the public methods of this module
 static PyMethodDef rclpy_methods[] = {
   {
@@ -5992,27 +5896,6 @@
   {
     "rclpy_deserialize", rclpy_deserialize, METH_VARARGS,
     "Deserialize a ROS message."
-  },
-  {
-<<<<<<< HEAD
-    "rclpy_service_info_get_sequence_number", rclpy_service_info_get_sequence_number,
-    METH_VARARGS,
-    "Retrieve sequence number from service_info"
-  },
-  {
-    "rclpy_service_info_get_source_timestamp", rclpy_service_info_get_source_timestamp,
-    METH_VARARGS,
-    "Retrieve source timestamp from service_info"
-  },
-  {
-    "rclpy_service_info_get_received_timestamp", rclpy_service_info_get_received_timestamp,
-    METH_VARARGS,
-    "Retrieve received timestamp from service_info"
-=======
-    "rclpy_publisher_get_topic_name", rclpy_publisher_get_topic_name,
-    METH_VARARGS,
-    "Get the resolved name(topic) of publisher"
->>>>>>> ccc83acb
   },
 
   {NULL, NULL, 0, NULL}  /* sentinel */
