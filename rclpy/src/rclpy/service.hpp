// Copyright 2021 Open Source Robotics Foundation, Inc.
//
// Licensed under the Apache License, Version 2.0 (the "License");
// you may not use this file except in compliance with the License.
// You may obtain a copy of the License at
//
//     http://www.apache.org/licenses/LICENSE-2.0
//
// Unless required by applicable law or agreed to in writing, software
// distributed under the License is distributed on an "AS IS" BASIS,
// WITHOUT WARRANTIES OR CONDITIONS OF ANY KIND, either express or implied.
// See the License for the specific language governing permissions and
// limitations under the License.

#ifndef RCLPY__SERVICE_HPP_
#define RCLPY__SERVICE_HPP_

#include <pybind11/pybind11.h>

<<<<<<< HEAD
#include <rcl/timer.h>

#include <memory>
=======
#include <rmw/types.h>
>>>>>>> 946c8e01
#include <string>

#include "destroyable.hpp"
#include "handle.hpp"
#include "rclpy_common/exceptions.hpp"
#include "utils.hpp"

namespace py = pybind11;

namespace rclpy
{
<<<<<<< HEAD

class Service : public Destroyable
{
public:
  /// Create a service server
  /**
   * This class will create a service server for the given service name.
   * This service will use the typesupport defined in the service module
   * provided as pysrv_type to send messages over the wire.
   *
   * Raises ValueError if the capsules are not the correct types
   * Raises RCLError if the service could not be created
   *
   * \param[in] pynode Capsule pointing to the node to add the service to
   * \param[in] pysrv_type Service module associated with the service
   * \param[in] service_name Python object for the service name
   * \param[in] pyqos_profile QoSProfile Python object for this service
   * \return capsule containing the rcl_service_t
   */
  Service(
    py::capsule pynode, py::object pysrv_type, std::string service_name,
    py::object pyqos_profile);

  ~Service() = default;

  /// Publish a response message
  /**
   * Raises ValueError if the capsules are not the correct types
   * Raises RCLError if the response could not be sent
   *
   * \param[in] pyresponse reply message to send
   * \param[in] pyheader Capsule pointing to the rmw_request_id_t header of the request we respond to
   */
  void
  service_send_response(py::object pyresponse, py::capsule pyheader);

  /// Take a request from a given service
  /**
   * Raises RCLError if the take failed
   *
   * \param[in] pyrequest_type Instance of the message type to take
   * \return [None, None] if there was nothing to take, or
   * \return List with 2 elements:
   *            first element: a Python request message with all fields populated with received request
   *            second element: a Capsule pointing to the header (rmw_request_id) of the processed request
   */
  py::tuple
  service_take_request(py::object pyrequest_type);

  /// Get rcl_client_t pointer
  rcl_service_t *
  rcl_ptr() const
  {
    return rcl_service_.get();
  }

  /// Force an early destruction of this object
  void
  destroy() override;

private:
  // TODO(ahcorde) replace with std::shared_ptr<rcl_node_t> when rclpy::Node exists
  std::shared_ptr<Handle> node_handle_;
  std::shared_ptr<rcl_service_t> rcl_service_;
};

/// Define a pybind11 wrapper for an rclpy::Service
void
define_service(py::object module);
=======
/// Create a service server
/**
 * This function will create a service server for the given service name.
 * This service will use the typesupport defined in the service module
 * provided as pysrv_type to send messages over the wire.
 *
 * On a successful call a Capsule pointing to the pointer of the created rcl_service_t *
 * is returned.
 *
 * Raises ValueError if the capsules are not the correct types
 * Raises RCLError if the service could not be created
 *
 * \param[in] pynode Capsule pointing to the node to add the service to
 * \param[in] pysrv_type Service module associated with the service
 * \param[in] service_name Python object for the service name
 * \param[in] pyqos_profile rmw_qos_profile_t object for this service
 * \return capsule containing the rcl_service_t
 */
py::capsule
service_create(
  py::capsule pynode, py::object pysrv_type, std::string service_name,
  py::object pyqos_profile);

/// Publish a response message
/**
 * Raises ValueError if the capsules are not the correct types
 * Raises RCLError if the response could not be sent
 *
 * \param[in] pyservice Capsule pointing to the service
 * \param[in] pyresponse reply message to send
 * \param[in] header Pointer to the rmw_request_id_t header of the request we respond to
 */
void
service_send_response(py::capsule pyservice, py::object pyresponse, rmw_request_id_t * header);

/// Take a request from a given service
/**
 * Raises ValueError if pyservice is not a service capsule
 * Raises RCLError if the take failed
 *
 * \param[in] pyservice Capsule pointing to the service to process the request
 * \param[in] pyrequest_type Instance of the message type to take
 * \return None if there was nothing to take, or
 * \return List with 2 elements:
 *            first element: a Python request message with all fields populated with received request
 *            second element: The rmw_request_id header of the processed request
 */
py::object
service_take_request(py::capsule pyservice, py::object pyrequest_type);
>>>>>>> 946c8e01
}  // namespace rclpy

#endif  // RCLPY__SERVICE_HPP_<|MERGE_RESOLUTION|>--- conflicted
+++ resolved
@@ -17,13 +17,10 @@
 
 #include <pybind11/pybind11.h>
 
-<<<<<<< HEAD
+#include <rmw/types.h>
 #include <rcl/timer.h>
 
 #include <memory>
-=======
-#include <rmw/types.h>
->>>>>>> 946c8e01
 #include <string>
 
 #include "destroyable.hpp"
@@ -35,7 +32,6 @@
 
 namespace rclpy
 {
-<<<<<<< HEAD
 
 class Service : public Destroyable
 {
@@ -70,7 +66,7 @@
    * \param[in] pyheader Capsule pointing to the rmw_request_id_t header of the request we respond to
    */
   void
-  service_send_response(py::object pyresponse, py::capsule pyheader);
+  service_send_response(py::object pyresponse, rmw_request_id_t * header);
 
   /// Take a request from a given service
   /**
@@ -105,57 +101,6 @@
 /// Define a pybind11 wrapper for an rclpy::Service
 void
 define_service(py::object module);
-=======
-/// Create a service server
-/**
- * This function will create a service server for the given service name.
- * This service will use the typesupport defined in the service module
- * provided as pysrv_type to send messages over the wire.
- *
- * On a successful call a Capsule pointing to the pointer of the created rcl_service_t *
- * is returned.
- *
- * Raises ValueError if the capsules are not the correct types
- * Raises RCLError if the service could not be created
- *
- * \param[in] pynode Capsule pointing to the node to add the service to
- * \param[in] pysrv_type Service module associated with the service
- * \param[in] service_name Python object for the service name
- * \param[in] pyqos_profile rmw_qos_profile_t object for this service
- * \return capsule containing the rcl_service_t
- */
-py::capsule
-service_create(
-  py::capsule pynode, py::object pysrv_type, std::string service_name,
-  py::object pyqos_profile);
-
-/// Publish a response message
-/**
- * Raises ValueError if the capsules are not the correct types
- * Raises RCLError if the response could not be sent
- *
- * \param[in] pyservice Capsule pointing to the service
- * \param[in] pyresponse reply message to send
- * \param[in] header Pointer to the rmw_request_id_t header of the request we respond to
- */
-void
-service_send_response(py::capsule pyservice, py::object pyresponse, rmw_request_id_t * header);
-
-/// Take a request from a given service
-/**
- * Raises ValueError if pyservice is not a service capsule
- * Raises RCLError if the take failed
- *
- * \param[in] pyservice Capsule pointing to the service to process the request
- * \param[in] pyrequest_type Instance of the message type to take
- * \return None if there was nothing to take, or
- * \return List with 2 elements:
- *            first element: a Python request message with all fields populated with received request
- *            second element: The rmw_request_id header of the processed request
- */
-py::object
-service_take_request(py::capsule pyservice, py::object pyrequest_type);
->>>>>>> 946c8e01
 }  // namespace rclpy
 
 #endif  // RCLPY__SERVICE_HPP_