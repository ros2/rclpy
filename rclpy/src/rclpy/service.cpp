--- conflicted
+++ resolved
@@ -95,11 +95,7 @@
 }
 
 void
-<<<<<<< HEAD
-Service::service_send_response(py::object pyresponse, py::capsule pyheader)
-=======
-service_send_response(py::capsule pyservice, py::object pyresponse, rmw_request_id_t * header)
->>>>>>> 946c8e01
+Service::service_send_response(py::object pyresponse, rmw_request_id_t * header)
 {
   destroy_ros_message_signature * destroy_ros_message = nullptr;
   void * raw_ros_response = rclpy_convert_from_py(pyresponse.ptr(), &destroy_ros_message);
@@ -110,21 +106,7 @@
   auto ros_response = std::unique_ptr<void, decltype(message_deleter)>(
     raw_ros_response, message_deleter);
 
-<<<<<<< HEAD
-  rmw_request_id_t * header;
-  if (0 == strcmp("rmw_request_id_t", pyheader.name())) {
-    header = static_cast<rmw_request_id_t *>(pyheader);
-  } else if (0 == strcmp("rmw_service_info_t", pyheader.name())) {
-    auto info_header = static_cast<rmw_service_info_t *>(pyheader);
-    header = &(info_header->request_id);
-  } else {
-    throw py::value_error("capsule is not an rmw_request_id_t or rmw_service_info_t");
-  }
-
   rcl_ret_t ret = rcl_send_response(rcl_service_.get(), header, ros_response.get());
-=======
-  rcl_ret_t ret = rcl_send_response(&(srv->service), header, ros_response.get());
->>>>>>> 946c8e01
   if (ret != RCL_RET_OK) {
     throw RCLError("failed to send response");
   }
@@ -139,11 +121,7 @@
 
   py::tuple result_tuple(2);
   rcl_ret_t ret = rcl_take_request_with_info(
-<<<<<<< HEAD
-    rcl_service_.get(), header.get(), taken_request.get());
-=======
-    &(srv->service), &header, taken_request.get());
->>>>>>> 946c8e01
+    rcl_service_.get(), &header, taken_request.get());
   if (ret == RCL_RET_SERVICE_TAKE_FAILED) {
     result_tuple[0] = py::none();
     result_tuple[1] = py::none();
@@ -152,20 +130,8 @@
     throw RCLError("service failed to take request");
   }
 
-<<<<<<< HEAD
-  result_tuple[1] = py::capsule(header.release(), "rmw_service_info_t");
+  result_tuple[1] = header;
   result_tuple[0] = convert_to_py(taken_request.get(), pyrequest_type);
-=======
-  py::list result_list(2);
-  result_list[1] = header;
-
-  PyObject * pytaken_request_c = rclpy_convert_to_py(taken_request.get(), pyrequest_type.ptr());
-  if (!pytaken_request_c) {
-    throw py::error_already_set();
-  }
-  result_list[0] = py::reinterpret_steal<py::object>(pytaken_request_c);
-  // result_list now owns the message
->>>>>>> 946c8e01
   taken_request.release();
 
   return result_tuple;
