// Copyright 2021 Open Source Robotics Foundation, Inc.
//
// Licensed under the Apache License, Version 2.0 (the "License");
// you may not use this file except in compliance with the License.
// You may obtain a copy of the License at
//
//     http://www.apache.org/licenses/LICENSE-2.0
//
// Unless required by applicable law or agreed to in writing, software
// distributed under the License is distributed on an "AS IS" BASIS,
// WITHOUT WARRANTIES OR CONDITIONS OF ANY KIND, either express or implied.
// See the License for the specific language governing permissions and
// limitations under the License.

// Include pybind11 before rclpy_common/handle.h includes Python.h
#include <pybind11/pybind11.h>

#include <rcl/error_handling.h>
#include <rcl/rcl.h>
<<<<<<< HEAD
#include <rcl/graph.h>
=======
#include <rcl/types.h>
#include <rcl_interfaces/msg/parameter_type.h>
#include <rcl_yaml_param_parser/parser.h>
#include <rcpputils/scope_exit.hpp>
#include <rcutils/format_string.h>
>>>>>>> f68ace51

#include <stdexcept>
#include <string>
#include <utility>

#include "rclpy_common/handle.h"

#include "rclpy_common/exceptions.hpp"

#include "node.hpp"


namespace rclpy
{
const char *
get_node_name(py::capsule pynode)
{
  auto node = static_cast<rcl_node_t *>(
    rclpy_handle_get_pointer_from_capsule(pynode.ptr(), "rcl_node_t"));
  if (!node) {
    throw py::error_already_set();
  }

  const char * node_name = rcl_node_get_name(node);
  if (!node_name) {
    throw RCLError("Node name not set");
  }

  return node_name;
}

const char *
get_node_namespace(py::capsule pynode)
{
  auto node = static_cast<rcl_node_t *>(
    rclpy_handle_get_pointer_from_capsule(pynode.ptr(), "rcl_node_t"));
  if (!node) {
    throw py::error_already_set();
  }

  const char * node_namespace = rcl_node_get_namespace(node);
  if (!node_namespace) {
    throw RCLError("Node namespace not set");
  }

  return node_namespace;
}

<<<<<<< HEAD
size_t
get_count_publishers(py::capsule pynode, const char * topic_name)
{
  auto node = static_cast<rcl_node_t *>(
    rclpy_handle_get_pointer_from_capsule(pynode.ptr(), "rcl_node_t"));
  if (!node) {
    throw py::error_already_set();
  }

  size_t count = 0;
  rcl_ret_t ret = rcl_count_publishers(node, topic_name, &count);
  if (RCL_RET_OK != ret) {
    throw RCLError("Error in rcl_count_publishers");
  }

  return count;
}

size_t
get_count_subscribers(py::capsule pynode, const char * topic_name)
=======
/// Create an rclpy.parameter.Parameter from an rcl_variant_t
/**
 * \param[in] pyname name of the parameter
 * \param[in] variant a variant to create a Parameter from
 * \param[in] pyparameter_cls the Parameter class
 * \param[in] pyparameter_type_cls the Parameter.Type class
 * \return an instance of pyparameter_cls
 */
py::object
_parameter_from_rcl_variant(
  py::str pyname, rcl_variant_t * variant, py::object pyparameter_cls,
  py::object pyparameter_type_cls)
{
  int type_enum_value = rcl_interfaces__msg__ParameterType__PARAMETER_NOT_SET;
  py::object value = py::none();
  if (variant->bool_value) {
    type_enum_value = rcl_interfaces__msg__ParameterType__PARAMETER_BOOL;
    value = py::bool_(*(variant->bool_value));
  } else if (variant->integer_value) {
    type_enum_value = rcl_interfaces__msg__ParameterType__PARAMETER_INTEGER;
    value = py::int_(*(variant->integer_value));
  } else if (variant->double_value) {
    type_enum_value = rcl_interfaces__msg__ParameterType__PARAMETER_DOUBLE;
    value = py::float_(*(variant->double_value));
  } else if (variant->string_value) {
    type_enum_value = rcl_interfaces__msg__ParameterType__PARAMETER_STRING;
    value = py::str(variant->string_value);
  } else if (variant->byte_array_value) {
    type_enum_value = rcl_interfaces__msg__ParameterType__PARAMETER_BYTE_ARRAY;
    value = py::bytes(
      reinterpret_cast<char *>(variant->byte_array_value->values),
      variant->byte_array_value->size);
  } else if (variant->bool_array_value) {
    type_enum_value = rcl_interfaces__msg__ParameterType__PARAMETER_BOOL_ARRAY;
    py::list list_value = py::list(variant->bool_array_value->size);
    for (size_t i = 0; i < variant->bool_array_value->size; ++i) {
      list_value[i] = py::bool_(variant->bool_array_value->values[i]);
    }
    value = list_value;
  } else if (variant->integer_array_value) {
    type_enum_value = rcl_interfaces__msg__ParameterType__PARAMETER_INTEGER_ARRAY;
    py::list list_value = py::list(variant->integer_array_value->size);
    for (size_t i = 0; i < variant->integer_array_value->size; ++i) {
      list_value[i] = py::int_(variant->integer_array_value->values[i]);
    }
    value = list_value;
  } else if (variant->double_array_value) {
    type_enum_value = rcl_interfaces__msg__ParameterType__PARAMETER_DOUBLE_ARRAY;
    py::list list_value = py::list(variant->double_array_value->size);
    for (size_t i = 0; i < variant->double_array_value->size; ++i) {
      list_value[i] = py::float_(variant->double_array_value->values[i]);
    }
    value = list_value;
  } else if (variant->string_array_value) {
    type_enum_value = rcl_interfaces__msg__ParameterType__PARAMETER_STRING_ARRAY;
    py::list list_value = py::list(variant->string_array_value->size);
    for (size_t i = 0; i < variant->string_array_value->size; ++i) {
      list_value[i] = py::str(variant->string_array_value->data[i]);
    }
    value = list_value;
  }

  py::object type = pyparameter_type_cls(py::int_(type_enum_value));
  return pyparameter_cls(pyname, type, value);
}

/// Populate a dict with parameters by node name
/**
 * \param[in] params the parameters for multiple nodes
 * \param[in] pyparameter_cls the Parameter class
 * \param[in] pyparameter_type_cls the Parameter.Type class
 * \param[out] pynode_params a dictionary to populate with node names and parameters
 */
void
_populate_node_parameters_from_rcl_params(
  const rcl_params_t * params, py::object pyparameter_cls,
  py::object pyparameter_type_cls, py::dict pynode_params)
{
  for (size_t i = 0; i < params->num_nodes; ++i) {
    std::string node_name{params->node_names[i]};
    if (node_name.empty()) {
      throw std::runtime_error("expected node name to have at least one character");
    }

    // Make sure all node names start with '/'
    if ('/' != node_name.front()) {
      node_name.insert(node_name.begin(), '/');
    }
    auto pynode_name = py::str(node_name);

    // make a dictionary for the parameters belonging to this specific node name
    if (!pynode_params.contains(pynode_name)) {
      pynode_params[pynode_name] = py::dict();
    }
    py::dict parameter_dict = pynode_params[pynode_name];

    rcl_node_params_t node_params = params->params[i];
    for (size_t j = 0; j < node_params.num_params; ++j) {
      auto pyparam_name = py::str(node_params.parameter_names[j]);

      parameter_dict[pyparam_name] = _parameter_from_rcl_variant(
        pyparam_name, &node_params.parameter_values[j], pyparameter_cls, pyparameter_type_cls);
    }
  }
}

/// Populate a Python dict with node parameters parsed from CLI arguments
/**
 * \param[in] args CLI arguments to parse for parameters
 * \param[in] pyparameter_cls the Parameter class
 * \param[in] pyparameter_type_cls the Parameter.Type class
 * \param[out] params_by_node_name A Python dict object to place parsed parameters into.
 */
void
_parse_param_overrides(
  const rcl_arguments_t * args, py::object pyparameter_cls,
  py::object pyparameter_type_cls, py::dict pyparams_by_node_name)
{
  rcl_params_t * params = nullptr;
  if (RCL_RET_OK != rcl_arguments_get_param_overrides(args, &params)) {
    throw RCLError("failed to get parameter overrides");
  }
  if (params) {
    RCPPUTILS_SCOPE_EXIT({rcl_yaml_node_struct_fini(params);});
    _populate_node_parameters_from_rcl_params(
      params, pyparameter_cls, pyparameter_type_cls, pyparams_by_node_name);
  }
}

py::dict
get_node_parameters(py::object pyparameter_cls, py::capsule pynode)
>>>>>>> f68ace51
{
  auto node = static_cast<rcl_node_t *>(
    rclpy_handle_get_pointer_from_capsule(pynode.ptr(), "rcl_node_t"));
  if (!node) {
    throw py::error_already_set();
  }

<<<<<<< HEAD
  size_t count = 0;
  rcl_ret_t ret = rcl_count_subscribers(node, topic_name, &count);
  if (RCL_RET_OK != ret) {
    throw RCLError("Error in rcl_count_subscribers");
  }

  return count;
}

=======
  py::dict params_by_node_name;
  py::object parameter_type_cls = pyparameter_cls.attr("Type");

  const rcl_node_options_t * node_options = rcl_node_get_options(node);

  if (node_options->use_global_arguments) {
    _parse_param_overrides(
      &(node->context->global_arguments), pyparameter_cls,
      parameter_type_cls, params_by_node_name);
  }

  _parse_param_overrides(
    &(node_options->arguments), pyparameter_cls,
    parameter_type_cls, params_by_node_name);

  const char * node_fqn = rcl_node_get_fully_qualified_name(node);
  if (!node_fqn) {
    throw RCLError("failed to get node fully qualified name");
  }
  py::str pynode_fqn(node_fqn);
  py::str pywildcard_name("/**");
  py::dict node_params;

  // Enforce wildcard matching precedence
  // TODO(cottsay) implement further wildcard matching
  if (params_by_node_name.contains(pywildcard_name)) {
    node_params = params_by_node_name[pywildcard_name];
  }
  if (params_by_node_name.contains(pynode_fqn)) {
    // TODO(sloretz) py::dict should expose dict.update()
    py::dict node_specific_params = params_by_node_name[pynode_fqn];
    for (const std::pair<py::handle, py::handle> & key_value : node_specific_params) {
      node_params[key_value.first] = key_value.second;
    }
  }

  return node_params;
}
>>>>>>> f68ace51
}  // namespace rclpy<|MERGE_RESOLUTION|>--- conflicted
+++ resolved
@@ -17,15 +17,12 @@
 
 #include <rcl/error_handling.h>
 #include <rcl/rcl.h>
-<<<<<<< HEAD
 #include <rcl/graph.h>
-=======
 #include <rcl/types.h>
 #include <rcl_interfaces/msg/parameter_type.h>
 #include <rcl_yaml_param_parser/parser.h>
 #include <rcpputils/scope_exit.hpp>
 #include <rcutils/format_string.h>
->>>>>>> f68ace51
 
 #include <stdexcept>
 #include <string>
@@ -74,7 +71,6 @@
   return node_namespace;
 }
 
-<<<<<<< HEAD
 size_t
 get_count_publishers(py::capsule pynode, const char * topic_name)
 {
@@ -95,7 +91,22 @@
 
 size_t
 get_count_subscribers(py::capsule pynode, const char * topic_name)
-=======
+{
+  auto node = static_cast<rcl_node_t *>(
+    rclpy_handle_get_pointer_from_capsule(pynode.ptr(), "rcl_node_t"));
+  if (!node) {
+    throw py::error_already_set();
+  }
+
+  size_t count = 0;
+  rcl_ret_t ret = rcl_count_subscribers(node, topic_name, &count);
+  if (RCL_RET_OK != ret) {
+    throw RCLError("Error in rcl_count_subscribers");
+  }
+
+  return count;
+}
+  
 /// Create an rclpy.parameter.Parameter from an rcl_variant_t
 /**
  * \param[in] pyname name of the parameter
@@ -227,25 +238,13 @@
 
 py::dict
 get_node_parameters(py::object pyparameter_cls, py::capsule pynode)
->>>>>>> f68ace51
-{
-  auto node = static_cast<rcl_node_t *>(
-    rclpy_handle_get_pointer_from_capsule(pynode.ptr(), "rcl_node_t"));
-  if (!node) {
-    throw py::error_already_set();
-  }
-
-<<<<<<< HEAD
-  size_t count = 0;
-  rcl_ret_t ret = rcl_count_subscribers(node, topic_name, &count);
-  if (RCL_RET_OK != ret) {
-    throw RCLError("Error in rcl_count_subscribers");
-  }
-
-  return count;
-}
-
-=======
+{
+  auto node = static_cast<rcl_node_t *>(
+    rclpy_handle_get_pointer_from_capsule(pynode.ptr(), "rcl_node_t"));
+  if (!node) {
+    throw py::error_already_set();
+  }
+
   py::dict params_by_node_name;
   py::object parameter_type_cls = pyparameter_cls.attr("Type");
 
@@ -284,5 +283,4 @@
 
   return node_params;
 }
->>>>>>> f68ace51
 }  // namespace rclpy