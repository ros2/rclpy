// Copyright 2016 Open Source Robotics Foundation, Inc.
//
// Licensed under the Apache License, Version 2.0 (the "License");
// you may not use this file except in compliance with the License.
// You may obtain a copy of the License at
//
//     http://www.apache.org/licenses/LICENSE-2.0
//
// Unless required by applicable law or agreed to in writing, software
// distributed under the License is distributed on an "AS IS" BASIS,
// WITHOUT WARRANTIES OR CONDITIONS OF ANY KIND, either express or implied.
// See the License for the specific language governing permissions and
// limitations under the License.

#include <assert.h>

#include <pybind11/pybind11.h>

#include <rcl/error_handling.h>
#include <rcpputils/scope_exit.hpp>

#include <limits>
#include <memory>
#include <vector>

#include "rclpy_common/common.h"
#include "rclpy_common/handle.h"
#include "rclpy_common/exceptions.hpp"

#include "init.hpp"
#include "utils.hpp"

namespace rclpy
{

py::list
convert_to_py_names_and_types(const rcl_names_and_types_t * names_and_types)
{
  assert(names_and_types);

  py::list py_names_and_types(names_and_types->names.size);
  for (size_t i = 0u; i < names_and_types->names.size; ++i) {
    py::list py_types(names_and_types->types[i].size);
    for (size_t j = 0u; j < names_and_types->types[i].size; ++j) {
      py_types[j] = py::str(names_and_types->types[i].data[j]);
    }
    py_names_and_types[i] = py::make_tuple(
      py::str(names_and_types->names.data[i]), py_types);
  }
  return py_names_and_types;
}

std::unique_ptr<void, destroy_ros_message_function *>
create_from_py(py::object pymessage)
{
  typedef void * create_ros_message_function (void);

  py::object pymetaclass = pymessage.attr("__class__");

  py::object value = pymetaclass.attr("_CREATE_ROS_MESSAGE");
  auto capsule_ptr = static_cast<void *>(value.cast<py::capsule>());
  auto create_ros_message =
    reinterpret_cast<create_ros_message_function *>(capsule_ptr);
  if (!create_ros_message) {
    throw py::error_already_set();
  }

  value = pymetaclass.attr("_DESTROY_ROS_MESSAGE");
  capsule_ptr = static_cast<void *>(value.cast<py::capsule>());
  auto destroy_ros_message =
    reinterpret_cast<destroy_ros_message_function *>(capsule_ptr);
  if (!destroy_ros_message) {
    throw py::error_already_set();
  }

  void * message = create_ros_message();
  if (!message) {
    throw std::bad_alloc();
  }
  return std::unique_ptr<
    void, destroy_ros_message_function *>(message, destroy_ros_message);
}

std::unique_ptr<void, destroy_ros_message_function *>
convert_from_py(py::object pymessage)
{
  typedef bool convert_from_py_signature (PyObject *, void *);

  std::unique_ptr<void, destroy_ros_message_function *> message =
    create_from_py(pymessage);

  py::object pymetaclass = pymessage.attr("__class__");

  auto capsule_ptr = static_cast<void *>(
    pymetaclass.attr("_CONVERT_FROM_PY").cast<py::capsule>());
  auto convert =
    reinterpret_cast<convert_from_py_signature *>(capsule_ptr);
  if (!convert) {
    throw py::error_already_set();
  }

  if (!convert(pymessage.ptr(), message.get())) {
<<<<<<< HEAD
    py::error_already_set();
=======
    throw py::error_already_set();
>>>>>>> 1ab8af41
  }

  return message;
}

py::object
convert_to_py(void * message, py::object pyclass)
{
  py::object pymetaclass = pyclass.attr("__class__");

  auto capsule_ptr = static_cast<void *>(
    pymetaclass.attr("_CONVERT_TO_PY").cast<py::capsule>());

  typedef PyObject * convert_to_py_function (void *);
  auto convert = reinterpret_cast<convert_to_py_function *>(capsule_ptr);
  if (!convert) {
    throw py::error_already_set();
  }
  return py::reinterpret_steal<py::object>(convert(message));
}

const char *
get_rmw_implementation_identifier()
{
  return rmw_get_implementation_identifier();
}

void
assert_liveliness(rclpy::Publisher * publisher)
{
  if (RCL_RET_OK != rcl_publisher_assert_liveliness(publisher->rcl_ptr())) {
    throw RCLError("Failed to assert liveliness on the Publisher");
  }
}

py::list
remove_ros_args(py::object pycli_args)
{
  rcl_ret_t ret;
  rcl_allocator_t allocator = rcl_get_default_allocator();
  rcl_arguments_t parsed_args = rcl_get_zero_initialized_arguments();

  std::vector<const char *> arg_values;
  const char ** const_arg_values = NULL;
  py::list pyargs;
  if (!pycli_args.is_none()) {
    pyargs = pycli_args;
    if (!pyargs.empty()) {
      arg_values.resize(pyargs.size());
      for (size_t i = 0; i < pyargs.size(); ++i) {
        // CPython owns const char * memory - no need to free it
        arg_values[i] = PyUnicode_AsUTF8(pyargs[i].ptr());
        if (!arg_values[i]) {
          throw py::error_already_set();
        }
      }
      const_arg_values = &(arg_values[0]);
    }
  }

  if (arg_values.size() > static_cast<size_t>(std::numeric_limits<int>::max())) {
    throw py::value_error("too many cli arguments");
  }

  int num_args = static_cast<int>(arg_values.size());
  ret = rcl_parse_arguments(num_args, const_arg_values, allocator, &parsed_args);

  if (RCL_RET_INVALID_ROS_ARGS == ret) {
    throw RCLInvalidROSArgsError("Failed to parse ROS arguments");
  }
  if (RCL_RET_OK != ret) {
    throw RCLError("Failed to parse arguments");
  }

  RCPPUTILS_SCOPE_EXIT(
    {
      ret = rcl_arguments_fini(&parsed_args);
      if (RCL_RET_OK != ret) {
        RCUTILS_SAFE_FWRITE_TO_STDERR(
          "[rclpy|" RCUTILS_STRINGIFY(__FILE__) ":" RCUTILS_STRINGIFY(__LINE__) "]: "
          "rcl_arguments_fini failed: ");
        RCUTILS_SAFE_FWRITE_TO_STDERR(rcl_get_error_string().str);
        RCUTILS_SAFE_FWRITE_TO_STDERR("\n");
        rcl_reset_error();
      }
    });

  throw_if_unparsed_ros_args(pyargs, parsed_args);

  int nonros_argc = 0;
  const char ** nonros_argv = NULL;

  ret = rcl_remove_ros_arguments(
    const_arg_values,
    &parsed_args,
    allocator,
    &nonros_argc,
    &nonros_argv);
  if (RCL_RET_OK != ret) {
    throw RCLError("Failed rcl_remove_ros_arguments");
  }

/* it was determined that the following warning is likely a front-end parsing issue in MSVC.
 * See: https://github.com/ros2/rclpy/pull/180#issuecomment-375452757
 */
#if defined(_MSC_VER)
#pragma warning(push)
#pragma warning(disable: 4090)
#endif
  RCPPUTILS_SCOPE_EXIT(
    {
      allocator.deallocate(nonros_argv, allocator.state);
    });
#if defined(_MSC_VER)
#pragma warning(pop)
#endif

  py::list result_args(nonros_argc);
  for (int i = 0; i < nonros_argc; ++i) {
    result_args[i] = nonros_argv[i];
  }

  return result_args;
}
}  // namespace rclpy<|MERGE_RESOLUTION|>--- conflicted
+++ resolved
@@ -100,11 +100,7 @@
   }
 
   if (!convert(pymessage.ptr(), message.get())) {
-<<<<<<< HEAD
-    py::error_already_set();
-=======
-    throw py::error_already_set();
->>>>>>> 1ab8af41
+    throw py::error_already_set();
   }
 
   return message;
