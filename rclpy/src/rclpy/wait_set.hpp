--- conflicted
+++ resolved
@@ -21,11 +21,8 @@
 #include <string>
 
 #include "client.hpp"
-<<<<<<< HEAD
 #include "service.hpp"
-=======
 #include "timer.hpp"
->>>>>>> 946c8e01
 
 namespace py = pybind11;
 
