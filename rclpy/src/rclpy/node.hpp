--- conflicted
+++ resolved
@@ -65,7 +65,6 @@
 const char *
 get_node_namespace(py::capsule pynode);
 
-<<<<<<< HEAD
 /// Returns the count of all the publishers known for that topic in the entire ROS graph.
 /*
  * Raises ValueError if pynode is not a node capsule
@@ -90,7 +89,7 @@
  */
 size_t
 get_count_subscribers(py::capsule pynode, const char * topic_name);
-=======
+
 /// Get the list of nodes discovered by the provided node
 /**
  * Raises ValueError if pynode is not a node capsule
@@ -130,7 +129,6 @@
  */
 py::list
 get_node_names_and_namespaces_with_enclaves(py::capsule pynode);
->>>>>>> eefcb1c5
 
 /// Get a list of parameters for the current node
 /**
