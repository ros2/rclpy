// Copyright 2021 Open Source Robotics Foundation, Inc.
//
// Licensed under the Apache License, Version 2.0 (the "License");
// you may not use this file except in compliance with the License.
// You may obtain a copy of the License at
//
//     http://www.apache.org/licenses/LICENSE-2.0
//
// Unless required by applicable law or agreed to in writing, software
// distributed under the License is distributed on an "AS IS" BASIS,
// WITHOUT WARRANTIES OR CONDITIONS OF ANY KIND, either express or implied.
// See the License for the specific language governing permissions and
// limitations under the License.

#include <pybind11/pybind11.h>

#include "context.hpp"
#include "rclpy_common/exceptions.hpp"
<<<<<<< HEAD
#include "subscription.hpp"
=======
#include "service_info.hpp"
>>>>>>> ccc83acb

namespace py = pybind11;

PYBIND11_MODULE(_rclpy_pybind11, m) {
  m.doc() = "ROS 2 Python client library.";

  auto rclerror = py::register_exception<rclpy::RCLError>(m, "RCLError", PyExc_RuntimeError);
  py::register_exception<rclpy::RCLInvalidROSArgsError>(
    m, "RCLInvalidROSArgsError", rclerror.ptr());
  py::register_exception<rclpy::UnknownROSArgsError>(m, "UnknownROSArgsError", rclerror.ptr());
  py::register_exception<rclpy::NodeNameNonExistentError>(
    m, "NodeNameNonExistentError", rclerror.ptr());
  py::register_exception<rclpy::UnsupportedEventTypeError>(
    m, "UnsupportedEventTypeError", rclerror.ptr());

  m.def(
    "rclpy_context_get_domain_id", &rclpy::context_get_domain_id,
    "Retrieves domain ID from init_options of context");
  m.def(
    "rclpy_create_context", &rclpy::create_context,
    "Create a capsule with an rcl_context_t instance");
  m.def(
    "rclpy_ok", &rclpy::context_is_valid,
    "Return true if the context is valid");

  m.def(
<<<<<<< HEAD
    "rclpy_create_subscription", &rclpy::subscription_create,
    "Create a Subscription");
  m.def(
    "rclpy_get_subscription_logger_name", &rclpy::subscription_get_logger_name,
    "Get the logger name associated with the node of a subscription");
  m.def(
    "rclpy_get_subscription_topic_name", &rclpy::subscription_get_topic_name,
    "Get the topic name of a subscription");
=======
    "rclpy_service_info_get_sequence_number", &rclpy::service_info_get_sequence_number,
    "Retrieve sequence number from service_info");
  m.def(
    "rclpy_service_info_get_source_timestamp", &rclpy::service_info_get_source_timestamp,
    "Retrieve source timestamp from service_info");
  m.def(
    "rclpy_service_info_get_received_timestamp", &rclpy::service_info_get_received_timestamp,
    "Retrieve received timestamp from service_info");
>>>>>>> ccc83acb
}<|MERGE_RESOLUTION|>--- conflicted
+++ resolved
@@ -16,11 +16,8 @@
 
 #include "context.hpp"
 #include "rclpy_common/exceptions.hpp"
-<<<<<<< HEAD
+#include "service_info.hpp"
 #include "subscription.hpp"
-=======
-#include "service_info.hpp"
->>>>>>> ccc83acb
 
 namespace py = pybind11;
 
@@ -47,7 +44,16 @@
     "Return true if the context is valid");
 
   m.def(
-<<<<<<< HEAD
+    "rclpy_service_info_get_sequence_number", &rclpy::service_info_get_sequence_number,
+    "Retrieve sequence number from service_info");
+  m.def(
+    "rclpy_service_info_get_source_timestamp", &rclpy::service_info_get_source_timestamp,
+    "Retrieve source timestamp from service_info");
+  m.def(
+    "rclpy_service_info_get_received_timestamp", &rclpy::service_info_get_received_timestamp,
+    "Retrieve received timestamp from service_info");
+
+  m.def(
     "rclpy_create_subscription", &rclpy::subscription_create,
     "Create a Subscription");
   m.def(
@@ -56,14 +62,4 @@
   m.def(
     "rclpy_get_subscription_topic_name", &rclpy::subscription_get_topic_name,
     "Get the topic name of a subscription");
-=======
-    "rclpy_service_info_get_sequence_number", &rclpy::service_info_get_sequence_number,
-    "Retrieve sequence number from service_info");
-  m.def(
-    "rclpy_service_info_get_source_timestamp", &rclpy::service_info_get_source_timestamp,
-    "Retrieve source timestamp from service_info");
-  m.def(
-    "rclpy_service_info_get_received_timestamp", &rclpy::service_info_get_received_timestamp,
-    "Retrieve received timestamp from service_info");
->>>>>>> ccc83acb
 }