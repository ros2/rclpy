--- conflicted
+++ resolved
@@ -257,13 +257,6 @@
     "Expand and remap a topic or service name.");
 
   m.def(
-<<<<<<< HEAD
-    "rclpy_get_node_name", &rclpy::get_node_name,
-    "Get the name of a node.");
-  m.def(
-    "rclpy_get_node_namespace", &rclpy::get_node_namespace,
-    "Get the namespace of a node.");
-=======
     "rclpy_get_topic_names_and_types",
     &rclpy::graph_get_topic_names_and_types,
     "Get all topic names and types in the ROS graph.");
@@ -294,5 +287,11 @@
   m.def(
     "rclpy_deserialize", &rclpy::deserialize,
     "Deserialize a ROS message.");
->>>>>>> 84e467b7
+
+  m.def(
+    "rclpy_get_node_name", &rclpy::get_node_name,
+    "Get the name of a node.");
+  m.def(
+    "rclpy_get_node_namespace", &rclpy::get_node_namespace,
+    "Get the namespace of a node.");
 }