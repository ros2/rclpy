// Copyright 2021 Open Source Robotics Foundation, Inc.
//
// Licensed under the Apache License, Version 2.0 (the "License");
// you may not use this file except in compliance with the License.
// You may obtain a copy of the License at
//
//     http://www.apache.org/licenses/LICENSE-2.0
//
// Unless required by applicable law or agreed to in writing, software
// distributed under the License is distributed on an "AS IS" BASIS,
// WITHOUT WARRANTIES OR CONDITIONS OF ANY KIND, either express or implied.
// See the License for the specific language governing permissions and
// limitations under the License.

#include <pybind11/pybind11.h>

#include "clock.hpp"
#include "context.hpp"
#include "guard_condition.hpp"
#include "publisher.hpp"
#include "rclpy_common/exceptions.hpp"
#include "service_info.hpp"
<<<<<<< HEAD
#include "subscription.hpp"
=======
#include "time_point.hpp"
>>>>>>> d10075eb
#include "timer.hpp"

namespace py = pybind11;

PYBIND11_MODULE(_rclpy_pybind11, m) {
  m.doc() = "ROS 2 Python client library.";

  py::enum_<rcl_clock_type_t>(m, "ClockType")
  .value("UNINITIALIZED", RCL_CLOCK_UNINITIALIZED)
  .value("ROS_TIME", RCL_ROS_TIME)
  .value("SYSTEM_TIME", RCL_SYSTEM_TIME)
  .value("STEADY_TIME", RCL_STEADY_TIME);

  py::enum_<rcl_clock_change_t>(m, "ClockChange")
  .value(
    "ROS_TIME_NO_CHANGE", RCL_ROS_TIME_NO_CHANGE,
    "ROS time is active and will continue to be active")
  .value(
    "ROS_TIME_ACTIVATED", RCL_ROS_TIME_ACTIVATED,
    "ROS time is being activated")
  .value(
    "ROS_TIME_DEACTIVATED", RCL_ROS_TIME_DEACTIVATED,
    "ROS TIME is being deactivated, the clock will report system time after the jump")
  .value(
    "SYSTEM_TIME_NO_CHANGE", RCL_SYSTEM_TIME_NO_CHANGE,
    "ROS time is inactive and the clock will keep reporting system time");

  auto rclerror = py::register_exception<rclpy::RCLError>(m, "RCLError", PyExc_RuntimeError);
  py::register_exception<rclpy::RCLInvalidROSArgsError>(
    m, "RCLInvalidROSArgsError", rclerror.ptr());
  py::register_exception<rclpy::UnknownROSArgsError>(m, "UnknownROSArgsError", rclerror.ptr());
  py::register_exception<rclpy::NodeNameNonExistentError>(
    m, "NodeNameNonExistentError", rclerror.ptr());
  py::register_exception<rclpy::UnsupportedEventTypeError>(
    m, "UnsupportedEventTypeError", rclerror.ptr());

  m.def(
    "rclpy_context_get_domain_id", &rclpy::context_get_domain_id,
    "Retrieves domain ID from init_options of context");
  m.def(
    "rclpy_create_context", &rclpy::create_context,
    "Create a capsule with an rcl_context_t instance");
  m.def(
    "rclpy_ok", &rclpy::context_is_valid,
    "Return true if the context is valid");

  m.def(
    "rclpy_create_publisher", &rclpy::publisher_create,
    "Create a Publisher");
  m.def(
    "rclpy_publisher_get_subscription_count", &rclpy::publisher_get_subscription_count,
    "Count subscribers from a publisher");
  m.def(
    "rclpy_publisher_get_topic_name", &rclpy::publisher_get_topic_name,
    "Get the resolved name(topic) of publisher");
  m.def(
    "rclpy_publish", &rclpy::publisher_publish_message,
    "Publish a message");
  m.def(
    "rclpy_publish_raw", &rclpy::publisher_publish_raw,
    "Publish a serialized message");

  m.def(
    "rclpy_service_info_get_sequence_number", &rclpy::service_info_get_sequence_number,
    "Retrieve sequence number from service_info");
  m.def(
    "rclpy_service_info_get_source_timestamp", &rclpy::service_info_get_source_timestamp,
    "Retrieve source timestamp from service_info");
  m.def(
    "rclpy_service_info_get_received_timestamp", &rclpy::service_info_get_received_timestamp,
    "Retrieve received timestamp from service_info");

  m.def(
    "rclpy_create_guard_condition", &rclpy::guard_condition_create,
    "Create a general purpose guard condition");
  m.def(
    "rclpy_trigger_guard_condition", &rclpy::guard_condition_trigger,
    "Trigger a general purpose guard condition");

  m.def(
    "rclpy_reset_timer", &rclpy::reset_timer,
    "Reset a timer.");
  m.def(
    "rclpy_call_timer", &rclpy::call_timer,
    "Call a timer and starts counting again.");
  m.def(
    "rclpy_change_timer_period", &rclpy::change_timer_period,
    "Set the period of a timer.");
  m.def(
    "rclpy_is_timer_ready", &rclpy::is_timer_ready,
    "Check if a timer as reached timeout.");
  m.def(
    "rclpy_cancel_timer", &rclpy::cancel_timer,
    "Cancel a timer.");
  m.def(
    "rclpy_is_timer_canceled", &rclpy::is_timer_canceled,
    "Check if a timer is canceled.");
  m.def(
    "rclpy_time_until_next_call", &rclpy::time_until_next_call,
    "Get the remaining time before timer is ready.");
  m.def(
    "rclpy_time_since_last_call", &rclpy::time_since_last_call,
    "Get the elapsed time since last timer call.");
  m.def(
    "rclpy_get_timer_period", &rclpy::get_timer_period,
    "Get the period of a timer.");
  m.def(
    "rclpy_create_timer", &rclpy::create_timer,
    "Create a Timer.");

  m.def(
<<<<<<< HEAD
    "rclpy_create_subscription", &rclpy::subscription_create,
    "Create a Subscription");
  m.def(
    "rclpy_get_subscription_logger_name", &rclpy::subscription_get_logger_name,
    "Get the logger name associated with the node of a subscription");
  m.def(
    "rclpy_get_subscription_topic_name", &rclpy::subscription_get_topic_name,
    "Get the topic name of a subscription");
=======
    "rclpy_create_time_point", &rclpy::create_time_point,
    "Create a time point.");
  m.def(
    "rclpy_time_point_get_nanoseconds", &rclpy::time_point_get_nanoseconds,
    "Get the nanoseconds value of a time point.");

  m.def(
    "rclpy_create_clock", &rclpy::create_clock,
    "Create a clock.");
  m.def(
    "rclpy_clock_get_now", &rclpy::clock_get_now,
    "Get the current value of a clock.");
  m.def(
    "rclpy_clock_get_ros_time_override_is_enabled", &rclpy::clock_get_ros_time_override_is_enabled,
    "Get if a clock using ROS time has the ROS time override enabled.");
  m.def(
    "rclpy_clock_set_ros_time_override_is_enabled", &rclpy::clock_set_ros_time_override_is_enabled,
    "Set if a clock using ROS time has the ROS time override enabled.");
  m.def(
    "rclpy_clock_set_ros_time_override", &rclpy::clock_set_ros_time_override,
    "Set the current time of a clock using ROS time.");
  m.def(
    "rclpy_add_clock_callback", &rclpy::add_jump_callback,
    "Add a time jump callback to a clock.");
  m.def(
    "rclpy_remove_clock_callback", &rclpy::remove_jump_callback,
    "Remove a time jump callback from a clock.");
>>>>>>> d10075eb
}<|MERGE_RESOLUTION|>--- conflicted
+++ resolved
@@ -20,11 +20,8 @@
 #include "publisher.hpp"
 #include "rclpy_common/exceptions.hpp"
 #include "service_info.hpp"
-<<<<<<< HEAD
 #include "subscription.hpp"
-=======
 #include "time_point.hpp"
->>>>>>> d10075eb
 #include "timer.hpp"
 
 namespace py = pybind11;
@@ -136,7 +133,6 @@
     "Create a Timer.");
 
   m.def(
-<<<<<<< HEAD
     "rclpy_create_subscription", &rclpy::subscription_create,
     "Create a Subscription");
   m.def(
@@ -145,7 +141,8 @@
   m.def(
     "rclpy_get_subscription_topic_name", &rclpy::subscription_get_topic_name,
     "Get the topic name of a subscription");
-=======
+
+  m.def(
     "rclpy_create_time_point", &rclpy::create_time_point,
     "Create a time point.");
   m.def(
@@ -173,5 +170,4 @@
   m.def(
     "rclpy_remove_clock_callback", &rclpy::remove_jump_callback,
     "Remove a time jump callback from a clock.");
->>>>>>> d10075eb
 }