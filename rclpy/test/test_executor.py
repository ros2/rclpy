# Copyright 2017 Open Source Robotics Foundation, Inc.
#
# Licensed under the Apache License, Version 2.0 (the "License");
# you may not use this file except in compliance with the License.
# You may obtain a copy of the License at
#
#     http://www.apache.org/licenses/LICENSE-2.0
#
# Unless required by applicable law or agreed to in writing, software
# distributed under the License is distributed on an "AS IS" BASIS,
# WITHOUT WARRANTIES OR CONDITIONS OF ANY KIND, either express or implied.
# See the License for the specific language governing permissions and
# limitations under the License.

import asyncio
import threading
import time
import unittest

import rclpy
from rclpy.executors import MultiThreadedExecutor
from rclpy.executors import SingleThreadedExecutor
from rclpy.task import Future


class TestExecutor(unittest.TestCase):

    def setUp(self):
        self.context = rclpy.context.Context()
        rclpy.init(context=self.context)
        self.node = rclpy.create_node('TestExecutor', namespace='/rclpy', context=self.context)

    def tearDown(self):
        self.node.destroy_node()
        rclpy.shutdown(context=self.context)

    def func_execution(self, executor):
        got_callback = False

        def timer_callback():
            nonlocal got_callback
            got_callback = True

        tmr = self.node.create_timer(0.1, timer_callback)

        assert executor.add_node(self.node)
        executor.spin_once(timeout_sec=1.23)
        # TODO(sloretz) redesign test, sleeping to workaround race condition between test cleanup
        # and MultiThreadedExecutor thread pool
        time.sleep(0.1)

        self.node.destroy_timer(tmr)
        return got_callback

    def test_single_threaded_executor_executes(self):
        self.assertIsNotNone(self.node.handle)
        executor = SingleThreadedExecutor(context=self.context)
        try:
            self.assertTrue(self.func_execution(executor))
        finally:
            executor.shutdown()

    def test_executor_immediate_shutdown(self):
        self.assertIsNotNone(self.node.handle)
        executor = SingleThreadedExecutor(context=self.context)
        try:
            got_callback = False

            def timer_callback():
                nonlocal got_callback
                got_callback = True

            timer_period = 1
            tmr = self.node.create_timer(timer_period, timer_callback)

            self.assertTrue(executor.add_node(self.node))
            t = threading.Thread(target=executor.spin, daemon=True)
            start_time = time.monotonic()
            t.start()
            executor.shutdown()
            t.join()
            end_time = time.monotonic()

            self.node.destroy_timer(tmr)
            self.assertLess(end_time - start_time, timer_period / 2)
            self.assertFalse(got_callback)
        finally:
            executor.shutdown()

    def test_remove_node(self):
        self.assertIsNotNone(self.node.handle)
        executor = SingleThreadedExecutor(context=self.context)

        got_callback = False

        def timer_callback():
            nonlocal got_callback
            got_callback = True

        try:
            tmr = self.node.create_timer(0.1, timer_callback)
            try:
                executor.add_node(self.node)
                executor.remove_node(self.node)
                executor.spin_once(timeout_sec=0.2)
            finally:
                self.node.destroy_timer(tmr)
        finally:
            executor.shutdown()

        assert not got_callback

    def test_multi_threaded_executor_executes(self):
        self.assertIsNotNone(self.node.handle)
        executor = MultiThreadedExecutor(context=self.context)
        try:
            self.assertTrue(self.func_execution(executor))
        finally:
            executor.shutdown()

    def test_add_node_to_executor(self):
        self.assertIsNotNone(self.node.handle)
        executor = SingleThreadedExecutor(context=self.context)
        executor.add_node(self.node)
        self.assertIn(self.node, executor.get_nodes())

    def test_executor_spin_non_blocking(self):
        self.assertIsNotNone(self.node.handle)
        executor = SingleThreadedExecutor(context=self.context)
        executor.add_node(self.node)
        start = time.monotonic()
        executor.spin_once(timeout_sec=0)
        end = time.monotonic()
        self.assertLess(start - end, 0.001)

    def test_execute_coroutine_timer(self):
        self.assertIsNotNone(self.node.handle)
        executor = SingleThreadedExecutor(context=self.context)
        executor.add_node(self.node)

        called1 = False
        called2 = False

        async def coroutine():
            nonlocal called1
            nonlocal called2
            called1 = True
            await asyncio.sleep(0)
            called2 = True

        tmr = self.node.create_timer(0.1, coroutine)
        try:
            executor.spin_once(timeout_sec=1.23)
            self.assertTrue(called1)
            self.assertFalse(called2)

            called1 = False
            executor.spin_once(timeout_sec=0)
            self.assertFalse(called1)
            self.assertTrue(called2)
        finally:
            self.node.destroy_timer(tmr)

    def test_execute_coroutine_guard_condition(self):
        self.assertIsNotNone(self.node.handle)
        executor = SingleThreadedExecutor(context=self.context)
        executor.add_node(self.node)

        called1 = False
        called2 = False

        async def coroutine():
            nonlocal called1
            nonlocal called2
            called1 = True
            await asyncio.sleep(0)
            called2 = True

        gc = self.node.create_guard_condition(coroutine)
        try:
            gc.trigger()
            executor.spin_once(timeout_sec=0)
            self.assertTrue(called1)
            self.assertFalse(called2)

            called1 = False
            executor.spin_once(timeout_sec=1)
            self.assertFalse(called1)
            self.assertTrue(called2)
        finally:
            self.node.destroy_guard_condition(gc)

    def test_create_task_coroutine(self):
        self.assertIsNotNone(self.node.handle)
        executor = SingleThreadedExecutor(context=self.context)
        executor.add_node(self.node)

        async def coroutine():
            return 'Sentinel Result'

        future = executor.create_task(coroutine)
        self.assertFalse(future.done())

        executor.spin_once(timeout_sec=0)
        self.assertTrue(future.done())
        self.assertEqual('Sentinel Result', future.result())

    def test_create_task_normal_function(self):
        self.assertIsNotNone(self.node.handle)
        executor = SingleThreadedExecutor(context=self.context)
        executor.add_node(self.node)

        def func():
            return 'Sentinel Result'

        future = executor.create_task(func)
        self.assertFalse(future.done())

        executor.spin_once(timeout_sec=0)
        self.assertTrue(future.done())
        self.assertEqual('Sentinel Result', future.result())

    def test_create_task_dependent_coroutines(self):
        self.assertIsNotNone(self.node.handle)
        executor = SingleThreadedExecutor(context=self.context)
        executor.add_node(self.node)

        async def coro1():
            return 'Sentinel Result 1'

        future1 = executor.create_task(coro1)

        async def coro2():
            nonlocal future1
            await future1
            return 'Sentinel Result 2'

        future2 = executor.create_task(coro2)

        # Coro2 is newest task, so it gets to await future1 in this spin
        executor.spin_once(timeout_sec=0)
        # Coro1 execs in this spin
        executor.spin_once(timeout_sec=0)
        self.assertTrue(future1.done())
        self.assertEqual('Sentinel Result 1', future1.result())
        self.assertFalse(future2.done())

        # Coro2 passes the await step here (timeout change forces new generator)
        executor.spin_once(timeout_sec=1)
        self.assertTrue(future2.done())
        self.assertEqual('Sentinel Result 2', future2.result())

    def test_create_task_during_spin(self):
        self.assertIsNotNone(self.node.handle)
        executor = SingleThreadedExecutor(context=self.context)
        executor.add_node(self.node)

        future = None

        def spin_until_task_done(executor):
            nonlocal future
            while future is None or not future.done():
                try:
                    executor.spin_once()
                finally:
                    executor.shutdown()
                    break

        # Start spinning in a separate thread
        thr = threading.Thread(target=spin_until_task_done, args=(executor, ), daemon=True)
        thr.start()

        # Sleep in this thread to give the executor a chance to reach the loop in
        # '_wait_for_ready_callbacks()'
        time.sleep(1)

        def func():
            return 'Sentinel Result'

        # Create a task
        future = executor.create_task(func)

        thr.join(timeout=0.5)
        # If the join timed out, remove the node to cause the spin thread to stop
        if thr.is_alive():
            executor.remove_node(self.node)

        self.assertTrue(future.done())
        self.assertEqual('Sentinel Result', future.result())

    def test_global_executor_completes_async_task(self):
        self.assertIsNotNone(self.node.handle)

        class TriggerAwait:

            def __init__(self):
                self.do_yield = True

            def __await__(self):
                while self.do_yield:
                    yield
                return

        trigger = TriggerAwait()
        did_callback = False
        did_return = False

        async def timer_callback():
            nonlocal trigger, did_callback, did_return
            did_callback = True
            await trigger
            did_return = True

        timer = self.node.create_timer(0.1, timer_callback)

        executor = SingleThreadedExecutor(context=self.context)
        rclpy.spin_once(self.node, timeout_sec=0.5, executor=executor)
        self.assertTrue(did_callback)

        timer.cancel()
        trigger.do_yield = False
        rclpy.spin_once(self.node, timeout_sec=0, executor=executor)
        self.assertTrue(did_return)

    def test_executor_add_node(self):
        self.assertIsNotNone(self.node.handle)
        executor = SingleThreadedExecutor(context=self.context)
        assert executor.add_node(self.node)
        assert id(executor) == id(self.node.executor)
        assert not executor.add_node(self.node)
        assert id(executor) == id(self.node.executor)

<<<<<<< HEAD
    def test_executor_spin_until_future_complete_timeout(self):
        self.assertIsNotNone(self.node.handle)
        executor = SingleThreadedExecutor(context=self.context)
        executor.add_node(self.node)

        def timer_callback():
            pass
        timer = self.node.create_timer(0.003, timer_callback)

        # Timeout
        future = Future()
        self.assertFalse(future.done())
        start = time.monotonic()
        executor.spin_until_future_complete(future=future, timeout_sec=0.1)
        end = time.monotonic()
        self.assertAlmostEqual(end - start, 0.1, places=2)
        self.assertFalse(future.done())

        timer.cancel()

    def test_excutor_spin_until_future_complete_future_done(self):
        self.assertIsNotNone(self.node.handle)
        executor = SingleThreadedExecutor(context=self.context)
        executor.add_node(self.node)

        def timer_callback():
            pass
        timer = self.node.create_timer(0.003, timer_callback)

        def set_future_result(future):
            time.sleep(0.1)
            future.set_result('finished')

        # Future complete timeout_sec > 0
        future = Future()
        self.assertFalse(future.done())
        t = threading.Thread(target=lambda: set_future_result(future))
        t.start()
        start = time.monotonic()
        executor.spin_until_future_complete(future=future, timeout_sec=0.2)
        end = time.monotonic()
        self.assertAlmostEqual(end - start, 0.1, places=2)
        self.assertTrue(future.done())
        self.assertEqual(future.result(), 'finished')

        # Future complete timeout_sec = None
        future = Future()
        self.assertFalse(future.done())
        t = threading.Thread(target=lambda: set_future_result(future))
        t.start()
        start = time.monotonic()
        executor.spin_until_future_complete(future=future, timeout_sec=None)
        end = time.monotonic()
        self.assertAlmostEqual(end - start, 0.1, places=2)
        self.assertTrue(future.done())
        self.assertEqual(future.result(), 'finished')

        # Future complete timeout < 0
        future = Future()
        self.assertFalse(future.done())
        t = threading.Thread(target=lambda: set_future_result(future))
        t.start()
        start = time.monotonic()
        executor.spin_until_future_complete(future=future, timeout_sec=-1)
        end = time.monotonic()
        self.assertAlmostEqual(end - start, 0.1, places=2)
        self.assertTrue(future.done())
        self.assertEqual(future.result(), 'finished')

        timer.cancel()

    def test_excutor_spin_until_future_complete_do_not_wait(self):
        self.assertIsNotNone(self.node.handle)
        executor = SingleThreadedExecutor(context=self.context)
        executor.add_node(self.node)

        def timer_callback():
            pass
        timer = self.node.create_timer(0.003, timer_callback)

        # Do not wait timeout_sec = 0
        future = Future()
        self.assertFalse(future.done())
        start = time.monotonic()
        executor.spin_until_future_complete(future=future, timeout_sec=0)
        end = time.monotonic()
        self.assertAlmostEqual(end - start, 0.0, places=2)
        self.assertFalse(future.done())

        timer.cancel()
=======
    def test_executor_add_node_wakes_executor(self):
        self.assertIsNotNone(self.node.handle)
        got_callback = False

        def timer_callback():
            nonlocal got_callback
            got_callback = True

        timer_period = 0.1
        tmr = self.node.create_timer(timer_period, timer_callback)

        executor = SingleThreadedExecutor(context=self.context)
        try:
            # spin in background
            t = threading.Thread(target=executor.spin_once, daemon=True)
            t.start()
            # sleep to make sure executor is blocked in rcl_wait
            time.sleep(0.5)

            self.assertTrue(executor.add_node(self.node))
            # Make sure timer has time to trigger
            time.sleep(timer_period)

            self.assertTrue(got_callback)
        finally:
            executor.shutdown()
            self.node.destroy_timer(tmr)
>>>>>>> 1a6c6624


if __name__ == '__main__':
    unittest.main()<|MERGE_RESOLUTION|>--- conflicted
+++ resolved
@@ -330,7 +330,6 @@
         assert not executor.add_node(self.node)
         assert id(executor) == id(self.node.executor)
 
-<<<<<<< HEAD
     def test_executor_spin_until_future_complete_timeout(self):
         self.assertIsNotNone(self.node.handle)
         executor = SingleThreadedExecutor(context=self.context)
@@ -421,7 +420,7 @@
         self.assertFalse(future.done())
 
         timer.cancel()
-=======
+
     def test_executor_add_node_wakes_executor(self):
         self.assertIsNotNone(self.node.handle)
         got_callback = False
@@ -449,7 +448,6 @@
         finally:
             executor.shutdown()
             self.node.destroy_timer(tmr)
->>>>>>> 1a6c6624
 
 
 if __name__ == '__main__':
